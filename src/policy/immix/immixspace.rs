--- conflicted
+++ resolved
@@ -9,11 +9,8 @@
 use crate::policy::sft::SFT;
 use crate::policy::sft_map::SFTMap;
 use crate::policy::space::{CommonSpace, Space};
-<<<<<<< HEAD
 use crate::util::alloc::allocator::AllocatorContext;
-=======
 use crate::util::alloc::immix_allocator::ImmixAllocSemantics;
->>>>>>> e1c373c9
 use crate::util::constants::LOG_BYTES_IN_PAGE;
 use crate::util::copy::*;
 use crate::util::heap::chunk_map::*;
@@ -708,10 +705,7 @@
         #[cfg(feature = "vo_bit")]
         vo_bit::helper::on_trace_object::<VM>(object);
 
-<<<<<<< HEAD
-        let forwarding_status = object_forwarding::attempt_to_forward::<VM>(object);
-        if object_forwarding::state_is_forwarded_or_being_forwarded(forwarding_status) {
-=======
+        
         #[cfg(feature = "thread_local_gc")]
         let is_private_object = !crate::util::public_bit::is_public::<VM>(object);
         #[cfg(not(feature = "thread_local_gc"))]
@@ -749,9 +743,45 @@
             }
         }
 
-        let forwarding_status = ForwardingWord::attempt_to_forward::<VM>(object);
-        if ForwardingWord::state_is_forwarded_or_being_forwarded(forwarding_status) {
->>>>>>> e1c373c9
+        #[cfg(feature = "thread_local_gc")]
+        let is_private_object = !crate::util::public_bit::is_public::<VM>(object);
+        #[cfg(not(feature = "thread_local_gc"))]
+        let is_private_object = false;
+
+        #[cfg(all(debug_assertions, feature = "thread_local_gc"))]
+        {
+            let is_published = Block::containing::<VM>(object).is_block_published();
+            if !is_private_object {
+                debug_assert!(is_published, "public block is corrupted");
+            } else {
+                #[cfg(feature = "debug_publish_object")]
+                {
+                    let owner = Block::containing::<VM>(object).owner();
+                    let metadata =
+                        crate::util::object_extra_header_metadata::get_extra_header_metadata::<
+                            VM,
+                            usize,
+                        >(object)
+                            & crate::util::object_extra_header_metadata::BOTTOM_HALF_MASK;
+                    if metadata != usize::try_from(owner).unwrap() {
+                        // private objects can live in reusable public blocks
+                        debug_assert!(
+                            metadata
+                                == usize::try_from(owner).unwrap() || is_published,
+                            "object: {:?}, metadata: {:?}, block owner: {:?}, forwarding status: {:?}, marked: {:?}",
+                            object,
+                            metadata,
+                            Block::containing::<VM>(object).owner(),
+                            ForwardingWord::attempt_to_forward::<VM>(object),
+                            self.is_marked(object)
+                        );
+                    }
+                }
+            }
+        }
+
+        let forwarding_status = object_forwarding::attempt_to_forward::<VM>(object);
+        if object_forwarding::state_is_forwarded_or_being_forwarded(forwarding_status) {
             // We lost the forwarding race as some other thread has set the forwarding word; wait
             // until the object has been forwarded by the winner. Note that the object may not
             // necessarily get forwarded since Immix opportunistically moves objects.
@@ -782,9 +812,6 @@
             assert!(is_private_object, "public object cannot be left in-place");
             // We won the forwarding race but the object is already marked so we clear the
             // forwarding status and return the unmoved object
-<<<<<<< HEAD
-            object_forwarding::clear_forwarding_bits::<VM>(object);
-=======
             debug_assert!(
                 nursery_collection || self.defrag.space_exhausted() || self.is_pinned(object) || is_private_object,
                 "Forwarded object is the same as original object {} even though it should have been copied",
@@ -811,7 +838,6 @@
                 }
             }
             ForwardingWord::clear_forwarding_bits::<VM>(object);
->>>>>>> e1c373c9
             object
         } else {
             // We won the forwarding race; actually forward and copy the object if it is not pinned
@@ -860,8 +886,12 @@
                 #[cfg(not(feature = "thread_local_gc_copying"))]
                 // Clippy complains if the "vo_bit" feature is not enabled.
                 #[allow(clippy::let_and_return)]
+                let new_object = object_forwarding::forward_object::<VM>(object, semantics, copy_context);
+
+                // When local gc is enabled, global gc only evacuates public object
+                #[cfg(feature = "thread_local_gc_copying")]
                 let new_object =
-                    object_forwarding::forward_object::<VM>(object, semantics, copy_context);
+                    ForwardingWord::forward_public_object::<VM>(object, semantics, copy_context);
 
                 // When local gc is enabled, global gc only evacuates public object
                 #[cfg(feature = "thread_local_gc_copying")]
@@ -1653,6 +1683,13 @@
         #[cfg(not(feature = "immix_non_moving"))]
         Line::LINE_PUBLICATION_TABLE.bzero_metadata(self.chunk.start(), Chunk::BYTES);
     }
+
+    #[cfg(feature = "thread_local_gc")]
+    fn reset_public_line_mark(&self) {
+        // In a non-moving setting, this is a no-op as public objects are not evacuated.
+        #[cfg(not(feature = "immix_non_moving"))]
+        Line::LINE_PUBLICATION_TABLE.bzero_metadata(self.chunk.start(), Chunk::BYTES);
+    }
 }
 
 impl<VM: VMBinding> GCWork<VM> for PrepareBlockState<VM> {
@@ -1696,27 +1733,11 @@
 
             debug_assert!(!block.get_state().is_reusable());
             debug_assert_ne!(block.get_state(), BlockState::Marked);
-<<<<<<< HEAD
-=======
-            // Clear forwarding bits if necessary.
-            if is_defrag_source {
-                // Note that `ImmixSpace::is_live` depends on the fact that we only clear side
-                // forwarding bits for defrag sources.  If we change the code here, we need to
-                // make sure `ImmixSpace::is_live` is fixed, too.
-                if let MetadataSpec::OnSide(side) = *VM::VMObjectModel::LOCAL_FORWARDING_BITS_SPEC {
-                    // Clear on-the-side forwarding bits.
-                    side.bzero_metadata(block.start(), Block::BYTES);
-                }
-            }
-            // NOTE: We don't need to reset the forwarding pointer metadata because it is meaningless
-            // until the forwarding bits are also set, at which time we also write the forwarding
-            // pointer.
 
             #[cfg(feature = "thread_local_gc")]
             // If line mark state is not reset, then it is likely to leak lines when line mark state wrap around
             // This is likely to happen since now the line mark state has only 3 bits reserved for global gc
             block.reset_line_mark_state();
->>>>>>> e1c373c9
         }
     }
 }
@@ -1778,13 +1799,23 @@
             // We've finished releasing all the dead blocks to the BlockPageResource's thread-local queues.
             // Now flush the BlockPageResource.
             self.space.flush_page_resource();
-            // When local gc is enabled, it keeps track of a local block list
-            // That list needs to be updated after blocks get flushed
-            #[cfg(feature = "thread_local_gc")]
-            for mutator in VM::VMActivePlan::mutators() {
-                self.scheduler.work_buckets[WorkBucketStage::Release].add(
-                    crate::scheduler::gc_work::ReleaseMutator::<VM>::new(mutator),
-                );
+            impl<VM: VMBinding> FlushPageResource<VM> {
+                /// Called after a related work packet is finished.
+                fn finish_one_work_packet(&self) {
+                    if 1 == self.counter.fetch_sub(1, Ordering::SeqCst) {
+                        // We've finished releasing all the dead blocks to the BlockPageResource's thread-local queues.
+                        // Now flush the BlockPageResource.
+                        self.space.flush_page_resource();
+                        // When local gc is enabled, it keeps track of a local block list
+                        // That list needs to be updated after blocks get flushed
+                        #[cfg(feature = "thread_local_gc")]
+                        for mutator in VM::VMActivePlan::mutators() {
+                            self.scheduler.work_buckets[WorkBucketStage::Release].add(
+                                crate::scheduler::gc_work::ReleaseMutator::<VM>::new(mutator),
+                            );
+                        }
+                    }
+                }
             }
         }
     }
@@ -1844,18 +1875,14 @@
         space: &'static ImmixSpace<VM>,
     ) -> Self {
         ImmixCopyContext {
-<<<<<<< HEAD
-            allocator: ImmixAllocator::new(tls.0, Some(space), context, true),
-=======
             allocator: ImmixAllocator::new(
                 tls.0,
                 u32::MAX,
                 space,
-                plan,
+                context,
                 true,
                 Some(ImmixAllocSemantics::Public), // only used in global gc to evacuate public objects
             ),
->>>>>>> e1c373c9
         }
     }
 
@@ -1908,13 +1935,8 @@
         space: &'static ImmixSpace<VM>,
     ) -> Self {
         ImmixHybridCopyContext {
-<<<<<<< HEAD
             copy_allocator: ImmixAllocator::new(tls.0, Some(space), context.clone(), false),
             defrag_allocator: ImmixAllocator::new(tls.0, Some(space), context, true),
-=======
-            copy_allocator: ImmixAllocator::new(tls.0, 0, space, plan, false, None),
-            defrag_allocator: ImmixAllocator::new(tls.0, 0, space, plan, true, None),
->>>>>>> e1c373c9
         }
     }
 
