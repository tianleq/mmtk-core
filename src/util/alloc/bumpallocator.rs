use std::sync::Arc;

use crate::util::Address;

use crate::util::alloc::Allocator;

use crate::policy::space::Space;
use crate::util::conversions::bytes_to_pages_up;
use crate::util::opaque_pointer::*;
use crate::vm::VMBinding;

const BYTES_IN_PAGE: usize = 1 << 12;
const BLOCK_SIZE: usize = 8 * BYTES_IN_PAGE;
const BLOCK_MASK: usize = BLOCK_SIZE - 1;

/// A bump pointer allocator. It keeps a thread local allocation buffer,
/// and bumps a cursor to allocate from the buffer.
#[repr(C)]
pub struct BumpAllocator<VM: VMBinding> {
    /// [`VMThread`] associated with this allocator instance
    pub tls: VMThread,
    /// Bump-pointer itself.
    pub bump_pointer: BumpPointer,
    /// [`Space`](src/policy/space/Space) instance associated with this allocator instance.
    space: &'static dyn Space<VM>,
    pub(in crate::util::alloc) context: Arc<AllocatorContext<VM>>,
}

/// A common fast-path bump-pointer allocator shared across different allocator implementations
/// that use bump-pointer allocation.
/// A `BumpPointer` is always initialized with cursor = 0, limit = 0, so the first allocation
/// always fails the check of `cursor + size < limit` and goes to the slowpath. A binding
/// can also take advantage of this design to zero-initialize the a bump pointer.
#[repr(C)]
#[derive(Copy, Clone)]
pub struct BumpPointer {
    /// The cursor inside the allocation buffer where the next object will be allocated.
    pub cursor: Address,
    /// The upperbound of the allocation buffer.
    pub limit: Address,
}

impl BumpPointer {
    /// Reset the cursor and limit to the given values.
    pub fn reset(&mut self, start: Address, end: Address) {
        self.cursor = start;
        self.limit = end;
    }
}

impl std::default::Default for BumpPointer {
    /// Defaults to 0,0. In this case, the first
    /// allocation would naturally fail the check
    /// `cursor + size < limit`, and go to the slowpath.
    fn default() -> Self {
        BumpPointer {
            cursor: Address::ZERO,
            limit: Address::ZERO,
        }
    }
}

impl<VM: VMBinding> BumpAllocator<VM> {
    pub(crate) fn set_limit(&mut self, start: Address, limit: Address) {
        self.bump_pointer.reset(start, limit);
    }

    pub(crate) fn reset(&mut self) {
        let zero = unsafe { Address::zero() };
        self.bump_pointer.reset(zero, zero);
    }

    pub(crate) fn rebind(&mut self, space: &'static dyn Space<VM>) {
        self.reset();
        self.space = space;
    }
}

use crate::util::alloc::allocator::align_allocation_no_fill;
use crate::util::alloc::fill_alignment_gap;

use super::allocator::AllocatorContext;

impl<VM: VMBinding> Allocator<VM> for BumpAllocator<VM> {
    fn get_space(&self) -> &'static dyn Space<VM> {
        self.space
    }

    fn get_context(&self) -> &AllocatorContext<VM> {
        &self.context
    }

    fn does_thread_local_allocation(&self) -> bool {
        true
    }

    fn get_thread_local_buffer_granularity(&self) -> usize {
        BLOCK_SIZE
    }

    #[cfg(not(feature = "extra_header"))]
    fn alloc(&mut self, size: usize, align: usize, offset: usize) -> Address {
<<<<<<< HEAD
        trace!("alloc");
        let result = align_allocation_no_fill::<VM>(self.bump_pointer.cursor, align, offset);
        let new_cursor = result + size;

        if new_cursor > self.bump_pointer.limit {
            trace!("Thread local buffer used up, go to alloc slow path");
            self.alloc_slow(size, align, offset)
        } else {
            fill_alignment_gap::<VM>(self.bump_pointer.cursor, result);
            self.bump_pointer.cursor = new_cursor;
            trace!(
                "Bump allocation size: {}, result: {}, new_cursor: {}, limit: {}",
                size,
                result,
                self.bump_pointer.cursor,
                self.bump_pointer.limit
            );
            result
=======
        self.alloc_impl(size, align, offset)
    }

    #[cfg(feature = "extra_header")]
    fn alloc(&mut self, size: usize, align: usize, offset: usize) -> Address {
        let rtn = self.alloc_impl(size + VM::EXTRA_HEADER_BYTES, align, offset);

        // Check if the result is valid and return the actual object start address
        // Note that `rtn` can be null in the case of OOM
        if !rtn.is_zero() {
            rtn + VM::EXTRA_HEADER_BYTES
        } else {
            rtn
>>>>>>> e1c373c9
        }
    }

    fn alloc_slow_once(&mut self, size: usize, align: usize, offset: usize) -> Address {
        trace!("alloc_slow");
        self.acquire_block(size, align, offset, false)
    }

    /// Slow path for allocation if precise stress testing has been enabled.
    /// It works by manipulating the limit to be always below the cursor.
    /// Can have three different cases:
    ///  - acquires a new block if the hard limit has been met;
    ///  - allocates an object using the bump pointer semantics from the
    ///    fastpath if there is sufficient space; and
    ///  - does not allocate an object but forces a poll for GC if the stress
    ///    factor has been crossed.
    fn alloc_slow_once_precise_stress(
        &mut self,
        size: usize,
        align: usize,
        offset: usize,
        need_poll: bool,
    ) -> Address {
        if need_poll {
            return self.acquire_block(size, align, offset, true);
        }

        trace!("alloc_slow stress_test");
        let result = align_allocation_no_fill::<VM>(self.bump_pointer.cursor, align, offset);
        let new_cursor = result + size;

        // For stress test, limit is [0, block_size) to artificially make the
        // check in the fastpath (alloc()) fail. The real limit is recovered by
        // adding it to the current cursor.
        if new_cursor > self.bump_pointer.cursor + self.bump_pointer.limit.as_usize() {
            self.acquire_block(size, align, offset, true)
        } else {
            fill_alignment_gap::<VM>(self.bump_pointer.cursor, result);
            self.bump_pointer.limit -= new_cursor - self.bump_pointer.cursor;
            self.bump_pointer.cursor = new_cursor;
            trace!(
                "alloc_slow: Bump allocation size: {}, result: {}, new_cursor: {}, limit: {}",
                size,
                result,
                self.bump_pointer.cursor,
                self.bump_pointer.limit
            );
            result
        }
    }

    fn get_tls(&self) -> VMThread {
        self.tls
    }
}

impl<VM: VMBinding> BumpAllocator<VM> {
    pub(crate) fn new(
        tls: VMThread,
        space: &'static dyn Space<VM>,
        context: Arc<AllocatorContext<VM>>,
    ) -> Self {
        BumpAllocator {
            tls,
            bump_pointer: BumpPointer::default(),
            space,
            context,
        }
    }

    fn alloc_impl(&mut self, size: usize, align: usize, offset: usize) -> Address {
        trace!("alloc");
        let result = align_allocation_no_fill::<VM>(self.cursor, align, offset);
        let new_cursor = result + size;

        if new_cursor > self.limit {
            trace!("Thread local buffer used up, go to alloc slow path");
            self.alloc_slow(size, align, offset)
        } else {
            fill_alignment_gap::<VM>(self.cursor, result);
            self.cursor = new_cursor;
            trace!(
                "Bump allocation size: {}, result: {}, new_cursor: {}, limit: {}",
                size,
                result,
                self.cursor,
                self.limit
            );
            result
        }
    }

    fn acquire_block(
        &mut self,
        size: usize,
        align: usize,
        offset: usize,
        stress_test: bool,
    ) -> Address {
        if self.space.will_oom_on_acquire(self.tls, size) {
            return Address::ZERO;
        }

        let block_size = (size + BLOCK_MASK) & (!BLOCK_MASK);
        let acquired_start = self.space.acquire(self.tls, bytes_to_pages_up(block_size));
        if acquired_start.is_zero() {
            trace!("Failed to acquire a new block");
            acquired_start
        } else {
            trace!(
                "Acquired a new block of size {} with start address {}",
                block_size,
                acquired_start
            );
            if !stress_test {
                self.set_limit(acquired_start, acquired_start + block_size);
                self.alloc(size, align, offset)
            } else {
                // For a stress test, we artificially make the fastpath fail by
                // manipulating the limit as below.
                // The assumption here is that we use an address range such that
                // cursor > block_size always.
                self.set_limit(acquired_start, unsafe { Address::from_usize(block_size) });
                // Note that we have just acquired a new block so we know that we don't have to go
                // through the entire allocation sequence again, we can directly call the slow path
                // allocation.
                self.alloc_slow_once_precise_stress(size, align, offset, false)
            }
        }
    }
}<|MERGE_RESOLUTION|>--- conflicted
+++ resolved
@@ -100,7 +100,11 @@
 
     #[cfg(not(feature = "extra_header"))]
     fn alloc(&mut self, size: usize, align: usize, offset: usize) -> Address {
-<<<<<<< HEAD
+        self.alloc_impl(size, align, offset)
+    }
+
+    #[cfg(feature = "extra_header")]
+    fn alloc(&mut self, size: usize, align: usize, offset: usize) -> Address {
         trace!("alloc");
         let result = align_allocation_no_fill::<VM>(self.bump_pointer.cursor, align, offset);
         let new_cursor = result + size;
@@ -119,21 +123,6 @@
                 self.bump_pointer.limit
             );
             result
-=======
-        self.alloc_impl(size, align, offset)
-    }
-
-    #[cfg(feature = "extra_header")]
-    fn alloc(&mut self, size: usize, align: usize, offset: usize) -> Address {
-        let rtn = self.alloc_impl(size + VM::EXTRA_HEADER_BYTES, align, offset);
-
-        // Check if the result is valid and return the actual object start address
-        // Note that `rtn` can be null in the case of OOM
-        if !rtn.is_zero() {
-            rtn + VM::EXTRA_HEADER_BYTES
-        } else {
-            rtn
->>>>>>> e1c373c9
         }
     }
 
@@ -204,6 +193,29 @@
         }
     }
 
+    
+    fn alloc_impl(&mut self, size: usize, align: usize, offset: usize) -> Address {
+        trace!("alloc");
+        let result = align_allocation_no_fill::<VM>(self.cursor, align, offset);
+        let new_cursor = result + size;
+
+        if new_cursor > self.limit {
+            trace!("Thread local buffer used up, go to alloc slow path");
+            self.alloc_slow(size, align, offset)
+        } else {
+            fill_alignment_gap::<VM>(self.cursor, result);
+            self.cursor = new_cursor;
+            trace!(
+                "Bump allocation size: {}, result: {}, new_cursor: {}, limit: {}",
+                size,
+                result,
+                self.cursor,
+                self.limit
+            );
+            result
+        }
+    }
+
     fn alloc_impl(&mut self, size: usize, align: usize, offset: usize) -> Address {
         trace!("alloc");
         let result = align_allocation_no_fill::<VM>(self.cursor, align, offset);
