use crate::plan::marksweep::MarkSweep;
use crate::plan::mutator_context::create_allocator_mapping;
use crate::plan::mutator_context::Mutator;
use crate::plan::mutator_context::MutatorBuilder;
use crate::plan::mutator_context::MutatorConfig;
use crate::plan::mutator_context::ReservedAllocators;
use crate::plan::mutator_context::SpaceMapping;
use crate::plan::AllocationSemantics;
use crate::plan::Plan;
use crate::util::alloc::allocators::AllocatorSelector;
use crate::util::{VMMutatorThread, VMWorkerThread};
use crate::vm::VMBinding;
use crate::MMTK;

use enum_map::EnumMap;

#[cfg(feature = "malloc_mark_sweep")]
mod malloc_mark_sweep {
    use super::*;

    // Do nothing for malloc mark sweep (malloc allocator)

    pub fn ms_mutator_prepare<VM: VMBinding>(_mutator: &mut Mutator<VM>, _tls: VMWorkerThread) {}
    pub fn ms_mutator_release<VM: VMBinding>(_mutator: &mut Mutator<VM>, _tls: VMWorkerThread) {}

    // malloc mark sweep uses 1 malloc allocator

    pub(crate) const RESERVED_ALLOCATORS: ReservedAllocators = ReservedAllocators {
        n_malloc: 1,
        ..ReservedAllocators::DEFAULT
    };
    lazy_static! {
        pub static ref ALLOCATOR_MAPPING: EnumMap<AllocationSemantics, AllocatorSelector> = {
            let mut map = create_allocator_mapping(RESERVED_ALLOCATORS, true);
            map[AllocationSemantics::Default] = AllocatorSelector::Malloc(0);
            map
        };
    }
    pub(crate) fn create_space_mapping<VM: VMBinding>(
        plan: &'static dyn Plan<VM = VM>,
    ) -> Box<SpaceMapping<VM>> {
        let ms = plan.downcast_ref::<MarkSweep<VM>>().unwrap();
        Box::new({
            let mut vec =
                crate::plan::mutator_context::create_space_mapping(RESERVED_ALLOCATORS, true, plan);
            vec.push((AllocatorSelector::Malloc(0), ms.ms_space()));
            vec
        })
    }
}

#[cfg(not(feature = "malloc_mark_sweep"))]
mod native_mark_sweep {
    use super::*;
    use crate::util::alloc::FreeListAllocator;

    fn get_freelist_allocator_mut<VM: VMBinding>(
        mutator: &mut Mutator<VM>,
    ) -> &mut FreeListAllocator<VM> {
        unsafe {
            mutator
                .allocators
                .get_allocator_mut(mutator.config.allocator_mapping[AllocationSemantics::Default])
        }
        .downcast_mut::<FreeListAllocator<VM>>()
        .unwrap()
    }

    // We forward calls to the allocator prepare and release

    #[cfg(not(feature = "malloc_mark_sweep"))]
    pub fn ms_mutator_prepare<VM: VMBinding>(mutator: &mut Mutator<VM>, _tls: VMWorkerThread) {
        get_freelist_allocator_mut::<VM>(mutator).prepare();
    }

    #[cfg(not(feature = "malloc_mark_sweep"))]
    pub fn ms_mutator_release<VM: VMBinding>(mutator: &mut Mutator<VM>, _tls: VMWorkerThread) {
        get_freelist_allocator_mut::<VM>(mutator).release();
    }

    // native mark sweep uses 1 free list allocator

    pub(crate) const RESERVED_ALLOCATORS: ReservedAllocators = ReservedAllocators {
        n_free_list: 1,
        ..ReservedAllocators::DEFAULT
    };
    lazy_static! {
        pub static ref ALLOCATOR_MAPPING: EnumMap<AllocationSemantics, AllocatorSelector> = {
            let mut map = create_allocator_mapping(RESERVED_ALLOCATORS, true);
            map[AllocationSemantics::Default] = AllocatorSelector::FreeList(0);
            map
        };
    }
    pub(crate) fn create_space_mapping<VM: VMBinding>(
        plan: &'static dyn Plan<VM = VM>,
    ) -> Box<SpaceMapping<VM>> {
        let ms = plan.downcast_ref::<MarkSweep<VM>>().unwrap();
        Box::new({
            let mut vec =
                crate::plan::mutator_context::create_space_mapping(RESERVED_ALLOCATORS, true, plan);
            vec.push((AllocatorSelector::FreeList(0), ms.ms_space()));
            vec
        })
    }
}

#[cfg(feature = "malloc_mark_sweep")]
pub use malloc_mark_sweep::*;

#[cfg(not(feature = "malloc_mark_sweep"))]
pub use native_mark_sweep::*;

pub fn create_ms_mutator<VM: VMBinding>(
    mutator_tls: VMMutatorThread,
    mmtk: &'static MMTK<VM>,
) -> Mutator<VM> {
    let config = MutatorConfig {
        allocator_mapping: &ALLOCATOR_MAPPING,
        space_mapping: create_space_mapping(mmtk.get_plan()),
        prepare_func: &ms_mutator_prepare,
        release_func: &ms_mutator_release,
    };

<<<<<<< HEAD
    Mutator {
        allocators: Allocators::<VM>::new(mutator_tls, mmtk, &config.space_mapping),
        barrier: Box::new(NoBarrier),
        mutator_tls,
        config,
        plan: mmtk.get_plan(),
        #[cfg(feature = "publish_rate_analysis")]
        mutator_id: crate::plan::MUTATOR_ID_GENERATOR
            .fetch_add(1, std::sync::atomic::Ordering::SeqCst),
    }
=======
    let builder = MutatorBuilder::new(mutator_tls, mmtk, config);
    builder.build()
>>>>>>> 5f48a8a8
}<|MERGE_RESOLUTION|>--- conflicted
+++ resolved
@@ -121,19 +121,6 @@
         release_func: &ms_mutator_release,
     };
 
-<<<<<<< HEAD
-    Mutator {
-        allocators: Allocators::<VM>::new(mutator_tls, mmtk, &config.space_mapping),
-        barrier: Box::new(NoBarrier),
-        mutator_tls,
-        config,
-        plan: mmtk.get_plan(),
-        #[cfg(feature = "publish_rate_analysis")]
-        mutator_id: crate::plan::MUTATOR_ID_GENERATOR
-            .fetch_add(1, std::sync::atomic::Ordering::SeqCst),
-    }
-=======
     let builder = MutatorBuilder::new(mutator_tls, mmtk, config);
     builder.build()
->>>>>>> 5f48a8a8
 }