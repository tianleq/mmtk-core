use std::sync::Arc;

use super::allocator::{align_allocation_no_fill, fill_alignment_gap, AllocatorContext};
use super::BumpPointer;
use crate::policy::immix::line::*;
use crate::policy::immix::ImmixSpace;
use crate::policy::space::Space;
use crate::util::alloc::allocator::get_maximum_aligned_size;
use crate::util::alloc::Allocator;
use crate::util::linear_scan::Region;
use crate::util::opaque_pointer::VMThread;
use crate::util::rust_util::unlikely;
use crate::util::Address;
use crate::vm::*;

/// Immix allocator
#[repr(C)]
pub struct ImmixAllocator<VM: VMBinding> {
    /// [`VMThread`] associated with this allocator instance
    pub tls: VMThread,
    /// The fastpath bump pointer.
    pub bump_pointer: BumpPointer,
    /// [`Space`](src/policy/space/Space) instance associated with this allocator instance.
    space: &'static ImmixSpace<VM>,
    context: Arc<AllocatorContext<VM>>,
    /// *unused*
    hot: bool,
    /// Is this a copy allocator?
    copy: bool,
    /// Bump pointer for large objects
    pub(in crate::util::alloc) large_bump_pointer: BumpPointer,
    /// Is the current request for large or small?
    request_for_large: bool,
    /// Hole-searching cursor
    line: Option<Line>,
}

impl<VM: VMBinding> ImmixAllocator<VM> {
    pub(crate) fn reset(&mut self) {
        self.bump_pointer.reset(Address::ZERO, Address::ZERO);
        self.large_bump_pointer.reset(Address::ZERO, Address::ZERO);
        self.request_for_large = false;
        self.line = None;
    }
}

impl<VM: VMBinding> Allocator<VM> for ImmixAllocator<VM> {
    fn get_space(&self) -> &'static dyn Space<VM> {
        self.space as _
    }

    fn get_context(&self) -> &AllocatorContext<VM> {
        &self.context
    }

    fn does_thread_local_allocation(&self) -> bool {
        true
    }

    fn get_thread_local_buffer_granularity(&self) -> usize {
        crate::policy::immix::block::Block::BYTES
    }

    fn alloc(&mut self, size: usize, align: usize, offset: usize) -> Address {
        debug_assert!(
            size <= crate::policy::immix::MAX_IMMIX_OBJECT_SIZE,
            "Trying to allocate a {} bytes object, which is larger than MAX_IMMIX_OBJECT_SIZE {}",
            size,
            crate::policy::immix::MAX_IMMIX_OBJECT_SIZE
        );

        let result = align_allocation_no_fill::<VM>(self.bump_pointer.cursor, align, offset);
        let new_cursor = result + size;

        if new_cursor > self.bump_pointer.limit {
            trace!(
                "{:?}: Thread local buffer used up, go to alloc slow path",
                self.tls
            );
            if get_maximum_aligned_size::<VM>(size, align) > Line::BYTES {
                // Size larger than a line: do large allocation
                self.overflow_alloc(size, align, offset)
            } else {
                // Size smaller than a line: fit into holes
                self.alloc_slow_hot(size, align, offset)
            }
        } else {
            // Simple bump allocation.
            fill_alignment_gap::<VM>(self.bump_pointer.cursor, result);
            self.bump_pointer.cursor = new_cursor;
            trace!(
                "{:?}: Bump allocation size: {}, result: {}, new_cursor: {}, limit: {}",
                self.tls,
                size,
                result,
                self.bump_pointer.cursor,
                self.bump_pointer.limit
            );
            result
        }
    }

    /// Acquire a clean block from ImmixSpace for allocation.
    fn alloc_slow_once(&mut self, size: usize, align: usize, offset: usize) -> Address {
        trace!("{:?}: alloc_slow_once", self.tls);
        self.acquire_clean_block(size, align, offset)
    }

    /// This is called when precise stress is used. We try use the thread local buffer for
    /// the allocation (after restoring the correct limit for thread local buffer). If we cannot
    /// allocate from thread local buffer, we will go to the actual slowpath. After allocation,
    /// we will set the fake limit so future allocations will fail the slowpath and get here as well.
    fn alloc_slow_once_precise_stress(
        &mut self,
        size: usize,
        align: usize,
        offset: usize,
        need_poll: bool,
    ) -> Address {
        trace!("{:?}: alloc_slow_once_precise_stress", self.tls);
        // If we are required to make a poll, we call acquire_clean_block() which will acquire memory
        // from the space which includes a GC poll.
        if need_poll {
            trace!(
                "{:?}: alloc_slow_once_precise_stress going to poll",
                self.tls
            );
            let ret = self.acquire_clean_block(size, align, offset);
            // Set fake limits so later allocation will fail in the fastpath, and end up going to this
            // special slowpath.
            self.set_limit_for_stress();
            trace!(
                "{:?}: alloc_slow_once_precise_stress done - forced stress poll",
                self.tls
            );
            return ret;
        }

        // We are not yet required to do a stress GC. We will try to allocate from thread local
        // buffer if possible.  Restore the fake limit to the normal limit so we can do thread
        // local allocation normally. Check if we have exhausted our current thread local block,
        // and if so, then directly acquire a new one
        self.restore_limit_for_stress();
        let ret = if self.require_new_block(size, align, offset) {
            // We don't have enough space in thread local block to service the allocation request,
            // hence allocate a new block
            trace!(
                "{:?}: alloc_slow_once_precise_stress - acquire new block",
                self.tls
            );
            self.acquire_clean_block(size, align, offset)
        } else {
            // This `alloc()` call should always succeed given the if-branch checks if we are out
            // of thread local block space
            trace!("{:?}: alloc_slow_once_precise_stress - alloc()", self.tls,);
            self.alloc(size, align, offset)
        };
        // Set fake limits
        self.set_limit_for_stress();
        ret
    }

    fn get_tls(&self) -> VMThread {
        self.tls
    }
}

impl<VM: VMBinding> ImmixAllocator<VM> {
    pub(crate) fn new(
        tls: VMThread,
        space: Option<&'static dyn Space<VM>>,
        context: Arc<AllocatorContext<VM>>,
        copy: bool,
    ) -> Self {
        ImmixAllocator {
            tls,
            space: space.unwrap().downcast_ref::<ImmixSpace<VM>>().unwrap(),
            context,
            bump_pointer: BumpPointer::default(),
            hot: false,
            copy,
            large_bump_pointer: BumpPointer::default(),
            request_for_large: false,
            line: None,
        }
    }

    pub(crate) fn immix_space(&self) -> &'static ImmixSpace<VM> {
        self.space
    }

    /// Large-object (larger than a line) bump allocation.
    fn overflow_alloc(&mut self, size: usize, align: usize, offset: usize) -> Address {
        trace!("{:?}: overflow_alloc", self.tls);
        let start = align_allocation_no_fill::<VM>(self.large_bump_pointer.cursor, align, offset);
        let end = start + size;
        if end > self.large_bump_pointer.limit {
            self.request_for_large = true;
            let rtn = self.alloc_slow_inline(size, align, offset);
            self.request_for_large = false;
            rtn
        } else {
            fill_alignment_gap::<VM>(self.large_bump_pointer.cursor, start);
            self.large_bump_pointer.cursor = end;
            start
        }
    }

    /// Bump allocate small objects into recyclable lines (i.e. holes).
    fn alloc_slow_hot(&mut self, size: usize, align: usize, offset: usize) -> Address {
        trace!("{:?}: alloc_slow_hot", self.tls);
        if self.acquire_recyclable_lines(size, align, offset) {
            // If stress test is active, then we need to go to the slow path instead of directly
            // calling `alloc()`. This is because the `acquire_recyclable_lines()` function
            // manipulates the cursor and limit if a line can be recycled and if we directly call
            // `alloc()` after recyling a line, then we will miss updating the `allocation_bytes`
            // as the newly recycled line will service the allocation request. If we set the stress
            // factor limit directly in `acquire_recyclable_lines()`, then we risk running into an
            // loop of failing the fastpath (i.e. `alloc()`) and then trying to allocate from a
            // recyclable line.  Hence, we bring the "if we're in stress test" check up a level and
            // directly call `alloc_slow_inline()` which will properly account for the allocation
            // request as well as allocate from the newly recycled line
            let stress_test = self.context.options.is_stress_test_gc_enabled();
            let precise_stress = *self.context.options.precise_stress;
            if unlikely(stress_test && precise_stress) {
                self.alloc_slow_inline(size, align, offset)
            } else {
                self.alloc(size, align, offset)
            }
        } else {
            self.alloc_slow_inline(size, align, offset)
        }
    }

    /// Search for recyclable lines.
    fn acquire_recyclable_lines(&mut self, size: usize, align: usize, offset: usize) -> bool {
        while self.line.is_some() || self.acquire_recyclable_block() {
            let line = self.line.unwrap();
            if let Some((start_line, end_line)) = self.immix_space().get_next_available_lines(line)
            {
                // Find recyclable lines. Update the bump allocation cursor and limit.
                self.bump_pointer.cursor = start_line.start();
                self.bump_pointer.limit = end_line.start();
                trace!(
                    "{:?}: acquire_recyclable_lines -> {:?} [{:?}, {:?}) {:?}",
                    self.tls,
                    self.line,
                    start_line,
                    end_line,
                    self.tls
                );
                crate::util::memory::zero(
                    self.bump_pointer.cursor,
                    self.bump_pointer.limit - self.bump_pointer.cursor,
                );
                #[cfg(feature = "public_bit")]
                crate::util::metadata::public_bit::bzero_public_bit(
                    self.bump_pointer.cursor,
                    self.bump_pointer.limit - self.bump_pointer.cursor,
                );
<<<<<<< HEAD

=======
>>>>>>> ec936ecb
                debug_assert!(
                    align_allocation_no_fill::<VM>(self.bump_pointer.cursor, align, offset) + size
                        <= self.bump_pointer.limit
                );
                let block = line.block();
                self.line = if end_line == block.end_line() {
                    // Hole searching reached the end of a reusable block. Set the hole-searching cursor to None.
                    None
                } else {
                    // Update the hole-searching cursor to None.
                    Some(end_line)
                };
                return true;
            } else {
                // No more recyclable lines. Set the hole-searching cursor to None.
                self.line = None;
            }
        }
        false
    }

    /// Get a recyclable block from ImmixSpace.
    fn acquire_recyclable_block(&mut self) -> bool {
        match self.immix_space().get_reusable_block(self.copy) {
            Some(block) => {
                trace!("{:?}: acquire_recyclable_block -> {:?}", self.tls, block);
                // Set the hole-searching cursor to the start of this block.
                self.line = Some(block.start_line());
                true
            }
            _ => false,
        }
    }

    // Get a clean block from ImmixSpace.
    fn acquire_clean_block(&mut self, size: usize, align: usize, offset: usize) -> Address {
        match self.immix_space().get_clean_block(self.tls, self.copy) {
            None => Address::ZERO,
            Some(block) => {
                trace!(
                    "{:?}: Acquired a new block {:?} -> {:?}",
                    self.tls,
                    block.start(),
                    block.end()
                );
                if self.request_for_large {
                    self.large_bump_pointer.cursor = block.start();
                    self.large_bump_pointer.limit = block.end();
                } else {
                    self.bump_pointer.cursor = block.start();
                    self.bump_pointer.limit = block.end();
                }
                self.alloc(size, align, offset)
            }
        }
    }

    /// Return whether the TLAB has been exhausted and we need to acquire a new block. Assumes that
    /// the buffer limits have been restored using [`ImmixAllocator::restore_limit_for_stress`].
    /// Note that this function may implicitly change the limits of the allocator.
    fn require_new_block(&mut self, size: usize, align: usize, offset: usize) -> bool {
        let result = align_allocation_no_fill::<VM>(self.bump_pointer.cursor, align, offset);
        let new_cursor = result + size;
        let insufficient_space = new_cursor > self.bump_pointer.limit;

        // We want this function to behave as if `alloc()` has been called. Hence, we perform a
        // size check and then return the conditions where `alloc_slow_inline()` would be called
        // in an `alloc()` call, namely when both `overflow_alloc()` and `alloc_slow_hot()` fail
        // to service the allocation request
        if insufficient_space && get_maximum_aligned_size::<VM>(size, align) > Line::BYTES {
            let start =
                align_allocation_no_fill::<VM>(self.large_bump_pointer.cursor, align, offset);
            let end = start + size;
            end > self.large_bump_pointer.limit
        } else {
            // We try to acquire recyclable lines here just like `alloc_slow_hot()`
            insufficient_space && !self.acquire_recyclable_lines(size, align, offset)
        }
    }

    /// Set fake limits for the bump allocation for stress tests. The fake limit is the remaining
    /// thread local buffer size, which should be always smaller than the bump cursor. This method
    /// may be reentrant. We need to check before setting the values.
    fn set_limit_for_stress(&mut self) {
        if self.bump_pointer.cursor < self.bump_pointer.limit {
            let old_limit = self.bump_pointer.limit;
            let new_limit =
                unsafe { Address::from_usize(self.bump_pointer.limit - self.bump_pointer.cursor) };
            self.bump_pointer.limit = new_limit;
            trace!(
                "{:?}: set_limit_for_stress. normal c {} l {} -> {}",
                self.tls,
                self.bump_pointer.cursor,
                old_limit,
                new_limit,
            );
        }

        if self.large_bump_pointer.cursor < self.large_bump_pointer.limit {
            let old_lg_limit = self.large_bump_pointer.limit;
            let new_lg_limit = unsafe {
                Address::from_usize(self.large_bump_pointer.limit - self.large_bump_pointer.cursor)
            };
            self.large_bump_pointer.limit = new_lg_limit;
            trace!(
                "{:?}: set_limit_for_stress. large c {} l {} -> {}",
                self.tls,
                self.large_bump_pointer.cursor,
                old_lg_limit,
                new_lg_limit,
            );
        }
    }

    /// Restore the real limits for the bump allocation so we can properly do a thread local
    /// allocation. The fake limit is the remaining thread local buffer size, and we restore the
    /// actual limit from the size and the cursor. This method may be reentrant. We need to check
    /// before setting the values.
    fn restore_limit_for_stress(&mut self) {
        if self.bump_pointer.limit < self.bump_pointer.cursor {
            let old_limit = self.bump_pointer.limit;
            let new_limit = self.bump_pointer.cursor + self.bump_pointer.limit.as_usize();
            self.bump_pointer.limit = new_limit;
            trace!(
                "{:?}: restore_limit_for_stress. normal c {} l {} -> {}",
                self.tls,
                self.bump_pointer.cursor,
                old_limit,
                new_limit,
            );
        }

        if self.large_bump_pointer.limit < self.large_bump_pointer.cursor {
            let old_lg_limit = self.large_bump_pointer.limit;
            let new_lg_limit =
                self.large_bump_pointer.cursor + self.large_bump_pointer.limit.as_usize();
            self.large_bump_pointer.limit = new_lg_limit;
            trace!(
                "{:?}: restore_limit_for_stress. large c {} l {} -> {}",
                self.tls,
                self.large_bump_pointer.cursor,
                old_lg_limit,
                new_lg_limit,
            );
        }
    }
}<|MERGE_RESOLUTION|>--- conflicted
+++ resolved
@@ -258,10 +258,6 @@
                     self.bump_pointer.cursor,
                     self.bump_pointer.limit - self.bump_pointer.cursor,
                 );
-<<<<<<< HEAD
-
-=======
->>>>>>> ec936ecb
                 debug_assert!(
                     align_allocation_no_fill::<VM>(self.bump_pointer.cursor, align, offset) + size
                         <= self.bump_pointer.limit
