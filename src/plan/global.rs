//! The global part of a plan implementation.

use super::PlanConstraints;
use crate::global_state::GlobalState;
use crate::mmtk::MMTK;
use crate::plan::tracing::ObjectQueue;
use crate::plan::Mutator;
use crate::policy::immortalspace::ImmortalSpace;
use crate::policy::largeobjectspace::LargeObjectSpace;
use crate::policy::space::{PlanCreateSpaceArgs, Space};
#[cfg(feature = "vm_space")]
use crate::policy::vmspace::VMSpace;
use crate::scheduler::*;
use crate::util::alloc::allocators::AllocatorSelector;
use crate::util::copy::{CopyConfig, GCWorkerCopyContext};
use crate::util::heap::gc_trigger::GCTrigger;
use crate::util::heap::gc_trigger::SpaceStats;
use crate::util::heap::layout::Mmapper;
use crate::util::heap::layout::VMMap;
use crate::util::heap::HeapMeta;
use crate::util::heap::VMRequest;
use crate::util::metadata::side_metadata::SideMetadataSanity;
use crate::util::metadata::side_metadata::SideMetadataSpec;
use crate::util::options::Options;
use crate::util::options::PlanSelector;
use crate::util::statistics::stats::Stats;
use crate::util::{conversions, ObjectReference};
use crate::util::{VMMutatorThread, VMWorkerThread};
use crate::vm::{ActivePlan, Collection, VMBinding};
use downcast_rs::Downcast;
use enum_map::EnumMap;
use std::sync::atomic::Ordering;
use std::sync::Arc;

use mmtk_macros::{HasSpaces, PlanTraceObject};

pub fn create_mutator<VM: VMBinding>(
    tls: VMMutatorThread,
    mmtk: &'static MMTK<VM>,
) -> Box<Mutator<VM>> {
    Box::new(match *mmtk.options.plan {
<<<<<<< HEAD
        PlanSelector::NoGC => crate::plan::nogc::mutator::create_nogc_mutator(tls, mmtk),
=======
        PlanSelector::NoGC => crate::plan::nogc::mutator::create_nogc_mutator(tls, &*mmtk.plan),
>>>>>>> e1c373c9
        PlanSelector::SemiSpace => crate::plan::semispace::mutator::create_ss_mutator(tls, mmtk),
        PlanSelector::GenCopy => {
            crate::plan::generational::copying::mutator::create_gencopy_mutator(tls, mmtk)
        }
        PlanSelector::GenImmix => {
            crate::plan::generational::immix::mutator::create_genimmix_mutator(tls, mmtk)
        }
<<<<<<< HEAD
        PlanSelector::MarkSweep => crate::plan::marksweep::mutator::create_ms_mutator(tls, mmtk),
=======
        PlanSelector::MarkSweep => {
            crate::plan::marksweep::mutator::create_ms_mutator(tls, &*mmtk.plan)
        }
>>>>>>> e1c373c9
        PlanSelector::Immix => crate::plan::immix::mutator::create_immix_mutator(tls, mmtk),
        PlanSelector::PageProtect => {
            crate::plan::pageprotect::mutator::create_pp_mutator(tls, mmtk)
        }
        PlanSelector::MarkCompact => {
            crate::plan::markcompact::mutator::create_markcompact_mutator(tls, mmtk)
        }
        PlanSelector::StickyImmix => {
            crate::plan::sticky::immix::mutator::create_stickyimmix_mutator(tls, mmtk)
        }
    })
}

pub fn create_plan<VM: VMBinding>(
    plan: PlanSelector,
    args: CreateGeneralPlanArgs<VM>,
) -> Box<dyn Plan<VM = VM>> {
    let plan = match plan {
        PlanSelector::NoGC => {
            Box::new(crate::plan::nogc::NoGC::new(args)) as Box<dyn Plan<VM = VM>>
        }
        PlanSelector::SemiSpace => {
            Box::new(crate::plan::semispace::SemiSpace::new(args)) as Box<dyn Plan<VM = VM>>
        }
        PlanSelector::GenCopy => Box::new(crate::plan::generational::copying::GenCopy::new(args))
            as Box<dyn Plan<VM = VM>>,
        PlanSelector::GenImmix => Box::new(crate::plan::generational::immix::GenImmix::new(args))
            as Box<dyn Plan<VM = VM>>,
        PlanSelector::MarkSweep => {
            Box::new(crate::plan::marksweep::MarkSweep::new(args)) as Box<dyn Plan<VM = VM>>
        }
        PlanSelector::Immix => {
            Box::new(crate::plan::immix::Immix::new(args)) as Box<dyn Plan<VM = VM>>
        }
        PlanSelector::PageProtect => {
            Box::new(crate::plan::pageprotect::PageProtect::new(args)) as Box<dyn Plan<VM = VM>>
        }
        PlanSelector::MarkCompact => {
            Box::new(crate::plan::markcompact::MarkCompact::new(args)) as Box<dyn Plan<VM = VM>>
        }
        PlanSelector::StickyImmix => {
            Box::new(crate::plan::sticky::immix::StickyImmix::new(args)) as Box<dyn Plan<VM = VM>>
        }
    };

    // We have created Plan in the heap, and we won't explicitly move it.
    // Each space now has a fixed address for its lifetime. It is safe now to initialize SFT.
    let sft_map: &mut dyn crate::policy::sft_map::SFTMap =
        unsafe { crate::mmtk::SFT_MAP.get_mut() }.as_mut();
    plan.for_each_space(&mut |s| {
        sft_map.notify_space_creation(s.as_sft());
        s.initialize_sft(sft_map);
    });

    plan
}

/// Create thread local GC worker.
pub fn create_gc_worker_context<VM: VMBinding>(
    tls: VMWorkerThread,
    mmtk: &'static MMTK<VM>,
) -> GCWorkerCopyContext<VM> {
    GCWorkerCopyContext::<VM>::new(tls, mmtk, mmtk.get_plan().create_copy_config())
}

/// A plan describes the global core functionality for all memory management schemes.
/// All global MMTk plans should implement this trait.
///
/// The global instance defines and manages static resources
/// (such as memory and virtual memory resources).
///
/// Constructor:
///
/// For the constructor of a new plan, there are a few things the constructor _must_ do
/// (please check existing plans and see what they do in the constructor):
/// 1. Create a HeapMeta, and use this HeapMeta to initialize all the spaces.
/// 2. Create a vector of all the side metadata specs with `SideMetadataContext::new_global_specs()`,
///    the parameter is a vector of global side metadata specs that are specific to the plan.
/// 3. Initialize all the spaces the plan uses with the heap meta, and the global metadata specs vector.
/// 4. Invoke the `verify_side_metadata_sanity()` method of the plan.
///    It will create a `SideMetadataSanity` object, and invoke verify_side_metadata_sanity() for each space (or
///    invoke verify_side_metadata_sanity() in `CommonPlan`/`BasePlan` for the spaces in the common/base plan).
///
/// Methods in this trait:
///
/// Only methods that will be overridden by each specific plan should be included in this trait. The trait may
/// provide a default implementation, and each plan can override the implementation. For methods that won't be
/// overridden, we should implement those methods in BasePlan (or CommonPlan) and call them from there instead.
/// We should avoid having methods with the same name in both Plan and BasePlan, as this may confuse people, and
/// they may call a wrong method by mistake.
// TODO: Some methods that are not overriden can be moved from the trait to BasePlan.
pub trait Plan: 'static + HasSpaces + Sync + Downcast {
    /// Get the plan constraints for the plan.
    /// This returns a non-constant value. A constant value can be found in each plan's module if needed.
    fn constraints(&self) -> &'static PlanConstraints;

    /// Create a copy config for this plan. A copying GC plan MUST override this method,
    /// and provide a valid config.
    fn create_copy_config(&'static self) -> CopyConfig<Self::VM> {
        // Use the empty default copy config for non copying GC.
        CopyConfig::default()
    }

    /// Get a immutable reference to the base plan. `BasePlan` is included by all the MMTk GC plans.
    fn base(&self) -> &BasePlan<Self::VM>;

    /// Get a mutable reference to the base plan. `BasePlan` is included by all the MMTk GC plans.
    fn base_mut(&mut self) -> &mut BasePlan<Self::VM>;

    /// Schedule work for the upcoming GC.
    fn schedule_collection(&'static self, _scheduler: &GCWorkScheduler<Self::VM>);
<<<<<<< HEAD

    /// Get the common plan. CommonPlan is included by most of MMTk GC plans.
=======
    fn schedule_single_thread_collection(&'static self, _worker: &mut GCWorker<Self::VM>) {}

>>>>>>> e1c373c9
    fn common(&self) -> &CommonPlan<Self::VM> {
        panic!("Common Plan not handled!")
    }

    /// Return a reference to `GenerationalPlan` to allow
    /// access methods specific to generational plans if the plan is a generational plan.
    fn generational(
        &self,
    ) -> Option<&dyn crate::plan::generational::global::GenerationalPlan<VM = Self::VM>> {
        None
    }

    /// Get the current run time options.
    fn options(&self) -> &Options {
        &self.base().options
    }

    /// Get the allocator mapping between [`crate::AllocationSemantics`] and [`crate::util::alloc::AllocatorSelector`].
    /// This defines what space this plan will allocate objects into for different semantics.
    fn get_allocator_mapping(&self) -> &'static EnumMap<AllocationSemantics, AllocatorSelector>;

    /// Prepare the plan before a GC. This is invoked in an initial step in the GC.
    /// This is invoked once per GC by one worker thread. `tls` is the worker thread that executes this method.
    fn prepare(&mut self, tls: VMWorkerThread);

    /// Prepare a worker for a GC. Each worker has its own prepare method. This hook is for plan-specific
    /// per-worker preparation. This method is invoked once per worker by the worker thread passed as the argument.
    fn prepare_worker(&self, _worker: &mut GCWorker<Self::VM>) {}

    /// Release the plan after transitive closure. A plan can implement this method to call each policy's release,
    /// or create any work packet that should be done in release.
    /// This is invoked once per GC by one worker thread. `tls` is the worker thread that executes this method.
    fn release(&mut self, tls: VMWorkerThread);

    /// Inform the plan about the end of a GC. It is guaranteed that there is no further work for this GC.
    /// This is invoked once per GC by one worker thread. `tls` is the worker thread that executes this method.
    fn end_of_gc(&mut self, _tls: VMWorkerThread) {}

    /// Notify the plan that an emergency collection will happen. The plan should try to free as much memory as possible.
    /// The default implementation will force a full heap collection for generational plans.
    fn notify_emergency_collection(&self) {
        if let Some(gen) = self.generational() {
            gen.force_full_heap_collection();
        }
    }

    /// Ask the plan if they would trigger a GC. If MMTk is in charge of triggering GCs, this method is called
    /// periodically during allocation. However, MMTk may delegate the GC triggering decision to the runtime,
    /// in which case, this method may not be called. This method returns true to trigger a collection.
    ///
    /// # Arguments
    /// * `space_full`: the allocation to a specific space failed, must recover pages within 'space'.
    /// * `space`: an option to indicate if there is a space that has failed in an allocation.
    fn collection_required(&self, space_full: bool, space: Option<SpaceStats<Self::VM>>) -> bool;

    #[cfg(feature = "thread_local_gc")]
    /// Ask the plan if they would trigger a GC. If MMTk is in charge of triggering GCs, this method is called
    /// periodically during allocation. However, MMTk may delegate the GC triggering decision to the runtime,
    /// in which case, this method may not be called. This method returns true to trigger a collection.
    ///
    /// # Arguments
    /// * `space_full`: the allocation to a specific space failed, must recover pages within 'space'.
    /// * `space`: an option to indicate if there is a space that has failed in an allocation.
    fn thread_local_collection_required(
        &self,
        _space_full: bool,
        _space: Option<&dyn Space<Self::VM>>,
        _tls: VMMutatorThread,
    ) -> bool {
        false
    }

    #[cfg(feature = "thread_local_gc")]
    fn handle_thread_local_collection(&self, tls: VMMutatorThread, mmtk: &'static MMTK<Self::VM>) {
        self.base().handle_thread_local_collection(tls, mmtk);
    }

    #[cfg(feature = "thread_local_gc")]
    fn do_thread_local_collection(
        &'static self,
        _tls: VMMutatorThread,
        _mmtk: &'static MMTK<Self::VM>,
    ) {
    }

    // Note: The following methods are about page accounting. The default implementation should
    // work fine for non-copying plans. For copying plans, the plan should override any of these methods
    // if necessary.

    /// Get the number of pages that are reserved, including pages used by MMTk spaces, pages that
    /// will be used (e.g. for copying), and live pages allocated outside MMTk spaces as reported
    /// by the VM binding.
    fn get_reserved_pages(&self) -> usize {
        let used_pages = self.get_used_pages();
        let collection_reserve = self.get_collection_reserved_pages();
        let vm_live_bytes = <Self::VM as VMBinding>::VMCollection::vm_live_bytes();
        // Note that `vm_live_bytes` may not be the exact number of bytes in whole pages.  The VM
        // binding is allowed to return an approximate value if it is expensive or impossible to
        // compute the exact number of pages occupied.
        let vm_live_pages = conversions::bytes_to_pages_up(vm_live_bytes);
        let total = used_pages + collection_reserve + vm_live_pages;

        trace!(
            "Reserved pages = {}, used pages: {}, collection reserve: {}, VM live pages: {}",
            total,
            used_pages,
            collection_reserve,
            vm_live_pages,
        );

        total
    }

    /// Get the total number of pages for the heap.
    fn get_total_pages(&self) -> usize {
        self.base()
            .gc_trigger
            .policy
            .get_current_heap_size_in_pages()
    }

    /// Get the number of pages that are still available for use. The available pages
    /// should always be positive or 0.
    fn get_available_pages(&self) -> usize {
        let reserved_pages = self.get_reserved_pages();
        let total_pages = self.get_total_pages();

        // It is possible that the reserved pages is larger than the total pages so we are doing
        // a saturating subtraction to make sure we return a non-negative number.
        // For example,
        // 1. our GC trigger checks if reserved pages is more than total pages.
        // 2. when the heap is almost full of live objects (such as in the case of an OOM) and we are doing a copying GC, it is possible
        //    the reserved pages is larger than total pages after the copying GC (the reserved pages after a GC
        //    may be larger than the reserved pages before a GC, as we may end up using more memory for thread local
        //    buffers for copy allocators).
        let available_pages = total_pages.saturating_sub(reserved_pages);
        trace!(
            "Total pages = {}, reserved pages = {}, available pages = {}",
            total_pages,
            reserved_pages,
            available_pages,
        );
        available_pages
    }

    /// Get the number of pages that are reserved for collection. By default, we return 0.
    /// For copying plans, they need to override this and calculate required pages to complete
    /// a copying GC.
    fn get_collection_reserved_pages(&self) -> usize {
        0
    }

    /// Get the number of pages that are used.
    fn get_used_pages(&self) -> usize;

    /// Get the number of pages that are NOT used. This is clearly different from available pages.
    /// Free pages are unused, but some of them may have been reserved for some reason.
    fn get_free_pages(&self) -> usize {
        self.get_total_pages() - self.get_used_pages()
    }

    /// Return whether last GC was an exhaustive attempt to collect the heap.
    /// For example, for generational GCs, minor collection is not an exhaustive collection.
    /// For example, for Immix, fast collection (no defragmentation) is not an exhaustive collection.
    fn last_collection_was_exhaustive(&self) -> bool {
        true
    }

    /// An object is firstly reached by a sanity GC. So the object is reachable
    /// in the current GC, and all the GC work has been done for the object (such as
    /// tracing and releasing). A plan can implement this to
    /// use plan specific semantics to check if the object is sane.
    /// Return true if the object is considered valid by the plan.
    fn sanity_check_object(&self, _object: ObjectReference) -> bool {
        true
    }

<<<<<<< HEAD
    /// Call `space.verify_side_metadata_sanity` for all spaces in this plan.
    fn verify_side_metadata_sanity(&self) {
        let mut side_metadata_sanity_checker = SideMetadataSanity::new();
        self.for_each_space(&mut |space| {
            space.verify_side_metadata_sanity(&mut side_metadata_sanity_checker);
        })
=======
    #[cfg(feature = "thread_local_gc")]
    fn publish_object(&self, _object: ObjectReference);

    #[cfg(all(feature = "thread_local_gc", feature = "debug_publish_object"))]
    fn get_object_owner(&self, _object: ObjectReference) -> Option<u32> {
        Option::None
    }

    #[cfg(feature = "debug_publish_object")]
    fn is_object_published(&self, _object: ObjectReference) -> bool {
        false
>>>>>>> e1c373c9
    }
}

impl_downcast!(Plan assoc VM);

/**
BasePlan should contain all plan-related state and functions that are _fundamental_ to _all_ plans.  These include VM-specific (but not plan-specific) features such as a code space or vm space, which are fundamental to all plans for a given VM.  Features that are common to _many_ (but not intrinsically _all_) plans should instead be included in CommonPlan.
*/
#[derive(HasSpaces, PlanTraceObject)]
pub struct BasePlan<VM: VMBinding> {
    pub(crate) global_state: Arc<GlobalState>,
    pub options: Arc<Options>,
    pub gc_trigger: Arc<GCTrigger<VM>>,

    // Spaces in base plan
    #[cfg(feature = "code_space")]
    #[space]
    pub code_space: ImmortalSpace<VM>,
    #[cfg(feature = "code_space")]
    #[space]
    pub code_lo_space: ImmortalSpace<VM>,
    #[cfg(feature = "ro_space")]
    #[space]
    pub ro_space: ImmortalSpace<VM>,

    /// A VM space is a space allocated and populated by the VM.  Currently it is used by JikesRVM
    /// for boot image.
    ///
    /// If VM space is present, it has some special interaction with the
    /// `memory_manager::is_mmtk_object` and the `memory_manager::is_in_mmtk_spaces` functions.
    ///
    /// -   The `is_mmtk_object` funciton requires the valid object (VO) bit side metadata to identify objects,
    ///     but currently we do not require the boot image to provide it, so it will not work if the
    ///     address argument is in the VM space.
    ///
    /// -   The `is_in_mmtk_spaces` currently returns `true` if the given object reference is in
    ///     the VM space.
    #[cfg(feature = "vm_space")]
    #[space]
    pub vm_space: VMSpace<VM>,
}

/// Args needed for creating any plan. This includes a set of contexts from MMTK or global. This
/// is passed to each plan's constructor.
pub struct CreateGeneralPlanArgs<'a, VM: VMBinding> {
    pub vm_map: &'static dyn VMMap,
    pub mmapper: &'static dyn Mmapper,
    pub options: Arc<Options>,
    pub state: Arc<GlobalState>,
    pub gc_trigger: Arc<crate::util::heap::gc_trigger::GCTrigger<VM>>,
    pub scheduler: Arc<GCWorkScheduler<VM>>,
    pub stats: &'a Stats,
    pub heap: &'a mut HeapMeta,
}

/// Args needed for creating a specific plan. This includes plan-specific args, such as plan constrainst
/// and their global side metadata specs. This is created in each plan's constructor, and will be passed
/// to `CommonPlan` or `BasePlan`. Also you can create `PlanCreateSpaceArg` from this type, and use that
/// to create spaces.
pub struct CreateSpecificPlanArgs<'a, VM: VMBinding> {
    pub global_args: CreateGeneralPlanArgs<'a, VM>,
    pub constraints: &'static PlanConstraints,
    pub global_side_metadata_specs: Vec<SideMetadataSpec>,
}

impl<'a, VM: VMBinding> CreateSpecificPlanArgs<'a, VM> {
    /// Get a PlanCreateSpaceArgs that can be used to create a space
    pub fn get_space_args(
        &mut self,
        name: &'static str,
        zeroed: bool,
        vmrequest: VMRequest,
    ) -> PlanCreateSpaceArgs<VM> {
        PlanCreateSpaceArgs {
            name,
            zeroed,
            vmrequest,
            global_side_metadata_specs: self.global_side_metadata_specs.clone(),
            vm_map: self.global_args.vm_map,
            mmapper: self.global_args.mmapper,
            heap: self.global_args.heap,
            constraints: self.constraints,
            gc_trigger: self.global_args.gc_trigger.clone(),
            scheduler: self.global_args.scheduler.clone(),
            options: &self.global_args.options,
            global_state: self.global_args.state.clone(),
        }
    }
}

impl<VM: VMBinding> BasePlan<VM> {
    #[allow(unused_mut)] // 'args' only needs to be mutable for certain features
    pub fn new(mut args: CreateSpecificPlanArgs<VM>) -> BasePlan<VM> {
        BasePlan {
            #[cfg(feature = "code_space")]
            code_space: ImmortalSpace::new(args.get_space_args(
                "code_space",
                true,
                VMRequest::discontiguous(),
            )),
            #[cfg(feature = "code_space")]
            code_lo_space: ImmortalSpace::new(args.get_space_args(
                "code_lo_space",
                true,
                VMRequest::discontiguous(),
            )),
            #[cfg(feature = "ro_space")]
            ro_space: ImmortalSpace::new(args.get_space_args(
                "ro_space",
                true,
                VMRequest::discontiguous(),
            )),
            #[cfg(feature = "vm_space")]
            vm_space: VMSpace::new(args.get_space_args(
                "vm_space",
                false,
                VMRequest::discontiguous(),
            )),

            global_state: args.global_args.state.clone(),
            gc_trigger: args.global_args.gc_trigger,
            options: args.global_args.options,
        }
    }

<<<<<<< HEAD
=======
    pub fn get_spaces(&self) -> Vec<&dyn Space<VM>> {
        vec![
            #[cfg(feature = "code_space")]
            &self.code_space,
            #[cfg(feature = "code_space")]
            &self.code_lo_space,
            #[cfg(feature = "ro_space")]
            &self.ro_space,
            #[cfg(feature = "vm_space")]
            &self.vm_space,
        ]
    }

    /// The application code has requested a collection.
    pub fn handle_user_collection_request(&self, tls: VMMutatorThread, force: bool) {
        if force || !*self.options.ignore_system_gc {
            info!("User triggering collection");
            self.user_triggered_collection
                .store(true, Ordering::Relaxed);
            self.gc_requester.request();
            VM::VMCollection::block_for_gc(tls);
        }
    }

    #[cfg(feature = "thread_local_gc")]
    pub fn handle_thread_local_collection(&self, tls: VMMutatorThread, mmtk: &'static MMTK<VM>) {
        self.user_triggered_collection
            .store(true, Ordering::Relaxed);
        if self.gc_requester.request_thread_local_gc(tls) {
            #[cfg(feature = "debug_publish_object")]
            let id = crate::util::LOCAL_GC_ID_GENERATOR.fetch_add(1, atomic::Ordering::SeqCst);

            thread_local_gc_work::ExecuteThreadlocalCollection {
                mmtk,
                mutator_tls: tls,
                start_time: std::time::Instant::now(),
                #[cfg(feature = "debug_publish_object")]
                id,
            }
            .execute();
        } else {
            // A global gc has already been triggered, so cannot do local gc,
            // instead, block and wait for global gc to finish
            VM::VMCollection::block_for_gc(tls);
        }
    }

    /// MMTK has requested stop-the-world activity (e.g., stw within a concurrent gc).
    // This is not used, as we do not have a concurrent plan.
    #[allow(unused)]
    pub fn trigger_internal_collection_request(&self) {
        self.last_internal_triggered_collection
            .store(true, Ordering::Relaxed);
        self.internal_triggered_collection
            .store(true, Ordering::Relaxed);
        self.gc_requester.request();
    }

    /// Reset collection state information.
    pub fn reset_collection_trigger(&self) {
        self.last_internal_triggered_collection.store(
            self.internal_triggered_collection.load(Ordering::SeqCst),
            Ordering::Relaxed,
        );
        self.internal_triggered_collection
            .store(false, Ordering::SeqCst);
        self.user_triggered_collection
            .store(false, Ordering::Relaxed);
    }

>>>>>>> e1c373c9
    // Depends on what base spaces we use, unsync may be unused.
    pub fn get_used_pages(&self) -> usize {
        // Depends on what base spaces we use, pages may be unchanged.
        #[allow(unused_mut)]
        let mut pages = 0;

        #[cfg(feature = "code_space")]
        {
            pages += self.code_space.reserved_pages();
            pages += self.code_lo_space.reserved_pages();
        }
        #[cfg(feature = "ro_space")]
        {
            pages += self.ro_space.reserved_pages();
        }

        // If we need to count malloc'd size as part of our heap, we add it here.
        #[cfg(feature = "malloc_counted_size")]
        {
            pages += self.global_state.get_malloc_bytes_in_pages();
        }

        // The VM space may be used as an immutable boot image, in which case, we should not count
        // it as part of the heap size.
        pages
    }

    pub fn trace_object<Q: ObjectQueue>(
        &self,
        queue: &mut Q,
        object: ObjectReference,
        worker: &mut GCWorker<VM>,
    ) -> ObjectReference {
        #[cfg(feature = "code_space")]
        if self.code_space.in_space(object) {
            trace!("trace_object: object in code space");
            return self.code_space.trace_object::<Q>(queue, object);
        }

        #[cfg(feature = "code_space")]
        if self.code_lo_space.in_space(object) {
            trace!("trace_object: object in large code space");
            return self.code_lo_space.trace_object::<Q>(queue, object);
        }

        #[cfg(feature = "ro_space")]
        if self.ro_space.in_space(object) {
            trace!("trace_object: object in ro_space space");
            return self.ro_space.trace_object(queue, object);
        }

        #[cfg(feature = "vm_space")]
        if self.vm_space.in_space(object) {
            trace!("trace_object: object in boot space");
            return self.vm_space.trace_object(queue, object);
        }

        VM::VMActivePlan::vm_trace_object::<Q>(queue, object, worker)
    }

    pub fn prepare(&mut self, _tls: VMWorkerThread, _full_heap: bool) {
        #[cfg(feature = "code_space")]
        self.code_space.prepare();
        #[cfg(feature = "code_space")]
        self.code_lo_space.prepare();
        #[cfg(feature = "ro_space")]
        self.ro_space.prepare();
        #[cfg(feature = "vm_space")]
        self.vm_space.prepare();
    }

    pub fn release(&mut self, _tls: VMWorkerThread, _full_heap: bool) {
        #[cfg(feature = "code_space")]
        self.code_space.release();
        #[cfg(feature = "code_space")]
        self.code_lo_space.release();
        #[cfg(feature = "ro_space")]
        self.ro_space.release();
        #[cfg(feature = "vm_space")]
        self.vm_space.release();
    }

    pub(crate) fn collection_required<P: Plan>(&self, plan: &P, space_full: bool) -> bool {
        let stress_force_gc =
            crate::util::heap::gc_trigger::GCTrigger::<VM>::should_do_stress_gc_inner(
                &self.global_state,
                &self.options,
            );
        if stress_force_gc {
            debug!(
                "Stress GC: allocation_bytes = {}, stress_factor = {}",
                self.global_state.allocation_bytes.load(Ordering::Relaxed),
                *self.options.stress_factor
            );
            debug!("Doing stress GC");
            self.global_state
                .allocation_bytes
                .store(0, Ordering::SeqCst);
        }

        debug!(
            "self.get_reserved_pages()={}, self.get_total_pages()={}",
            plan.get_reserved_pages(),
            plan.get_total_pages()
        );
        // Check if we reserved more pages (including the collection copy reserve)
        // than the heap's total pages. In that case, we will have to do a GC.
        let heap_full = plan.base().gc_trigger.is_heap_full();

        space_full || stress_force_gc || heap_full
    }
<<<<<<< HEAD
=======

    #[allow(unused_variables)] // depending on the enabled features, base may not be used.
    pub(crate) fn verify_side_metadata_sanity(
        &self,
        side_metadata_sanity_checker: &mut SideMetadataSanity,
    ) {
        #[cfg(feature = "code_space")]
        self.code_space
            .verify_side_metadata_sanity(side_metadata_sanity_checker);
        #[cfg(feature = "ro_space")]
        self.ro_space
            .verify_side_metadata_sanity(side_metadata_sanity_checker);
        #[cfg(feature = "vm_space")]
        self.vm_space
            .verify_side_metadata_sanity(side_metadata_sanity_checker);
    }

    #[cfg(feature = "malloc_counted_size")]
    pub(crate) fn increase_malloc_bytes_by(&self, size: usize) {
        self.malloc_bytes.fetch_add(size, Ordering::SeqCst);
    }
    #[cfg(feature = "malloc_counted_size")]
    pub(crate) fn decrease_malloc_bytes_by(&self, size: usize) {
        self.malloc_bytes.fetch_sub(size, Ordering::SeqCst);
    }
    #[cfg(feature = "malloc_counted_size")]
    pub fn get_malloc_bytes(&self) -> usize {
        self.malloc_bytes.load(Ordering::SeqCst)
    }

    #[cfg(feature = "thread_local_gc")]
    pub fn publish_object(&self, _object: ObjectReference) {
        #[cfg(feature = "code_space")]
        if self.code_space.in_space(_object) {
            trace!("publish_object: object in code space");
            self.code_space.publish_object(_object);
            return;
        }

        #[cfg(feature = "code_space")]
        if self.code_lo_space.in_space(_object) {
            trace!("publish_object: object in large code space");
            self.code_lo_space.publish_object(_object);
            return;
        }

        #[cfg(feature = "ro_space")]
        if self.ro_space.in_space(_object) {
            trace!("publish_object: object in ro_space space");
            self.ro_space.publish_object(_object);
            return;
        }

        #[cfg(feature = "vm_space")]
        if self.vm_space.in_space(_object) {
            trace!("publish_object: object in boot space");
            self.vm_space.publish_object(_object);
            return;
        }
    }
}

#[cfg(feature = "thread_local_gc")]
impl<VM: VMBinding> PlanThreadlocalTraceObject<VM> for BasePlan<VM> {
    #[cfg(not(feature = "debug_publish_object"))]
    fn thread_local_trace_object<const KIND: TraceKind>(
        &self,
        _mutator: &mut Mutator<VM>,
        object: ObjectReference,
    ) -> ThreadlocalTracedObjectType {
        #[cfg(feature = "code_space")]
        if self.code_space.in_space(object) {
            return <ImmortalSpace<VM> as PolicyThreadlocalTraceObject<VM>>::thread_local_trace_object::<KIND>(
                &self.code_space,
                _mutator,
                object,
                None,
            );
        }

        #[cfg(feature = "code_space")]
        if self.code_lo_space.in_space(object) {
            return <ImmortalSpace<VM> as PolicyThreadlocalTraceObject<VM>>::thread_local_trace_object::<KIND>(
                &self.code_lo_space,
                _mutator,
                object,
                None,
            );
        }

        #[cfg(feature = "ro_space")]
        if self.ro_space.in_space(object) {
            return <ImmortalSpace<VM> as PolicyThreadlocalTraceObject<VM>>::thread_local_trace_object::<KIND>(
                &self.ro_space,
                _mutator,
                object,
                None,
            );
        }

        #[cfg(feature = "vm_space")]
        if self.vm_space.in_space(object) {
            return <ImmortalSpace<VM> as PolicyThreadlocalTraceObject<VM>>::thread_local_trace_object::<KIND>(
                &self.vm_space,
                _mutator,
                object,
                None,
            );
        }

        ThreadlocalTracedObjectType::Scanned(object)
    }

    #[cfg(feature = "debug_publish_object")]
    fn thread_local_trace_object<const KIND: TraceKind>(
        &self,
        _mutator: &mut Mutator<VM>,
        _source: ObjectReference,
        _slot: VM::VMEdge,
        object: ObjectReference,
    ) -> ThreadlocalTracedObjectType {
        #[cfg(feature = "code_space")]
        if self.code_space.in_space(object) {
            return <ImmortalSpace<VM> as PolicyThreadlocalTraceObject<VM>>::thread_local_trace_object::<KIND>(
                &self.code_space,
                _mutator,
                source,
                object,
                None,
            );
        }

        #[cfg(feature = "code_space")]
        if self.code_lo_space.in_space(object) {
            return <ImmortalSpace<VM> as PolicyThreadlocalTraceObject<VM>>::thread_local_trace_object::<KIND>(
                &self.code_lo_space,
                _mutator,
                source,
                object,
                None,
            );
        }

        #[cfg(feature = "ro_space")]
        if self.ro_space.in_space(object) {
            return <ImmortalSpace<VM> as PolicyThreadlocalTraceObject<VM>>::thread_local_trace_object::<KIND>(
                &self.ro_space,
                _mutator,
                source,
                object,
                None,
            );
        }

        #[cfg(feature = "vm_space")]
        if self.vm_space.in_space(object) {
            return <ImmortalSpace<VM> as PolicyThreadlocalTraceObject<VM>>::thread_local_trace_object::<KIND>(
                &self.vm_space,
                _mutator,
                source,
                object,
                None,
            );
        }

        ThreadlocalTracedObjectType::Scanned(object)
    }

    fn thread_local_post_scan_object(&self, _mutator: &Mutator<VM>, _object: ObjectReference) {}

    fn thread_local_may_move_objects<const KIND: TraceKind>() -> bool {
        false
    }
>>>>>>> e1c373c9
}

/**
CommonPlan is for representing state and features used by _many_ plans, but that are not fundamental to _all_ plans.  Examples include the Large Object Space and an Immortal space.  Features that are fundamental to _all_ plans must be included in BasePlan.
*/
#[derive(HasSpaces, PlanTraceObject)]
pub struct CommonPlan<VM: VMBinding> {
    #[space]
    pub immortal: ImmortalSpace<VM>,
    #[space]
    pub los: LargeObjectSpace<VM>,
    // TODO: We should use a marksweep space for nonmoving.
    #[space]
    pub nonmoving: ImmortalSpace<VM>,
    #[parent]
    pub base: BasePlan<VM>,
}

impl<VM: VMBinding> CommonPlan<VM> {
    pub fn new(mut args: CreateSpecificPlanArgs<VM>) -> CommonPlan<VM> {
        CommonPlan {
            immortal: ImmortalSpace::new(args.get_space_args(
                "immortal",
                true,
                VMRequest::discontiguous(),
            )),
            los: LargeObjectSpace::new(
                args.get_space_args("los", true, VMRequest::discontiguous()),
                false,
            ),
            nonmoving: ImmortalSpace::new(args.get_space_args(
                "nonmoving",
                true,
                VMRequest::discontiguous(),
            )),
            base: BasePlan::new(args),
        }
    }

    pub fn get_used_pages(&self) -> usize {
        self.immortal.reserved_pages()
            + self.los.reserved_pages()
            + self.nonmoving.reserved_pages()
            + self.base.get_used_pages()
    }

    pub fn trace_object<Q: ObjectQueue>(
        &self,
        queue: &mut Q,
        object: ObjectReference,
        worker: &mut GCWorker<VM>,
    ) -> ObjectReference {
        if self.immortal.in_space(object) {
            trace!("trace_object: object in immortal space");
            return self.immortal.trace_object(queue, object);
        }
        if self.los.in_space(object) {
            trace!("trace_object: object in los");
            return self.los.trace_object(queue, object);
        }
        if self.nonmoving.in_space(object) {
            trace!("trace_object: object in nonmoving space");
            return self.nonmoving.trace_object(queue, object);
        }
        self.base.trace_object::<Q>(queue, object, worker)
    }

    pub fn prepare(&mut self, tls: VMWorkerThread, full_heap: bool) {
        self.immortal.prepare();
        self.los.prepare(full_heap);
        self.nonmoving.prepare();
        self.base.prepare(tls, full_heap)
    }

    pub fn release(&mut self, tls: VMWorkerThread, full_heap: bool) {
        self.immortal.release();
        self.los.release(full_heap);
        self.nonmoving.release();
        self.base.release(tls, full_heap)
    }

    pub fn get_immortal(&self) -> &ImmortalSpace<VM> {
        &self.immortal
    }

    pub fn get_los(&self) -> &LargeObjectSpace<VM> {
        &self.los
    }

    pub fn get_nonmoving(&self) -> &ImmortalSpace<VM> {
        &self.nonmoving
    }
<<<<<<< HEAD
=======

    pub(crate) fn verify_side_metadata_sanity(
        &self,
        side_metadata_sanity_checker: &mut SideMetadataSanity,
    ) {
        self.base
            .verify_side_metadata_sanity(side_metadata_sanity_checker);
        self.immortal
            .verify_side_metadata_sanity(side_metadata_sanity_checker);
        self.los
            .verify_side_metadata_sanity(side_metadata_sanity_checker);
        self.nonmoving
            .verify_side_metadata_sanity(side_metadata_sanity_checker);
    }

    #[cfg(feature = "thread_local_gc")]
    pub fn publish_object(&self, object: ObjectReference) {
        if self.immortal.in_space(object) {
            trace!("publish_object: object in immortal space");
            self.immortal.publish_object(object);
            return;
        }
        if self.los.in_space(object) {
            trace!("publish_object: object in los");
            self.los.publish_object(object);
            return;
        }
        if self.nonmoving.in_space(object) {
            trace!("publish_object: object in nonmoving space");
            self.nonmoving.publish_object(object);
            return;
        }
        self.base.publish_object(object);
    }
>>>>>>> e1c373c9
}

#[cfg(feature = "thread_local_gc")]
impl<VM: VMBinding> PlanThreadlocalTraceObject<VM> for CommonPlan<VM> {
    #[cfg(not(feature = "debug_publish_object"))]
    fn thread_local_trace_object<const KIND: TraceKind>(
        &self,
        mutator: &mut Mutator<VM>,
        object: ObjectReference,
    ) -> ThreadlocalTracedObjectType {
        if self.immortal.in_space(object) {
            return <ImmortalSpace<VM> as PolicyThreadlocalTraceObject<VM>>::thread_local_trace_object::<
                KIND,
            >(
                &self.immortal,
                mutator,
                object,
                None,
            );
        }
        if self.los.in_space(object) {
            return <LargeObjectSpace<VM> as PolicyThreadlocalTraceObject<VM>>::thread_local_trace_object::<KIND>(
                &self.los,
                mutator,
                object,
                None,
            );
        }
        if self.nonmoving.in_space(object) {
            return <ImmortalSpace<VM> as PolicyThreadlocalTraceObject<VM>>::thread_local_trace_object::<KIND>(
                &self.nonmoving,
                mutator,
                object,
                None,
            );
        }
        <BasePlan<VM> as PlanThreadlocalTraceObject<VM>>::thread_local_trace_object::<KIND>(
            &self.base, mutator, object,
        )
    }

    #[cfg(feature = "debug_publish_object")]
    fn thread_local_trace_object<const KIND: TraceKind>(
        &self,
        mutator: &mut Mutator<VM>,
        source: ObjectReference,
        slot: VM::VMEdge,
        object: ObjectReference,
    ) -> ThreadlocalTracedObjectType {
        if self.immortal.in_space(object) {
            return <ImmortalSpace<VM> as PolicyThreadlocalTraceObject<VM>>::thread_local_trace_object::<
                KIND,
            >(
                &self.immortal,
                mutator,
                source,
                slot,
                object,
                None,

            );
        }
        if self.los.in_space(object) {
            return <LargeObjectSpace<VM> as PolicyThreadlocalTraceObject<VM>>::thread_local_trace_object::<KIND>(
                &self.los,
                mutator,
                source,
                slot,
                object,
                None,
            );
        }
        if self.nonmoving.in_space(object) {
            return <ImmortalSpace<VM> as PolicyThreadlocalTraceObject<VM>>::thread_local_trace_object::<KIND>(
                &self.nonmoving,
                mutator,
                source,
                slot,
                object,
                None,

            );
        }
        <BasePlan<VM> as PlanThreadlocalTraceObject<VM>>::thread_local_trace_object::<KIND>(
            &self.base, mutator, source, slot, object,
        )
    }

    fn thread_local_post_scan_object(&self, mutator: &Mutator<VM>, object: ObjectReference) {
        <BasePlan<VM> as PlanThreadlocalTraceObject<VM>>::thread_local_post_scan_object(
            &self.base, mutator, object,
        )
    }

    fn thread_local_may_move_objects<const KIND: TraceKind>() -> bool {
        false
            || <ImmortalSpace<VM> as PolicyThreadlocalTraceObject<VM>>::thread_local_may_move_objects::<
                KIND,
            >()
            || <LargeObjectSpace<VM> as PolicyThreadlocalTraceObject<VM>>::thread_local_may_move_objects::<KIND>()
            || <ImmortalSpace<VM> as PolicyThreadlocalTraceObject<VM>>::thread_local_may_move_objects::<KIND>()
            || <BasePlan<VM> as PlanThreadlocalTraceObject<VM>>::thread_local_may_move_objects::<KIND>()
    }
}
#[cfg(feature = "thread_local_gc")]
use crate::policy::gc_work::PolicyThreadlocalTraceObject;
use crate::policy::gc_work::TraceKind;

/// A trait for anything that contains spaces.
/// Examples include concrete plans as well as `Gen`, `CommonPlan` and `BasePlan`.
/// All plans must implement this trait.
///
/// This trait provides methods for enumerating spaces in a struct, including spaces in nested
/// struct.
///
/// This trait can be implemented automatically by adding the `#[derive(HasSpaces)]` attribute to a
/// struct.  It uses the derive macro defined in the `mmtk-macros` crate.
///
/// This trait visits spaces as `dyn`, so it should only be used when performance is not critical.
/// For performance critical methods that visit spaces in a plan, such as `trace_object`, it is
/// recommended to define a trait (such as `PlanTraceObject`) for concrete plans to implement, and
/// implement (by hand or automatically) the method without `dyn`.
pub trait HasSpaces {
    // The type of the VM.
    type VM: VMBinding;

    /// Visit each space field immutably.
    ///
    /// If `Self` contains nested fields that contain more spaces, this method shall visit spaces
    /// in the outer struct first.
    fn for_each_space(&self, func: &mut dyn FnMut(&dyn Space<Self::VM>));

    /// Visit each space field mutably.
    ///
    /// If `Self` contains nested fields that contain more spaces, this method shall visit spaces
    /// in the outer struct first.
    fn for_each_space_mut(&mut self, func: &mut dyn FnMut(&mut dyn Space<Self::VM>));
}

/// A plan that uses `PlanProcessEdges` needs to provide an implementation for this trait.
/// Generally a plan does not need to manually implement this trait. Instead, we provide
/// a procedural macro that helps generate an implementation. Please check `macros/trace_object`.
///
/// A plan could also manually implement this trait. For the sake of performance, the implementation
/// of this trait should mark methods as `[inline(always)]`.
pub trait PlanTraceObject<VM: VMBinding> {
    /// Trace objects in the plan. Generally one needs to figure out
    /// which space an object resides in, and invokes the corresponding policy
    /// trace object method.
    ///
    /// Arguments:
    /// * `trace`: the current transitive closure
    /// * `object`: the object to trace. This is a non-nullable object reference.
    /// * `worker`: the GC worker that is tracing this object.
    fn trace_object<Q: ObjectQueue, const KIND: TraceKind>(
        &self,
        queue: &mut Q,
        object: ObjectReference,
        worker: &mut GCWorker<VM>,
    ) -> ObjectReference;

    /// Post-scan objects in the plan. Each object is scanned by `VM::VMScanning::scan_object()`, and this function
    /// will be called after the `VM::VMScanning::scan_object()` as a hook to invoke possible policy post scan method.
    /// If a plan does not have any policy that needs post scan, this method can be implemented as empty.
    /// If a plan has a policy that has some policy specific behaviors for scanning (e.g. mark lines in Immix),
    /// this method should also invoke those policy specific methods for objects in that space.
    fn post_scan_object(&self, object: ObjectReference);

    /// Whether objects in this plan may move. If any of the spaces used by the plan may move objects, this should
    /// return true.
    fn may_move_objects<const KIND: TraceKind>() -> bool;
}

#[cfg(feature = "thread_local_gc")]
pub trait PlanThreadlocalTraceObject<VM: VMBinding> {
    #[cfg(not(feature = "debug_publish_object"))]
    /// Trace objects in the plan. Generally one needs to figure out
    /// which space an object resides in, and invokes the corresponding policy
    /// trace object method.
    ///
    /// Arguments:
    /// * `mutator`: the current thread's context
    /// * `object`: the object to trace. This is a non-nullable object reference.
    /// * `worker`: the GC worker that is tracing this object.
    fn thread_local_trace_object<const KIND: TraceKind>(
        &self,
        mutator: &mut Mutator<VM>,
        object: ObjectReference,
    ) -> ThreadlocalTracedObjectType;

    #[cfg(feature = "debug_publish_object")]
    /// Trace objects in the plan. Generally one needs to figure out
    /// which space an object resides in, and invokes the corresponding policy
    /// trace object method.
    ///
    /// Arguments:
    /// * `mutator`: the current thread's context
    /// * `object`: the object to trace. This is a non-nullable object reference.
    /// * `worker`: the GC worker that is tracing this object.
    fn thread_local_trace_object<const KIND: TraceKind>(
        &self,
        mutator: &mut Mutator<VM>,
        source: ObjectReference,
        slot: VM::VMEdge,
        object: ObjectReference,
    ) -> ThreadlocalTracedObjectType;

    /// Post-scan objects in the plan. Each object is scanned by `VM::VMScanning::scan_object()`, and this function
    /// will be called after the `VM::VMScanning::scan_object()` as a hook to invoke possible policy post scan method.
    /// If a plan does not have any policy that needs post scan, this method can be implemented as empty.
    /// If a plan has a policy that has some policy specific behaviors for scanning (e.g. mark lines in Immix),
    /// this method should also invoke those policy specific methods for objects in that space.
    fn thread_local_post_scan_object(&self, mutator: &Mutator<VM>, object: ObjectReference);

    /// Whether objects in this plan may move. If any of the spaces used by the plan may move objects, this should
    /// return true.
    fn thread_local_may_move_objects<const KIND: TraceKind>() -> bool;
}

use enum_map::Enum;
/// Allocation semantics that MMTk provides.
/// Each allocation request requires a desired semantic for the object to allocate.
#[repr(i32)]
#[derive(Clone, Copy, Debug, Enum, PartialEq, Eq)]
pub enum AllocationSemantics {
    /// The default semantic. This means there is no specific requirement for the allocation.
    /// The actual semantic of the default will depend on the GC plan in use.
    Default = 0,
    /// Immortal objects will not be reclaimed. MMTk still traces immortal objects, but will not
    /// reclaim the objects even if they are dead.
    Immortal = 1,
    /// Large objects. It is usually desirable to allocate large objects specially. Large objects
    /// are allocated with page granularity and will not be moved.
    /// Each plan provides `max_non_los_default_alloc_bytes` (see [`crate::plan::PlanConstraints`]),
    /// which defines a threshold for objects that can be allocated with the default semantic. Any object that is larger than the
    /// threshold must be allocated with the `Los` semantic.
    /// This semantic may get removed and MMTk will transparently allocate into large object space for large objects.
    Los = 2,
    /// Code objects have execution permission.
    /// Note that this is a place holder for now. Currently all the memory MMTk allocates has execution permission.
    Code = 3,
    /// Read-only objects cannot be mutated once it is initialized.
    /// Note that this is a place holder for now. It does not provide read only semantic.
    ReadOnly = 4,
    /// Los + Code.
    LargeCode = 5,
    /// Non moving objects will not be moved by GC.
    NonMoving = 6,
}

#[cfg(feature = "thread_local_gc")]
pub enum ThreadlocalTracedObjectType {
    Scanned(ObjectReference),
    ToBeScanned(ObjectReference),
}<|MERGE_RESOLUTION|>--- conflicted
+++ resolved
@@ -39,11 +39,7 @@
     mmtk: &'static MMTK<VM>,
 ) -> Box<Mutator<VM>> {
     Box::new(match *mmtk.options.plan {
-<<<<<<< HEAD
         PlanSelector::NoGC => crate::plan::nogc::mutator::create_nogc_mutator(tls, mmtk),
-=======
-        PlanSelector::NoGC => crate::plan::nogc::mutator::create_nogc_mutator(tls, &*mmtk.plan),
->>>>>>> e1c373c9
         PlanSelector::SemiSpace => crate::plan::semispace::mutator::create_ss_mutator(tls, mmtk),
         PlanSelector::GenCopy => {
             crate::plan::generational::copying::mutator::create_gencopy_mutator(tls, mmtk)
@@ -51,13 +47,7 @@
         PlanSelector::GenImmix => {
             crate::plan::generational::immix::mutator::create_genimmix_mutator(tls, mmtk)
         }
-<<<<<<< HEAD
         PlanSelector::MarkSweep => crate::plan::marksweep::mutator::create_ms_mutator(tls, mmtk),
-=======
-        PlanSelector::MarkSweep => {
-            crate::plan::marksweep::mutator::create_ms_mutator(tls, &*mmtk.plan)
-        }
->>>>>>> e1c373c9
         PlanSelector::Immix => crate::plan::immix::mutator::create_immix_mutator(tls, mmtk),
         PlanSelector::PageProtect => {
             crate::plan::pageprotect::mutator::create_pp_mutator(tls, mmtk)
@@ -169,13 +159,8 @@
 
     /// Schedule work for the upcoming GC.
     fn schedule_collection(&'static self, _scheduler: &GCWorkScheduler<Self::VM>);
-<<<<<<< HEAD
 
     /// Get the common plan. CommonPlan is included by most of MMTk GC plans.
-=======
-    fn schedule_single_thread_collection(&'static self, _worker: &mut GCWorker<Self::VM>) {}
-
->>>>>>> e1c373c9
     fn common(&self) -> &CommonPlan<Self::VM> {
         panic!("Common Plan not handled!")
     }
@@ -353,14 +338,14 @@
         true
     }
 
-<<<<<<< HEAD
     /// Call `space.verify_side_metadata_sanity` for all spaces in this plan.
     fn verify_side_metadata_sanity(&self) {
         let mut side_metadata_sanity_checker = SideMetadataSanity::new();
         self.for_each_space(&mut |space| {
             space.verify_side_metadata_sanity(&mut side_metadata_sanity_checker);
         })
-=======
+    }
+
     #[cfg(feature = "thread_local_gc")]
     fn publish_object(&self, _object: ObjectReference);
 
@@ -372,7 +357,6 @@
     #[cfg(feature = "debug_publish_object")]
     fn is_object_published(&self, _object: ObjectReference) -> bool {
         false
->>>>>>> e1c373c9
     }
 }
 
@@ -498,79 +482,6 @@
         }
     }
 
-<<<<<<< HEAD
-=======
-    pub fn get_spaces(&self) -> Vec<&dyn Space<VM>> {
-        vec![
-            #[cfg(feature = "code_space")]
-            &self.code_space,
-            #[cfg(feature = "code_space")]
-            &self.code_lo_space,
-            #[cfg(feature = "ro_space")]
-            &self.ro_space,
-            #[cfg(feature = "vm_space")]
-            &self.vm_space,
-        ]
-    }
-
-    /// The application code has requested a collection.
-    pub fn handle_user_collection_request(&self, tls: VMMutatorThread, force: bool) {
-        if force || !*self.options.ignore_system_gc {
-            info!("User triggering collection");
-            self.user_triggered_collection
-                .store(true, Ordering::Relaxed);
-            self.gc_requester.request();
-            VM::VMCollection::block_for_gc(tls);
-        }
-    }
-
-    #[cfg(feature = "thread_local_gc")]
-    pub fn handle_thread_local_collection(&self, tls: VMMutatorThread, mmtk: &'static MMTK<VM>) {
-        self.user_triggered_collection
-            .store(true, Ordering::Relaxed);
-        if self.gc_requester.request_thread_local_gc(tls) {
-            #[cfg(feature = "debug_publish_object")]
-            let id = crate::util::LOCAL_GC_ID_GENERATOR.fetch_add(1, atomic::Ordering::SeqCst);
-
-            thread_local_gc_work::ExecuteThreadlocalCollection {
-                mmtk,
-                mutator_tls: tls,
-                start_time: std::time::Instant::now(),
-                #[cfg(feature = "debug_publish_object")]
-                id,
-            }
-            .execute();
-        } else {
-            // A global gc has already been triggered, so cannot do local gc,
-            // instead, block and wait for global gc to finish
-            VM::VMCollection::block_for_gc(tls);
-        }
-    }
-
-    /// MMTK has requested stop-the-world activity (e.g., stw within a concurrent gc).
-    // This is not used, as we do not have a concurrent plan.
-    #[allow(unused)]
-    pub fn trigger_internal_collection_request(&self) {
-        self.last_internal_triggered_collection
-            .store(true, Ordering::Relaxed);
-        self.internal_triggered_collection
-            .store(true, Ordering::Relaxed);
-        self.gc_requester.request();
-    }
-
-    /// Reset collection state information.
-    pub fn reset_collection_trigger(&self) {
-        self.last_internal_triggered_collection.store(
-            self.internal_triggered_collection.load(Ordering::SeqCst),
-            Ordering::Relaxed,
-        );
-        self.internal_triggered_collection
-            .store(false, Ordering::SeqCst);
-        self.user_triggered_collection
-            .store(false, Ordering::Relaxed);
-    }
-
->>>>>>> e1c373c9
     // Depends on what base spaces we use, unsync may be unused.
     pub fn get_used_pages(&self) -> usize {
         // Depends on what base spaces we use, pages may be unchanged.
@@ -682,182 +593,6 @@
 
         space_full || stress_force_gc || heap_full
     }
-<<<<<<< HEAD
-=======
-
-    #[allow(unused_variables)] // depending on the enabled features, base may not be used.
-    pub(crate) fn verify_side_metadata_sanity(
-        &self,
-        side_metadata_sanity_checker: &mut SideMetadataSanity,
-    ) {
-        #[cfg(feature = "code_space")]
-        self.code_space
-            .verify_side_metadata_sanity(side_metadata_sanity_checker);
-        #[cfg(feature = "ro_space")]
-        self.ro_space
-            .verify_side_metadata_sanity(side_metadata_sanity_checker);
-        #[cfg(feature = "vm_space")]
-        self.vm_space
-            .verify_side_metadata_sanity(side_metadata_sanity_checker);
-    }
-
-    #[cfg(feature = "malloc_counted_size")]
-    pub(crate) fn increase_malloc_bytes_by(&self, size: usize) {
-        self.malloc_bytes.fetch_add(size, Ordering::SeqCst);
-    }
-    #[cfg(feature = "malloc_counted_size")]
-    pub(crate) fn decrease_malloc_bytes_by(&self, size: usize) {
-        self.malloc_bytes.fetch_sub(size, Ordering::SeqCst);
-    }
-    #[cfg(feature = "malloc_counted_size")]
-    pub fn get_malloc_bytes(&self) -> usize {
-        self.malloc_bytes.load(Ordering::SeqCst)
-    }
-
-    #[cfg(feature = "thread_local_gc")]
-    pub fn publish_object(&self, _object: ObjectReference) {
-        #[cfg(feature = "code_space")]
-        if self.code_space.in_space(_object) {
-            trace!("publish_object: object in code space");
-            self.code_space.publish_object(_object);
-            return;
-        }
-
-        #[cfg(feature = "code_space")]
-        if self.code_lo_space.in_space(_object) {
-            trace!("publish_object: object in large code space");
-            self.code_lo_space.publish_object(_object);
-            return;
-        }
-
-        #[cfg(feature = "ro_space")]
-        if self.ro_space.in_space(_object) {
-            trace!("publish_object: object in ro_space space");
-            self.ro_space.publish_object(_object);
-            return;
-        }
-
-        #[cfg(feature = "vm_space")]
-        if self.vm_space.in_space(_object) {
-            trace!("publish_object: object in boot space");
-            self.vm_space.publish_object(_object);
-            return;
-        }
-    }
-}
-
-#[cfg(feature = "thread_local_gc")]
-impl<VM: VMBinding> PlanThreadlocalTraceObject<VM> for BasePlan<VM> {
-    #[cfg(not(feature = "debug_publish_object"))]
-    fn thread_local_trace_object<const KIND: TraceKind>(
-        &self,
-        _mutator: &mut Mutator<VM>,
-        object: ObjectReference,
-    ) -> ThreadlocalTracedObjectType {
-        #[cfg(feature = "code_space")]
-        if self.code_space.in_space(object) {
-            return <ImmortalSpace<VM> as PolicyThreadlocalTraceObject<VM>>::thread_local_trace_object::<KIND>(
-                &self.code_space,
-                _mutator,
-                object,
-                None,
-            );
-        }
-
-        #[cfg(feature = "code_space")]
-        if self.code_lo_space.in_space(object) {
-            return <ImmortalSpace<VM> as PolicyThreadlocalTraceObject<VM>>::thread_local_trace_object::<KIND>(
-                &self.code_lo_space,
-                _mutator,
-                object,
-                None,
-            );
-        }
-
-        #[cfg(feature = "ro_space")]
-        if self.ro_space.in_space(object) {
-            return <ImmortalSpace<VM> as PolicyThreadlocalTraceObject<VM>>::thread_local_trace_object::<KIND>(
-                &self.ro_space,
-                _mutator,
-                object,
-                None,
-            );
-        }
-
-        #[cfg(feature = "vm_space")]
-        if self.vm_space.in_space(object) {
-            return <ImmortalSpace<VM> as PolicyThreadlocalTraceObject<VM>>::thread_local_trace_object::<KIND>(
-                &self.vm_space,
-                _mutator,
-                object,
-                None,
-            );
-        }
-
-        ThreadlocalTracedObjectType::Scanned(object)
-    }
-
-    #[cfg(feature = "debug_publish_object")]
-    fn thread_local_trace_object<const KIND: TraceKind>(
-        &self,
-        _mutator: &mut Mutator<VM>,
-        _source: ObjectReference,
-        _slot: VM::VMEdge,
-        object: ObjectReference,
-    ) -> ThreadlocalTracedObjectType {
-        #[cfg(feature = "code_space")]
-        if self.code_space.in_space(object) {
-            return <ImmortalSpace<VM> as PolicyThreadlocalTraceObject<VM>>::thread_local_trace_object::<KIND>(
-                &self.code_space,
-                _mutator,
-                source,
-                object,
-                None,
-            );
-        }
-
-        #[cfg(feature = "code_space")]
-        if self.code_lo_space.in_space(object) {
-            return <ImmortalSpace<VM> as PolicyThreadlocalTraceObject<VM>>::thread_local_trace_object::<KIND>(
-                &self.code_lo_space,
-                _mutator,
-                source,
-                object,
-                None,
-            );
-        }
-
-        #[cfg(feature = "ro_space")]
-        if self.ro_space.in_space(object) {
-            return <ImmortalSpace<VM> as PolicyThreadlocalTraceObject<VM>>::thread_local_trace_object::<KIND>(
-                &self.ro_space,
-                _mutator,
-                source,
-                object,
-                None,
-            );
-        }
-
-        #[cfg(feature = "vm_space")]
-        if self.vm_space.in_space(object) {
-            return <ImmortalSpace<VM> as PolicyThreadlocalTraceObject<VM>>::thread_local_trace_object::<KIND>(
-                &self.vm_space,
-                _mutator,
-                source,
-                object,
-                None,
-            );
-        }
-
-        ThreadlocalTracedObjectType::Scanned(object)
-    }
-
-    fn thread_local_post_scan_object(&self, _mutator: &Mutator<VM>, _object: ObjectReference) {}
-
-    fn thread_local_may_move_objects<const KIND: TraceKind>() -> bool {
-        false
-    }
->>>>>>> e1c373c9
 }
 
 /**
@@ -950,22 +685,6 @@
     pub fn get_nonmoving(&self) -> &ImmortalSpace<VM> {
         &self.nonmoving
     }
-<<<<<<< HEAD
-=======
-
-    pub(crate) fn verify_side_metadata_sanity(
-        &self,
-        side_metadata_sanity_checker: &mut SideMetadataSanity,
-    ) {
-        self.base
-            .verify_side_metadata_sanity(side_metadata_sanity_checker);
-        self.immortal
-            .verify_side_metadata_sanity(side_metadata_sanity_checker);
-        self.los
-            .verify_side_metadata_sanity(side_metadata_sanity_checker);
-        self.nonmoving
-            .verify_side_metadata_sanity(side_metadata_sanity_checker);
-    }
 
     #[cfg(feature = "thread_local_gc")]
     pub fn publish_object(&self, object: ObjectReference) {
@@ -986,7 +705,6 @@
         }
         self.base.publish_object(object);
     }
->>>>>>> e1c373c9
 }
 
 #[cfg(feature = "thread_local_gc")]
