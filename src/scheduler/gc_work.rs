use super::work_bucket::WorkBucketStage;
use super::*;
use crate::global_state::GcStatus;
use crate::plan::ObjectsClosure;
use crate::plan::VectorObjectQueue;
use crate::util::*;
use crate::vm::edge_shape::Edge;
use crate::vm::*;
use crate::*;
use std::marker::PhantomData;
use std::ops::{Deref, DerefMut};

pub struct ScheduleCollection;

impl<VM: VMBinding> GCWork<VM> for ScheduleCollection {
    fn do_work(&mut self, worker: &mut GCWorker<VM>, mmtk: &'static MMTK<VM>) {
        // Tell GC trigger that GC started.
        mmtk.gc_trigger.policy.on_gc_start(mmtk);

        // Determine collection kind
        let is_emergency = mmtk.state.set_collection_kind(
            mmtk.get_plan().last_collection_was_exhaustive(),
            mmtk.gc_trigger.policy.can_heap_size_grow(),
        );
        if is_emergency {
            mmtk.get_plan().notify_emergency_collection();
        }
        // Set to GcPrepare
        mmtk.set_gc_status(GcStatus::GcPrepare);

        // Let the plan to schedule collection work
        mmtk.get_plan().schedule_collection(worker.scheduler());
    }
}

/// The global GC Preparation Work
/// This work packet invokes prepare() for the plan (which will invoke prepare() for each space), and
/// pushes work packets for preparing mutators and collectors.
/// We should only have one such work packet per GC, before any actual GC work starts.
/// We assume this work packet is the only running work packet that accesses plan, and there should
/// be no other concurrent work packet that accesses plan (read or write). Otherwise, there may
/// be a race condition.
pub struct Prepare<C: GCWorkContext> {
    pub plan: *const C::PlanType,
}

unsafe impl<C: GCWorkContext> Send for Prepare<C> {}

impl<C: GCWorkContext> Prepare<C> {
    pub fn new(plan: *const C::PlanType) -> Self {
        Self { plan }
    }
}

impl<C: GCWorkContext> GCWork<C::VM> for Prepare<C> {
    fn do_work(&mut self, worker: &mut GCWorker<C::VM>, mmtk: &'static MMTK<C::VM>) {
        trace!("Prepare Global");
        // We assume this is the only running work packet that accesses plan at the point of execution
        let plan_mut: &mut C::PlanType = unsafe { &mut *(self.plan as *const _ as *mut _) };
        plan_mut.prepare(worker.tls);

        if plan_mut.constraints().needs_prepare_mutator {
            for mutator in <C::VM as VMBinding>::VMActivePlan::mutators() {
                mmtk.scheduler.work_buckets[WorkBucketStage::Prepare]
                    .add(PrepareMutator::<C::VM>::new(mutator));
            }
        }
        #[cfg(feature = "thread_local_gc")]
        {
            // move finalizable candidates from local buffer to the global buffer
            // rust's borrow checker is not happy if putting the following in the previous loop
            // it is safe because those two mutable operations are doing different things
            for mutator in <C::VM as VMBinding>::VMActivePlan::mutators() {
                mmtk.finalizable_processor
                    .lock()
                    .unwrap()
                    .add_candidates(mutator.finalizable_candidates.drain(0..))
            }
        }
        for w in &mmtk.scheduler.worker_group.workers_shared {
            let result = w.designated_work.push(Box::new(PrepareCollector));
            debug_assert!(result.is_ok());
        }
    }
}

/// The mutator GC Preparation Work
pub struct PrepareMutator<VM: VMBinding> {
    // The mutator reference has static lifetime.
    // It is safe because the actual lifetime of this work-packet will not exceed the lifetime of a GC.
    pub mutator: &'static mut Mutator<VM>,
}

impl<VM: VMBinding> PrepareMutator<VM> {
    pub fn new(mutator: &'static mut Mutator<VM>) -> Self {
        Self { mutator }
    }
}

impl<VM: VMBinding> GCWork<VM> for PrepareMutator<VM> {
    fn do_work(&mut self, worker: &mut GCWorker<VM>, _mmtk: &'static MMTK<VM>) {
        trace!("Prepare Mutator");
        self.mutator.prepare(worker.tls);
    }
}

/// The collector GC Preparation Work
#[derive(Default)]
pub struct PrepareCollector;

impl<VM: VMBinding> GCWork<VM> for PrepareCollector {
    fn do_work(&mut self, worker: &mut GCWorker<VM>, mmtk: &'static MMTK<VM>) {
        trace!("Prepare Collector");
        worker.get_copy_context_mut().prepare();
        mmtk.get_plan().prepare_worker(worker);
    }
}

/// The global GC release Work
/// This work packet invokes release() for the plan (which will invoke release() for each space), and
/// pushes work packets for releasing mutators and collectors.
/// We should only have one such work packet per GC, after all actual GC work ends.
/// We assume this work packet is the only running work packet that accesses plan, and there should
/// be no other concurrent work packet that accesses plan (read or write). Otherwise, there may
/// be a race condition.
pub struct Release<C: GCWorkContext> {
    pub plan: *const C::PlanType,
}

impl<C: GCWorkContext> Release<C> {
    pub fn new(plan: *const C::PlanType) -> Self {
        Self { plan }
    }
}

unsafe impl<C: GCWorkContext> Send for Release<C> {}

impl<C: GCWorkContext + 'static> GCWork<C::VM> for Release<C> {
    fn do_work(&mut self, worker: &mut GCWorker<C::VM>, mmtk: &'static MMTK<C::VM>) {
        trace!("Release Global");

        mmtk.gc_trigger.policy.on_gc_release(mmtk);
        // We assume this is the only running work packet that accesses plan at the point of execution

        let plan_mut: &mut C::PlanType = unsafe { &mut *(self.plan as *const _ as *mut _) };
        plan_mut.release(worker.tls);

        #[cfg(not(feature = "thread_local_gc"))]
        for mutator in <C::VM as VMBinding>::VMActivePlan::mutators() {
            mmtk.scheduler.work_buckets[WorkBucketStage::Release]
                .add(ReleaseMutator::<C::VM>::new(mutator));
        }

        for w in &mmtk.scheduler.worker_group.workers_shared {
            let result = w.designated_work.push(Box::new(ReleaseCollector));
            debug_assert!(result.is_ok());
        }

        #[cfg(feature = "count_live_bytes_in_gc")]
        {
            let live_bytes = mmtk
                .scheduler
                .worker_group
                .get_and_clear_worker_live_bytes();
            mmtk.state.set_live_bytes_in_last_gc(live_bytes);
        }
    }
}

/// The mutator release Work
pub struct ReleaseMutator<VM: VMBinding> {
    // The mutator reference has static lifetime.
    // It is safe because the actual lifetime of this work-packet will not exceed the lifetime of a GC.
    pub mutator: &'static mut Mutator<VM>,
}

impl<VM: VMBinding> ReleaseMutator<VM> {
    pub fn new(mutator: &'static mut Mutator<VM>) -> Self {
        Self { mutator }
    }
}

impl<VM: VMBinding> GCWork<VM> for ReleaseMutator<VM> {
    fn do_work(&mut self, worker: &mut GCWorker<VM>, _mmtk: &'static MMTK<VM>) {
        trace!("Release Mutator");
        self.mutator.release(worker.tls);
    }
}

/// The collector release Work
#[derive(Default)]
pub struct ReleaseCollector;

impl<VM: VMBinding> GCWork<VM> for ReleaseCollector {
    fn do_work(&mut self, worker: &mut GCWorker<VM>, _mmtk: &'static MMTK<VM>) {
        trace!("Release Collector");
        worker.get_copy_context_mut().release();
    }
}

/// Stop all mutators
///
/// TODO: Smaller work granularity
#[derive(Default)]
pub struct StopMutators<C: GCWorkContext>(PhantomData<C>);

impl<C: GCWorkContext> StopMutators<C> {
    pub fn new() -> Self {
        Self(PhantomData)
    }
}

impl<C: GCWorkContext> GCWork<C::VM> for StopMutators<C> {
    fn do_work(&mut self, worker: &mut GCWorker<C::VM>, mmtk: &'static MMTK<C::VM>) {
        trace!("stop_all_mutators start");
        mmtk.state.prepare_for_stack_scanning();
        <C::VM as VMBinding>::VMCollection::stop_all_mutators(worker.tls, |mutator| {
            // TODO: The stack scanning work won't start immediately, as the `Prepare` bucket is not opened yet (the bucket is opened in notify_mutators_paused).
            // Should we push to Unconstrained instead?
            mmtk.scheduler.work_buckets[WorkBucketStage::Prepare]
                .add(ScanMutatorRoots::<C>(mutator));
        });
        trace!("stop_all_mutators end");
        mmtk.scheduler.notify_mutators_paused(mmtk);
        mmtk.scheduler.work_buckets[WorkBucketStage::Prepare].add(ScanVMSpecificRoots::<C>::new());
    }
}

#[derive(Default)]
pub struct EndOfGC {
    pub elapsed: std::time::Duration,
}

impl<VM: VMBinding> GCWork<VM> for EndOfGC {
    fn do_work(&mut self, worker: &mut GCWorker<VM>, mmtk: &'static MMTK<VM>) {
        println!(
            "End of GC ({}/{} pages, took {} ms)",
            mmtk.get_plan().get_reserved_pages(),
            mmtk.get_plan().get_total_pages(),
            self.elapsed.as_millis()
        );

        #[cfg(feature = "count_live_bytes_in_gc")]
        {
            let live_bytes = mmtk.state.get_live_bytes_in_last_gc();
            let used_bytes =
                mmtk.get_plan().get_used_pages() << crate::util::constants::LOG_BYTES_IN_PAGE;
            debug_assert!(
                live_bytes <= used_bytes,
                "Live bytes of all live objects ({} bytes) is larger than used pages ({} bytes), something is wrong.",
                live_bytes, used_bytes
            );
            info!(
                "Live objects = {} bytes ({:04.1}% of {} used pages)",
                live_bytes,
                live_bytes as f64 * 100.0 / used_bytes as f64,
                mmtk.get_plan().get_used_pages()
            );
        }

        // We assume this is the only running work packet that accesses plan at the point of execution
        let plan_mut: &mut dyn Plan<VM = VM> = unsafe { mmtk.get_plan_mut() };
        plan_mut.end_of_gc(worker.tls);

        #[cfg(feature = "extreme_assertions")]
        if crate::util::edge_logger::should_check_duplicate_edges(mmtk.get_plan()) {
            // reset the logging info at the end of each GC
            mmtk.edge_logger.reset();
        }

        // Reset the triggering information.
        mmtk.state.reset_collection_trigger();

        // Set to NotInGC after everything, and right before resuming mutators.
        mmtk.set_gc_status(GcStatus::NotInGC);
        <VM as VMBinding>::VMCollection::resume_mutators(worker.tls);
    }
}

/// This implements `ObjectTracer` by forwarding the `trace_object` calls to the wrapped
/// `ProcessEdgesWork` instance.
pub(crate) struct ProcessEdgesWorkTracer<E: ProcessEdgesWork> {
    process_edges_work: E,
    stage: WorkBucketStage,
}

impl<E: ProcessEdgesWork> ObjectTracer for ProcessEdgesWorkTracer<E> {
    /// Forward the `trace_object` call to the underlying `ProcessEdgesWork`,
    /// and flush as soon as the underlying buffer of `process_edges_work` is full.
    fn trace_object(&mut self, object: ObjectReference) -> ObjectReference {
        debug_assert!(!object.is_null());
        let result = self.process_edges_work.trace_object(object);
        self.flush_if_full();
        result
    }
}

impl<E: ProcessEdgesWork> ProcessEdgesWorkTracer<E> {
    fn flush_if_full(&mut self) {
        if self.process_edges_work.nodes.is_full() {
            self.flush();
        }
    }

    pub fn flush_if_not_empty(&mut self) {
        if !self.process_edges_work.nodes.is_empty() {
            self.flush();
        }
    }

    fn flush(&mut self) {
        let next_nodes = self.process_edges_work.pop_nodes();
        assert!(!next_nodes.is_empty());
        let work_packet = self.process_edges_work.create_scan_work(next_nodes);
        let worker = self.process_edges_work.worker();
        worker.scheduler().work_buckets[self.stage].add(work_packet);
    }
}

/// This type implements `ObjectTracerContext` by creating a temporary `ProcessEdgesWork` during
/// the call to `with_tracer`, making use of its `trace_object` method.  It then creates work
/// packets using the methods of the `ProcessEdgesWork` and add the work packet into the given
/// `stage`.
pub(crate) struct ProcessEdgesWorkTracerContext<E: ProcessEdgesWork> {
    stage: WorkBucketStage,
    phantom_data: PhantomData<E>,
}

impl<E: ProcessEdgesWork> Clone for ProcessEdgesWorkTracerContext<E> {
    fn clone(&self) -> Self {
        Self { ..*self }
    }
}

impl<E: ProcessEdgesWork> ObjectTracerContext<E::VM> for ProcessEdgesWorkTracerContext<E> {
    type TracerType = ProcessEdgesWorkTracer<E>;

    fn with_tracer<R, F>(&self, worker: &mut GCWorker<E::VM>, func: F) -> R
    where
        F: FnOnce(&mut Self::TracerType) -> R,
    {
        let mmtk = worker.mmtk;

        // Prepare the underlying ProcessEdgesWork
<<<<<<< HEAD
        let mut process_edges_work = E::new(vec![], false, mmtk, self.stage);
=======
        #[cfg(not(feature = "debug_publish_object"))]
        let mut process_edges_work = E::new(vec![], false, mmtk, Option::None);
        #[cfg(feature = "debug_publish_object")]
        let mut process_edges_work = E::new(vec![], vec![], false, 0, mmtk, None);
>>>>>>> e1c373c9
        // FIXME: This line allows us to omit the borrowing lifetime of worker.
        // We should refactor ProcessEdgesWork so that it uses `worker` locally, not as a member.
        process_edges_work.set_worker(worker);

        // Cretae the tracer.
        let mut tracer = ProcessEdgesWorkTracer {
            process_edges_work,
            stage: self.stage,
        };

        // The caller can use the tracer here.
        let result = func(&mut tracer);

        // Flush the queued nodes.
        tracer.flush_if_not_empty();

        result
    }
}

/// Delegate to the VM binding for weak reference processing.
///
/// Some VMs (e.g. v8) do not have a Java-like global weak reference storage, and the
/// processing of those weakrefs may be more complex. For such case, we delegate to the
/// VM binding to process weak references.
///
/// NOTE: This will replace `{Soft,Weak,Phantom}RefProcessing` and `Finalization` in the future.
pub struct VMProcessWeakRefs<E: ProcessEdgesWork> {
    phantom_data: PhantomData<E>,
}

impl<E: ProcessEdgesWork> VMProcessWeakRefs<E> {
    pub fn new() -> Self {
        Self {
            phantom_data: PhantomData,
        }
    }
}

impl<E: ProcessEdgesWork> GCWork<E::VM> for VMProcessWeakRefs<E> {
    fn do_work(&mut self, worker: &mut GCWorker<E::VM>, _mmtk: &'static MMTK<E::VM>) {
        trace!("VMProcessWeakRefs");

        let stage = WorkBucketStage::VMRefClosure;

        let need_to_repeat = {
            let tracer_factory = ProcessEdgesWorkTracerContext::<E> {
                stage,
                phantom_data: PhantomData,
            };
            <E::VM as VMBinding>::VMScanning::process_weak_refs(worker, tracer_factory)
        };

        if need_to_repeat {
            // Schedule Self as the new sentinel so we'll call `process_weak_refs` again after the
            // current transitive closure.
            let new_self = Box::new(Self::new());

            worker.scheduler().work_buckets[stage].set_sentinel(new_self);
        }
    }
}

/// Delegate to the VM binding for forwarding weak references.
///
/// Some VMs (e.g. v8) do not have a Java-like global weak reference storage, and the
/// processing of those weakrefs may be more complex. For such case, we delegate to the
/// VM binding to process weak references.
///
/// NOTE: This will replace `RefForwarding` and `ForwardFinalization` in the future.
pub struct VMForwardWeakRefs<E: ProcessEdgesWork> {
    phantom_data: PhantomData<E>,
}

impl<E: ProcessEdgesWork> VMForwardWeakRefs<E> {
    pub fn new() -> Self {
        Self {
            phantom_data: PhantomData,
        }
    }
}

impl<E: ProcessEdgesWork> GCWork<E::VM> for VMForwardWeakRefs<E> {
    fn do_work(&mut self, worker: &mut GCWorker<E::VM>, _mmtk: &'static MMTK<E::VM>) {
        trace!("VMForwardWeakRefs");

        let stage = WorkBucketStage::VMRefForwarding;

        let tracer_factory = ProcessEdgesWorkTracerContext::<E> {
            stage,
            phantom_data: PhantomData,
        };
        <E::VM as VMBinding>::VMScanning::forward_weak_refs(worker, tracer_factory)
    }
}

/// This work packet calls `Collection::post_forwarding`.
///
/// NOTE: This will replace `RefEnqueue` in the future.
///
/// NOTE: Although this work packet runs in parallel with the `Release` work packet, it does not
/// access the `Plan` instance.
#[derive(Default)]
pub struct VMPostForwarding<VM: VMBinding> {
    phantom_data: PhantomData<VM>,
}

impl<VM: VMBinding> GCWork<VM> for VMPostForwarding<VM> {
    fn do_work(&mut self, worker: &mut GCWorker<VM>, _mmtk: &'static MMTK<VM>) {
        trace!("VMPostForwarding start");
        <VM as VMBinding>::VMCollection::post_forwarding(worker.tls);
        trace!("VMPostForwarding end");
    }
}

pub struct ScanMutatorRoots<C: GCWorkContext>(pub &'static mut Mutator<C::VM>);

impl<C: GCWorkContext> GCWork<C::VM> for ScanMutatorRoots<C> {
    fn do_work(&mut self, worker: &mut GCWorker<C::VM>, mmtk: &'static MMTK<C::VM>) {
        trace!("ScanMutatorRoots for mutator {:?}", self.0.get_tls());
        let mutators = <C::VM as VMBinding>::VMActivePlan::number_of_mutators();
        let factory = ProcessEdgesWorkRootsWorkFactory::<
            C::VM,
            C::ProcessEdgesWorkType,
            C::TPProcessEdges,
        >::new(mmtk);
        <C::VM as VMBinding>::VMScanning::scan_roots_in_mutator_thread(
            worker.tls,
            unsafe { &mut *(self.0 as *mut _) },
            factory,
        );
        self.0.flush();

        if mmtk.state.inform_stack_scanned(mutators) {
            <C::VM as VMBinding>::VMScanning::notify_initial_thread_scan_complete(
                false, worker.tls,
            );
            mmtk.set_gc_status(GcStatus::GcProper);
        }
    }
}

#[derive(Default)]
pub struct ScanVMSpecificRoots<C: GCWorkContext>(PhantomData<C>);

impl<C: GCWorkContext> ScanVMSpecificRoots<C> {
    pub fn new() -> Self {
        Self(PhantomData)
    }
}

impl<C: GCWorkContext> GCWork<C::VM> for ScanVMSpecificRoots<C> {
    fn do_work(&mut self, worker: &mut GCWorker<C::VM>, mmtk: &'static MMTK<C::VM>) {
        trace!("ScanStaticRoots");
        let factory = ProcessEdgesWorkRootsWorkFactory::<
            C::VM,
            C::ProcessEdgesWorkType,
            C::TPProcessEdges,
        >::new(mmtk);
        <C::VM as VMBinding>::VMScanning::scan_vm_specific_roots(worker.tls, factory);
    }
}

pub struct ProcessEdgesBase<VM: VMBinding> {
    pub edges: Vec<VM::VMEdge>,
    pub nodes: VectorObjectQueue,
    mmtk: &'static MMTK<VM>,
    // Use raw pointer for fast pointer dereferencing, instead of using `Option<&'static mut GCWorker<E::VM>>`.
    // Because a copying gc will dereference this pointer at least once for every object copy.
    worker: *mut GCWorker<VM>,
    pub roots: bool,
<<<<<<< HEAD
    pub bucket: WorkBucketStage,
=======
    #[cfg(feature = "debug_publish_object")]
    pub sources: Vec<ObjectReference>,
    #[cfg(feature = "debug_publish_object")]
    pub vm_roots_type: u8,
>>>>>>> e1c373c9
}

unsafe impl<VM: VMBinding> Send for ProcessEdgesBase<VM> {}

impl<VM: VMBinding> ProcessEdgesBase<VM> {
    #[cfg(not(feature = "debug_publish_object"))]
    // Requires an MMTk reference. Each plan-specific type that uses ProcessEdgesBase can get a static plan reference
    // at creation. This avoids overhead for dynamic dispatch or downcasting plan for each object traced.
    pub fn new(
        edges: Vec<VM::VMEdge>,
        roots: bool,
        mmtk: &'static MMTK<VM>,
        bucket: WorkBucketStage,
    ) -> Self {
        #[cfg(feature = "extreme_assertions")]
        if crate::util::edge_logger::should_check_duplicate_edges(mmtk.get_plan()) {
            for edge in &edges {
                // log edge, panic if already logged
                mmtk.edge_logger.log_edge(*edge);
            }
        }
        Self {
            edges,
            nodes: VectorObjectQueue::new(),
            mmtk,
            worker: std::ptr::null_mut(),
            roots,
            bucket,
        }
    }
    #[cfg(feature = "debug_publish_object")]
    // Requires an MMTk reference. Each plan-specific type that uses ProcessEdgesBase can get a static plan reference
    // at creation. This avoids overhead for dynamic dispatch or downcasting plan for each object traced.
    pub fn new(
        sources: Vec<ObjectReference>,
        edges: Vec<VM::VMEdge>,
        roots: bool,
        vm_roots_type: u8,
        mmtk: &'static MMTK<VM>,
    ) -> Self {
        #[cfg(feature = "extreme_assertions")]
        if crate::util::edge_logger::should_check_duplicate_edges(&*mmtk.plan) {
            for edge in &edges {
                // log edge, panic if already logged
                mmtk.edge_logger.log_edge(*edge);
            }
        }
        Self {
            edges,
            nodes: VectorObjectQueue::new(),
            mmtk,
            worker: std::ptr::null_mut(),
            roots,
            sources,
            vm_roots_type,
        }
    }
    pub fn set_worker(&mut self, worker: &mut GCWorker<VM>) {
        self.worker = worker;
    }

    pub fn worker(&self) -> &'static mut GCWorker<VM> {
        unsafe { &mut *self.worker }
    }

    pub fn mmtk(&self) -> &'static MMTK<VM> {
        self.mmtk
    }

    pub fn plan(&self) -> &'static dyn Plan<VM = VM> {
        self.mmtk.get_plan()
    }

    /// Pop all nodes from nodes, and clear nodes to an empty vector.
    pub fn pop_nodes(&mut self) -> Vec<ObjectReference> {
        self.nodes.take()
    }

    pub fn is_roots(&self) -> bool {
        self.roots
    }
}

/// A short-hand for `<E::VM as VMBinding>::VMEdge`.
pub type EdgeOf<E> = <<E as ProcessEdgesWork>::VM as VMBinding>::VMEdge;

/// Scan & update a list of object slots
//
// Note: be very careful when using this trait. process_node() will push objects
// to the buffer, and it is expected that at the end of the operation, flush()
// is called to create new scan work from the buffered objects. If flush()
// is not called, we may miss the objects in the GC and have dangling pointers.
// FIXME: We possibly want to enforce Drop on this trait, and require calling
// flush() in Drop.
pub trait ProcessEdgesWork:
    Send + 'static + Sized + DerefMut + Deref<Target = ProcessEdgesBase<Self::VM>>
{
    /// The associate type for the VM.
    type VM: VMBinding;

    /// The work packet type for scanning objects when using this ProcessEdgesWork.
    type ScanObjectsWorkType: ScanObjectsWork<Self::VM>;

    /// The maximum number of edges that should be put to one of this work packets.
    /// The caller who creates a work packet of this trait should be responsible to
    /// comply with this capacity.
    /// Higher capacity means the packet will take longer to finish, and may lead to
    /// bad load balancing. On the other hand, lower capacity would lead to higher cost
    /// on scheduling many small work packets. It is important to find a proper capacity.
    const CAPACITY: usize = 4096;
    /// Do we update object reference? This has to be true for a moving GC.
    const OVERWRITE_REFERENCE: bool = true;
    /// If true, we do object scanning in this work packet with the same worker without scheduling overhead.
    /// If false, we will add object scanning work packets to the global queue and allow other workers to work on it.
    const SCAN_OBJECTS_IMMEDIATELY: bool = true;

<<<<<<< HEAD
    /// Create a [`ProcessEdgesWork`].
    ///
    /// Arguments:
    /// * `edges`: a vector of the edges.
    /// * `roots`: are the objects root reachable objects?
    /// * `mmtk`: a reference to the MMTK instance.
    /// * `bucket`: which work bucket this packet belongs to. Further work generated from this packet will also be put to the same bucket.
=======
    #[cfg(not(feature = "debug_publish_object"))]
>>>>>>> e1c373c9
    fn new(
        edges: Vec<EdgeOf<Self>>,
        roots: bool,
        mmtk: &'static MMTK<Self::VM>,
<<<<<<< HEAD
        bucket: WorkBucketStage,
=======
        tls: Option<VMMutatorThread>,
    ) -> Self;

    #[cfg(feature = "debug_publish_object")]
    fn new(
        _sources: Vec<ObjectReference>,
        edges: Vec<EdgeOf<Self>>,
        roots: bool,
        vm_roots: u8,
        mmtk: &'static MMTK<Self::VM>,
        tls: Option<VMMutatorThread>,
>>>>>>> e1c373c9
    ) -> Self;

    /// Trace an MMTk object. The implementation should forward this call to the policy-specific
    /// `trace_object()` methods, depending on which space this object is in.
    /// If the object is not in any MMTk space, the implementation should forward the call to
    /// `ActivePlan::vm_trace_object()` to let the binding handle the tracing.
    fn trace_object(&mut self, object: ObjectReference) -> ObjectReference;

    /// If the work includes roots, we will store the roots somewhere so for sanity GC, we can do another
    /// transitive closure from the roots.
    #[cfg(feature = "sanity")]
    fn cache_roots_for_sanity_gc(&mut self) {
        assert!(self.roots);
        self.mmtk()
            .sanity_checker
            .lock()
            .unwrap()
            .add_root_edges(self.edges.clone());
    }

    /// Start the a scan work packet. If SCAN_OBJECTS_IMMEDIATELY, the work packet will be executed immediately, in this method.
    /// Otherwise, the work packet will be added the Closure work bucket and will be dispatched later by the scheduler.
    fn start_or_dispatch_scan_work(&mut self, mut work_packet: impl GCWork<Self::VM>) {
        if Self::SCAN_OBJECTS_IMMEDIATELY {
            // We execute this `scan_objects_work` immediately.
            // This is expected to be a useful optimization because,
            // say for _pmd_ with 200M heap, we're likely to have 50000~60000 `ScanObjects` work packets
            // being dispatched (similar amount to `ProcessEdgesWork`).
            // Executing these work packets now can remarkably reduce the global synchronization time.
            work_packet.do_work(self.worker(), self.mmtk);
        } else {
            debug_assert!(self.bucket != WorkBucketStage::Unconstrained);
            self.mmtk.scheduler.work_buckets[self.bucket].add(work_packet);
        }
    }

    /// Create an object-scanning work packet to be used for this ProcessEdgesWork.
    ///
    /// `roots` indicates if we are creating a packet for root scanning.  It is only true when this
    /// method is called to handle `RootsWorkFactory::create_process_pinning_roots_work`.
    fn create_scan_work(&self, nodes: Vec<ObjectReference>) -> Self::ScanObjectsWorkType;

    /// Flush the nodes in ProcessEdgesBase, and create a ScanObjects work packet for it. If the node set is empty,
    /// this method will simply return with no work packet created.
    fn flush(&mut self) {
        let nodes = self.pop_nodes();
        if !nodes.is_empty() {
            self.start_or_dispatch_scan_work(self.create_scan_work(nodes));
        }
    }

    /// Process an edge, including loading the object reference from the memory slot,
    /// trace the object and store back the new object reference if necessary.
    fn process_edge(&mut self, slot: EdgeOf<Self>) {
        let object = slot.load();
        if object.is_null() {
            return;
        }
        let new_object = self.trace_object(object);
        debug_assert!(!new_object.is_null());
        if Self::OVERWRITE_REFERENCE && new_object != object {
            slot.store(new_object);
        }
    }

<<<<<<< HEAD
    /// Process all the edges in the work packet.
=======
    #[cfg(feature = "debug_publish_object")]
    fn process_edges(&mut self) {
        for i in 0..self.edges.len() {
            let source = self.sources[i];
            #[cfg(debug_assertions)]
            {
                if self.roots {
                    assert!(
                        self.edges[i].load() == source,
                        "root packets, source object != slot.load()"
                    );

                    // root type 0 are stack roots
                    if self.vm_roots_type != 0 && !source.is_null() {
                        if !self.is_object_published(source) {
                            println!("root slot: {:?}", self.edges[i]);
                            println!("###########");
                            <Self::VM as VMBinding>::VMObjectModel::dump_object(source);
                            println!("###########");
                            panic!(
                                "VM Specific Root({:?}): {:?} is not published",
                                self.vm_roots_type, source
                            )
                        }
                    }
                }
            }

            let slot: EdgeOf<Self> = self.edges[i];
            let object = slot.load();
            let new_object = self.trace_object(object);
            #[cfg(feature = "debug_publish_object")]
            {
                // In the case of a root packet, sources[i] might contain a stale object
                // is_object_published will make sure to read the public bit on the correct
                // object reference

                if !source.is_null() && self.is_object_published(source) {
                    if !new_object.is_null() {
                        // source is public, then its child new_object must be public, otherwise, leakage
                        // occurs
                        let valid = crate::util::public_bit::is_public::<Self::VM>(new_object);
                        if !valid {
                            let metadata_address =
                                crate::util::public_bit::public_bit_metadata_address::<Self::VM>(
                                    new_object,
                                );
                            <Self::VM as VMBinding>::VMObjectModel::dump_object(source);
                            info!(
                                "################ metadata: {:?} ################",
                                metadata_address
                            );
                            <Self::VM as VMBinding>::VMObjectModel::dump_object(new_object);
                            panic!(
                                "public object: {:?} {:?} slot: {:?} points to private object: {:?} {:?}",
                                source,
                                crate::util::object_extra_header_metadata::get_extra_header_metadata::<
                                    Self::VM,
                                    usize,
                                >(source),
                                slot,
                                new_object,
                                crate::util::object_extra_header_metadata::get_extra_header_metadata::<
                                    Self::VM,
                                    usize,
                                >(new_object)
                            );
                        }
                    }
                }
            }
            if Self::OVERWRITE_REFERENCE {
                slot.store(new_object);
            }
        }
    }

    #[cfg(not(feature = "debug_publish_object"))]
>>>>>>> e1c373c9
    fn process_edges(&mut self) {
        probe!(mmtk, process_edges, self.edges.len(), self.is_roots());
        for i in 0..self.edges.len() {
            self.process_edge(self.edges[i])
        }
    }

    #[cfg(feature = "debug_publish_object")]
    fn is_object_published(&self, _object: ObjectReference) -> bool;
}

impl<E: ProcessEdgesWork> GCWork<E::VM> for E {
    fn do_work(&mut self, worker: &mut GCWorker<E::VM>, _mmtk: &'static MMTK<E::VM>) {
        self.set_worker(worker);
        self.process_edges();
        debug!(
            "ProcessEdgesWork executed by GC Thread {}",
            crate::scheduler::worker::current_worker_ordinal().unwrap()
        );
        if !self.nodes.is_empty() {
            self.flush();
        }
        #[cfg(feature = "sanity")]
        if self.roots && !_mmtk.is_in_sanity() {
            self.cache_roots_for_sanity_gc();
        }
        trace!("ProcessEdgesWork End");
    }
}

/// A general process edges implementation using SFT. A plan can always implement their own process edges. However,
/// Most plans can use this work packet for tracing amd they do not need to provide a plan-specific trace object work packet.
/// If they choose to use this type, they need to provide a correct implementation for some related methods
/// (such as `Space.set_copy_for_sft_trace()`, `SFT.sft_trace_object()`).
/// Some plans are not using this type, mostly due to more complex tracing. Either it is impossible to use this type, or
/// there is performance overheads for using this general trace type. In such cases, they implement their specific process edges.
// TODO: This is not used any more. Should we remove it?
pub struct SFTProcessEdges<VM: VMBinding> {
    pub base: ProcessEdgesBase<VM>,
}

impl<VM: VMBinding> ProcessEdgesWork for SFTProcessEdges<VM> {
    type VM = VM;
    type ScanObjectsWorkType = ScanObjects<Self>;

<<<<<<< HEAD
=======
    #[cfg(not(feature = "debug_publish_object"))]
>>>>>>> e1c373c9
    fn new(
        edges: Vec<EdgeOf<Self>>,
        roots: bool,
        mmtk: &'static MMTK<VM>,
<<<<<<< HEAD
        bucket: WorkBucketStage,
    ) -> Self {
        let base = ProcessEdgesBase::new(edges, roots, mmtk, bucket);
=======
        _mutator_id: Option<VMMutatorThread>,
    ) -> Self {
        let base = ProcessEdgesBase::new(edges, roots, mmtk);
>>>>>>> e1c373c9
        Self { base }
    }

    #[cfg(feature = "debug_publish_object")]
    fn new(
        sources: Vec<ObjectReference>,
        edges: Vec<EdgeOf<Self>>,
        roots: bool,
        vm_roots: u8,
        mmtk: &'static MMTK<VM>,
        _mutator_id: Option<VMMutatorThread>,
    ) -> Self {
        let base = ProcessEdgesBase::new(sources, edges, roots, vm_roots, mmtk);
        Self { base }
    }

    fn trace_object(&mut self, object: ObjectReference) -> ObjectReference {
        use crate::policy::sft::GCWorkerMutRef;

        debug_assert!(!object.is_null());

        // Erase <VM> type parameter
        let worker = GCWorkerMutRef::new(self.worker());

        // Invoke trace object on sft
        let sft = unsafe { crate::mmtk::SFT_MAP.get_unchecked(object.to_address::<VM>()) };
        sft.sft_trace_object(&mut self.base.nodes, object, worker)
    }

    fn create_scan_work(&self, nodes: Vec<ObjectReference>) -> ScanObjects<Self> {
        ScanObjects::<Self>::new(nodes, false, self.bucket)
    }

    #[cfg(feature = "debug_publish_object")]
    fn is_object_published(&self, _object: ObjectReference) -> bool {
        unimplemented!()
    }
}
pub(crate) struct ProcessEdgesWorkRootsWorkFactory<
    VM: VMBinding,
    E: ProcessEdgesWork<VM = VM>,
    I: ProcessEdgesWork<VM = VM>,
> {
    mmtk: &'static MMTK<VM>,
    phantom: PhantomData<(E, I)>,
}

impl<VM: VMBinding, E: ProcessEdgesWork<VM = VM>, I: ProcessEdgesWork<VM = VM>> Clone
    for ProcessEdgesWorkRootsWorkFactory<VM, E, I>
{
    fn clone(&self) -> Self {
        Self {
            mmtk: self.mmtk,
            phantom: PhantomData,
        }
    }
}

<<<<<<< HEAD
impl<VM: VMBinding, E: ProcessEdgesWork<VM = VM>, I: ProcessEdgesWork<VM = VM>>
    RootsWorkFactory<EdgeOf<E>> for ProcessEdgesWorkRootsWorkFactory<VM, E, I>
{
=======
impl<E: ProcessEdgesWork> RootsWorkFactory<EdgeOf<E>> for ProcessEdgesWorkRootsWorkFactory<E> {
    #[cfg(not(feature = "debug_publish_object"))]
>>>>>>> e1c373c9
    fn create_process_edge_roots_work(&mut self, edges: Vec<EdgeOf<E>>) {
        #[cfg(not(feature = "debug_publish_object"))]
        crate::memory_manager::add_work_packet(
            self.mmtk,
            WorkBucketStage::Closure,
            E::new(edges, true, self.mmtk, Option::None),
        );
        #[cfg(feature = "debug_publish_object")]
        crate::memory_manager::add_work_packet(
            self.mmtk,
            WorkBucketStage::Closure,
            E::new(
                edges.iter().map(|&edge| edge.load()).collect(),
                edges,
                true,
                self.mmtk,
                Option::None,
            ),
        );
    }

    #[cfg(feature = "debug_publish_object")]
    fn create_process_edge_roots_work(&mut self, vm_roots: u8, edges: Vec<EdgeOf<E>>) {
        #[cfg(not(feature = "debug_publish_object"))]
        crate::memory_manager::add_work_packet(
            self.mmtk,
            WorkBucketStage::Closure,
<<<<<<< HEAD
            E::new(edges, true, self.mmtk, WorkBucketStage::Closure),
        );
    }

    fn create_process_pinning_roots_work(&mut self, nodes: Vec<ObjectReference>) {
        // Will process roots within the PinningRootsTrace bucket
        // And put work in the Closure bucket
        crate::memory_manager::add_work_packet(
            self.mmtk,
            WorkBucketStage::PinningRootsTrace,
            ProcessRootNode::<VM, I, E>::new(nodes, WorkBucketStage::Closure),
        );
    }

    fn create_process_tpinning_roots_work(&mut self, nodes: Vec<ObjectReference>) {
        crate::memory_manager::add_work_packet(
            self.mmtk,
            WorkBucketStage::TPinningClosure,
            ProcessRootNode::<VM, I, I>::new(nodes, WorkBucketStage::TPinningClosure),
        );
=======
            E::new(edges, true, self.mmtk, None, None),
        );
        #[cfg(feature = "debug_publish_object")]
        crate::memory_manager::add_work_packet(
            self.mmtk,
            WorkBucketStage::Closure,
            E::new(
                edges.iter().map(|&edge| edge.load()).collect(),
                edges,
                true,
                vm_roots,
                self.mmtk,
                None,
            ),
        );
    }

    fn create_process_node_roots_work(&mut self, nodes: Vec<ObjectReference>) {
        // We want to use E::create_scan_work.
        #[cfg(not(feature = "debug_publish_object"))]
        let process_edges_work = E::new(vec![], true, self.mmtk, Option::None);
        #[cfg(feature = "debug_publish_object")]
        let process_edges_work = E::new(vec![], vec![], true, 0, self.mmtk, None);
        let work = process_edges_work.create_scan_work(nodes, true);
        crate::memory_manager::add_work_packet(self.mmtk, WorkBucketStage::Closure, work);
>>>>>>> e1c373c9
    }
}

impl<VM: VMBinding, E: ProcessEdgesWork<VM = VM>, I: ProcessEdgesWork<VM = VM>>
    ProcessEdgesWorkRootsWorkFactory<VM, E, I>
{
    fn new(mmtk: &'static MMTK<VM>) -> Self {
        Self {
            mmtk,
            phantom: PhantomData,
        }
    }
}

impl<VM: VMBinding> Deref for SFTProcessEdges<VM> {
    type Target = ProcessEdgesBase<VM>;
    fn deref(&self) -> &Self::Target {
        &self.base
    }
}

impl<VM: VMBinding> DerefMut for SFTProcessEdges<VM> {
    fn deref_mut(&mut self) -> &mut Self::Target {
        &mut self.base
    }
}

/// Trait for a work packet that scans objects
pub trait ScanObjectsWork<VM: VMBinding>: GCWork<VM> + Sized {
    /// The associated ProcessEdgesWork for processing the edges of the objects in this packet.
    type E: ProcessEdgesWork<VM = VM>;

    /// Called after each object is scanned.
    fn post_scan_object(&self, object: ObjectReference);

    /// Create another object-scanning work packet of the same kind, to scan adjacent objects of
    /// the objects in this packet.
    fn make_another(&self, buffer: Vec<ObjectReference>) -> Self;

    fn get_bucket(&self) -> WorkBucketStage;

    /// The common code for ScanObjects and PlanScanObjects.
    fn do_work_common(
        &self,
        buffer: &[ObjectReference],
        worker: &mut GCWorker<<Self::E as ProcessEdgesWork>::VM>,
<<<<<<< HEAD
        _mmtk: &'static MMTK<<Self::E as ProcessEdgesWork>::VM>,
    ) {
        let tls = worker.tls;

        // Scan the nodes in the buffer.
        let objects_to_scan = buffer;
=======
        mmtk: &'static MMTK<<Self::E as ProcessEdgesWork>::VM>,
        single_thread: bool,
        mutator_tls: Option<VMMutatorThread>,
    ) {
        let tls = worker.tls;

        #[cfg(feature = "sanity")]
        {
            if self.roots() && !mmtk.plan.is_in_sanity() {
                mmtk.sanity_checker
                    .lock()
                    .unwrap()
                    .add_root_nodes(buffer.to_vec());
            }
        }

        // If this is a root packet, the objects in this packet will have not been traced, yet.
        //
        // This step conceptually traces the edges from root slots to the objects they point to.
        // However, VMs that deliver root objects instead of root edges are incapable of updating
        // root slots.  Like processing an edge, we call `trace_object` on those objects, and
        // assert the GC doesn't move those objects because we cannot store back to the slots.
        //
        // If this is a root packet, the `scanned_root_objects` variable will hold those root
        // objects which are traced for the first time.
        let scanned_root_objects = self.roots().then(|| {
            // We create an instance of E to use its `trace_object` method and its object queue.
            #[cfg(not(feature = "debug_publish_object"))]
            let mut process_edges_work = Self::E::new(vec![], false, mmtk, None);
            #[cfg(feature = "debug_publish_object")]
            let mut process_edges_work = Self::E::new(vec![], vec![], false, 0, mmtk, None);
            process_edges_work.set_worker(worker);

            for object in buffer.iter().copied() {
                let new_object = process_edges_work.trace_object(object);
                debug_assert_eq!(
                    object, new_object,
                    "Object moved while tracing root unmovable root object: {} -> {}",
                    object, new_object
                );
            }

            // This contains root objects that are visited the first time.
            // It is sufficient to only scan these objects.
            process_edges_work.nodes.take()
        });

        // If it is a root packet, scan the nodes that are first scanned;
        // otherwise, scan the nodes in the buffer.
        let objects_to_scan = scanned_root_objects.as_deref().unwrap_or(buffer);
>>>>>>> e1c373c9

        // Then scan those objects for edges.
        let mut scan_later = vec![];
        {
<<<<<<< HEAD
            let mut closure = ObjectsClosure::<Self::E>::new(worker, self.get_bucket());
=======
            let mut closure = ObjectsClosure::<Self::E>::new(worker, single_thread, mutator_tls);
>>>>>>> e1c373c9
            for object in objects_to_scan.iter().copied() {
                // For any object we need to scan, we count its liv bytes
                #[cfg(feature = "count_live_bytes_in_gc")]
                closure
                    .worker
                    .shared
                    .increase_live_bytes(VM::VMObjectModel::get_current_size(object));

                if <VM as VMBinding>::VMScanning::support_edge_enqueuing(tls, object) {
                    trace!("Scan object (edge) {}", object);
                    // If an object supports edge-enqueuing, we enqueue its edges.
                    <VM as VMBinding>::VMScanning::scan_object(tls, object, &mut closure);
                    self.post_scan_object(object);
                } else {
                    // If an object does not support edge-enqueuing, we have to use
                    // `Scanning::scan_object_and_trace_edges` and offload the job of updating the
                    // reference field to the VM.
                    //
                    // However, at this point, `closure` is borrowing `worker`.
                    // So we postpone the processing of objects that needs object enqueuing
                    scan_later.push(object);
                }
            }
        }

        // If any object does not support edge-enqueuing, we process them now.
        if !scan_later.is_empty() {
            let object_tracer_context = ProcessEdgesWorkTracerContext::<Self::E> {
                stage: self.get_bucket(),
                phantom_data: PhantomData,
            };

            object_tracer_context.with_tracer(worker, |object_tracer| {
                // Scan objects and trace their edges at the same time.
                for object in scan_later.iter().copied() {
                    trace!("Scan object (node) {}", object);
                    <VM as VMBinding>::VMScanning::scan_object_and_trace_edges(
                        tls,
                        object,
                        object_tracer,
                    );
                    self.post_scan_object(object);
                }
            });
        }
    }
}

/// Scan objects and enqueue the edges of the objects.  For objects that do not support
/// edge-enqueuing, this work packet also processes the edges.
///
/// This work packet does not execute policy-specific post-scanning hooks
/// (it won't call `post_scan_object()` in [`policy::gc_work::PolicyTraceObject`]).
/// It should be used only for policies that do not perform policy-specific actions when scanning
/// an object.
pub struct ScanObjects<Edges: ProcessEdgesWork> {
    buffer: Vec<ObjectReference>,
    #[allow(unused)]
    concurrent: bool,
    phantom: PhantomData<Edges>,
    bucket: WorkBucketStage,
}

impl<Edges: ProcessEdgesWork> ScanObjects<Edges> {
    pub fn new(buffer: Vec<ObjectReference>, concurrent: bool, bucket: WorkBucketStage) -> Self {
        Self {
            buffer,
            concurrent,
            phantom: PhantomData,
            bucket,
        }
    }
}

impl<VM: VMBinding, E: ProcessEdgesWork<VM = VM>> ScanObjectsWork<VM> for ScanObjects<E> {
    type E = E;

    fn get_bucket(&self) -> WorkBucketStage {
        self.bucket
    }

    fn post_scan_object(&self, _object: ObjectReference) {
        // Do nothing.
    }

    fn make_another(&self, buffer: Vec<ObjectReference>) -> Self {
        Self::new(buffer, self.concurrent, self.bucket)
    }
}

impl<E: ProcessEdgesWork> GCWork<E::VM> for ScanObjects<E> {
    fn do_work(&mut self, worker: &mut GCWorker<E::VM>, mmtk: &'static MMTK<E::VM>) {
        trace!("ScanObjects");
        self.do_work_common(&self.buffer, worker, mmtk, false, None);
        trace!("ScanObjects End");
    }
}

use crate::mmtk::MMTK;
use crate::plan::Plan;
use crate::plan::PlanTraceObject;
use crate::policy::gc_work::TraceKind;

/// This provides an implementation of [`crate::scheduler::gc_work::ProcessEdgesWork`]. A plan that implements
/// `PlanTraceObject` can use this work packet for tracing objects.
pub struct PlanProcessEdges<
    VM: VMBinding,
    P: Plan<VM = VM> + PlanTraceObject<VM>,
    const KIND: TraceKind,
> {
    plan: &'static P,
    base: ProcessEdgesBase<VM>,
}

impl<VM: VMBinding, P: PlanTraceObject<VM> + Plan<VM = VM>, const KIND: TraceKind> ProcessEdgesWork
    for PlanProcessEdges<VM, P, KIND>
{
    type VM = VM;
    type ScanObjectsWorkType = PlanScanObjects<Self, P>;

<<<<<<< HEAD
=======
    #[cfg(not(feature = "debug_publish_object"))]
>>>>>>> e1c373c9
    fn new(
        edges: Vec<EdgeOf<Self>>,
        roots: bool,
        mmtk: &'static MMTK<VM>,
<<<<<<< HEAD
        bucket: WorkBucketStage,
    ) -> Self {
        let base = ProcessEdgesBase::new(edges, roots, mmtk, bucket);
=======
        _tls: Option<VMMutatorThread>,
    ) -> Self {
        let base = ProcessEdgesBase::new(edges, roots, mmtk);
>>>>>>> e1c373c9
        let plan = base.plan().downcast_ref::<P>().unwrap();
        Self { plan, base }
    }

<<<<<<< HEAD
    fn create_scan_work(&self, nodes: Vec<ObjectReference>) -> Self::ScanObjectsWorkType {
        PlanScanObjects::<Self, P>::new(self.plan, nodes, false, self.bucket)
=======
    #[cfg(feature = "debug_publish_object")]
    fn new(
        sources: Vec<ObjectReference>,
        edges: Vec<EdgeOf<Self>>,
        roots: bool,
        vm_roots: u8,
        mmtk: &'static MMTK<VM>,
        _tls: Option<VMMutatorThread>,
    ) -> Self {
        let base = ProcessEdgesBase::new(sources, edges, roots, vm_roots, mmtk);
        let plan = base.plan().downcast_ref::<P>().unwrap();
        Self { plan, base }
    }

    fn create_scan_work(
        &self,
        nodes: Vec<ObjectReference>,
        roots: bool,
    ) -> Self::ScanObjectsWorkType {
        PlanScanObjects::<Self, P>::new(self.plan, nodes, false, roots)
>>>>>>> e1c373c9
    }

    fn trace_object(&mut self, object: ObjectReference) -> ObjectReference {
        debug_assert!(!object.is_null());
        // We cannot borrow `self` twice in a call, so we extract `worker` as a local variable.
        let worker = self.worker();
        self.plan
            .trace_object::<VectorObjectQueue, KIND>(&mut self.base.nodes, object, worker)
    }

    fn process_edge(&mut self, slot: EdgeOf<Self>) {
        let object = slot.load();
        if object.is_null() {
            return;
        }
        let new_object = self.trace_object(object);
        debug_assert!(!new_object.is_null());
        if P::may_move_objects::<KIND>() && new_object != object {
            slot.store(new_object);
        }
    }

    #[cfg(feature = "debug_publish_object")]
    fn is_object_published(&self, object: ObjectReference) -> bool {
        self.plan.is_object_published(object)
    }
}

// Impl Deref/DerefMut to ProcessEdgesBase for PlanProcessEdges
impl<VM: VMBinding, P: PlanTraceObject<VM> + Plan<VM = VM>, const KIND: TraceKind> Deref
    for PlanProcessEdges<VM, P, KIND>
{
    type Target = ProcessEdgesBase<VM>;
    fn deref(&self) -> &Self::Target {
        &self.base
    }
}

impl<VM: VMBinding, P: PlanTraceObject<VM> + Plan<VM = VM>, const KIND: TraceKind> DerefMut
    for PlanProcessEdges<VM, P, KIND>
{
    fn deref_mut(&mut self) -> &mut Self::Target {
        &mut self.base
    }
}

/// This is an alternative to `ScanObjects` that calls the `post_scan_object` of the policy
/// selected by the plan.  It is applicable to plans that derive `PlanTraceObject`.
pub struct PlanScanObjects<E: ProcessEdgesWork, P: Plan<VM = E::VM> + PlanTraceObject<E::VM>> {
    plan: &'static P,
    buffer: Vec<ObjectReference>,
    #[allow(dead_code)]
    concurrent: bool,
    phantom: PhantomData<E>,
    bucket: WorkBucketStage,
}

impl<E: ProcessEdgesWork, P: Plan<VM = E::VM> + PlanTraceObject<E::VM>> PlanScanObjects<E, P> {
    pub fn new(
        plan: &'static P,
        buffer: Vec<ObjectReference>,
        concurrent: bool,
        bucket: WorkBucketStage,
    ) -> Self {
        Self {
            plan,
            buffer,
            concurrent,
            phantom: PhantomData,
            bucket,
        }
    }
}

impl<E: ProcessEdgesWork, P: Plan<VM = E::VM> + PlanTraceObject<E::VM>> ScanObjectsWork<E::VM>
    for PlanScanObjects<E, P>
{
    type E = E;

    fn get_bucket(&self) -> WorkBucketStage {
        self.bucket
    }

    fn post_scan_object(&self, object: ObjectReference) {
        self.plan.post_scan_object(object);
    }

    fn make_another(&self, buffer: Vec<ObjectReference>) -> Self {
        Self::new(self.plan, buffer, self.concurrent, self.bucket)
    }
}

impl<E: ProcessEdgesWork, P: Plan<VM = E::VM> + PlanTraceObject<E::VM>> GCWork<E::VM>
    for PlanScanObjects<E, P>
{
    fn do_work(&mut self, worker: &mut GCWorker<E::VM>, mmtk: &'static MMTK<E::VM>) {
        trace!("PlanScanObjects");
        self.do_work_common(&self.buffer, worker, mmtk, false, None);
        trace!("PlanScanObjects End");
    }
}

/// This creates work for processing pinning roots. In particular it traces the objects in these roots using I,
/// but creates the work to scan these objects using E. This is necessary to guarantee that these objects do not move
/// (`I` should trace them without moving) as we do not have the information about the edges pointing to them.

pub(crate) struct ProcessRootNode<
    VM: VMBinding,
    I: ProcessEdgesWork<VM = VM>,
    E: ProcessEdgesWork<VM = VM>,
> {
    phantom: PhantomData<(VM, I, E)>,
    roots: Vec<ObjectReference>,
    bucket: WorkBucketStage,
}

impl<VM: VMBinding, I: ProcessEdgesWork<VM = VM>, E: ProcessEdgesWork<VM = VM>>
    ProcessRootNode<VM, I, E>
{
    pub fn new(nodes: Vec<ObjectReference>, bucket: WorkBucketStage) -> Self {
        Self {
            phantom: PhantomData,
            roots: nodes,
            bucket,
        }
    }
}

impl<VM: VMBinding, I: ProcessEdgesWork<VM = VM>, E: ProcessEdgesWork<VM = VM>> GCWork<VM>
    for ProcessRootNode<VM, I, E>
{
    fn do_work(&mut self, worker: &mut GCWorker<VM>, mmtk: &'static MMTK<VM>) {
        trace!("ProcessRootNode");

        #[cfg(feature = "sanity")]
        {
            if !mmtk.is_in_sanity() {
                mmtk.sanity_checker
                    .lock()
                    .unwrap()
                    .add_root_nodes(self.roots.clone());
            }
        }

        // Because this is a root packet, the objects in this packet will have not been traced, yet.
        //
        // This step conceptually traces the edges from root slots to the objects they point to.
        // However, VMs that deliver root objects instead of root edges are incapable of updating
        // root slots.  Like processing an edge, we call `trace_object` on those objects, and
        // assert the GC doesn't move those objects because we cannot store back to the slots.
        //
        // The `scanned_root_objects` variable will hold those root
        // objects which are traced for the first time and we create work for scanning those roots.
        let scanned_root_objects = {
            // We create an instance of E to use its `trace_object` method and its object queue.
            let mut process_edges_work =
                I::new(vec![], true, mmtk, WorkBucketStage::PinningRootsTrace);
            process_edges_work.set_worker(worker);

            for object in self.roots.iter().copied() {
                let new_object = process_edges_work.trace_object(object);
                debug_assert_eq!(
                    object, new_object,
                    "Object moved while tracing root unmovable root object: {} -> {}",
                    object, new_object
                );
            }

            // This contains root objects that are visited the first time.
            // It is sufficient to only scan these objects.
            process_edges_work.nodes.take()
        };

        let process_edges_work = E::new(vec![], false, mmtk, self.bucket);
        let work = process_edges_work.create_scan_work(scanned_root_objects);
        crate::memory_manager::add_work_packet(mmtk, self.bucket, work);

        trace!("ProcessRootNode End");
    }
}

/// A `ProcessEdgesWork` type that panics when any of its method is used.
/// This is currently used for plans that do not support transitively pinning.
#[derive(Default)]
pub struct UnsupportedProcessEdges<VM: VMBinding> {
    phantom: PhantomData<VM>,
}

impl<VM: VMBinding> Deref for UnsupportedProcessEdges<VM> {
    type Target = ProcessEdgesBase<VM>;
    fn deref(&self) -> &Self::Target {
        panic!("unsupported!")
    }
}

impl<VM: VMBinding> DerefMut for UnsupportedProcessEdges<VM> {
    fn deref_mut(&mut self) -> &mut Self::Target {
        panic!("unsupported!")
    }
}

impl<VM: VMBinding> ProcessEdgesWork for UnsupportedProcessEdges<VM> {
    type VM = VM;

    type ScanObjectsWorkType = ScanObjects<Self>;

    fn new(
        _edges: Vec<EdgeOf<Self>>,
        _roots: bool,
        _mmtk: &'static MMTK<Self::VM>,
        _bucket: WorkBucketStage,
    ) -> Self {
        panic!("unsupported!")
    }

    fn trace_object(&mut self, _object: ObjectReference) -> ObjectReference {
        panic!("unsupported!")
    }

    fn create_scan_work(&self, _nodes: Vec<ObjectReference>) -> Self::ScanObjectsWorkType {
        panic!("unsupported!")
    }
}<|MERGE_RESOLUTION|>--- conflicted
+++ resolved
@@ -63,6 +63,18 @@
             for mutator in <C::VM as VMBinding>::VMActivePlan::mutators() {
                 mmtk.scheduler.work_buckets[WorkBucketStage::Prepare]
                     .add(PrepareMutator::<C::VM>::new(mutator));
+            }
+        }
+        #[cfg(feature = "thread_local_gc")]
+        {
+            // move finalizable candidates from local buffer to the global buffer
+            // rust's borrow checker is not happy if putting the following in the previous loop
+            // it is safe because those two mutable operations are doing different things
+            for mutator in <C::VM as VMBinding>::VMActivePlan::mutators() {
+                mmtk.finalizable_processor
+                    .lock()
+                    .unwrap()
+                    .add_candidates(mutator.finalizable_candidates.drain(0..))
             }
         }
         #[cfg(feature = "thread_local_gc")]
@@ -342,14 +354,10 @@
         let mmtk = worker.mmtk;
 
         // Prepare the underlying ProcessEdgesWork
-<<<<<<< HEAD
-        let mut process_edges_work = E::new(vec![], false, mmtk, self.stage);
-=======
         #[cfg(not(feature = "debug_publish_object"))]
-        let mut process_edges_work = E::new(vec![], false, mmtk, Option::None);
+        let mut process_edges_work = E::new(vec![], false, mmtk, self.stage, Option::None);
         #[cfg(feature = "debug_publish_object")]
-        let mut process_edges_work = E::new(vec![], vec![], false, 0, mmtk, None);
->>>>>>> e1c373c9
+        let mut process_edges_work = E::new(vec![], vec![], false, 0, mmtk, self.stage, None);
         // FIXME: This line allows us to omit the borrowing lifetime of worker.
         // We should refactor ProcessEdgesWork so that it uses `worker` locally, not as a member.
         process_edges_work.set_worker(worker);
@@ -521,14 +529,11 @@
     // Because a copying gc will dereference this pointer at least once for every object copy.
     worker: *mut GCWorker<VM>,
     pub roots: bool,
-<<<<<<< HEAD
     pub bucket: WorkBucketStage,
-=======
     #[cfg(feature = "debug_publish_object")]
     pub sources: Vec<ObjectReference>,
     #[cfg(feature = "debug_publish_object")]
     pub vm_roots_type: u8,
->>>>>>> e1c373c9
 }
 
 unsafe impl<VM: VMBinding> Send for ProcessEdgesBase<VM> {}
@@ -568,9 +573,10 @@
         roots: bool,
         vm_roots_type: u8,
         mmtk: &'static MMTK<VM>,
+        bucket: WorkBucketStage,
     ) -> Self {
         #[cfg(feature = "extreme_assertions")]
-        if crate::util::edge_logger::should_check_duplicate_edges(&*mmtk.plan) {
+        if crate::util::edge_logger::should_check_duplicate_edges(mmtk.get_plan()) {
             for edge in &edges {
                 // log edge, panic if already logged
                 mmtk.edge_logger.log_edge(*edge);
@@ -584,6 +590,35 @@
             roots,
             sources,
             vm_roots_type,
+            bucket
+        }
+    }
+    #[cfg(feature = "debug_publish_object")]
+    // Requires an MMTk reference. Each plan-specific type that uses ProcessEdgesBase can get a static plan reference
+    // at creation. This avoids overhead for dynamic dispatch or downcasting plan for each object traced.
+    pub fn new(
+        sources: Vec<ObjectReference>,
+        edges: Vec<VM::VMEdge>,
+        roots: bool,
+        vm_roots_type: u8,
+        mmtk: &'static MMTK<VM>,
+    ) -> Self {
+        #[cfg(feature = "extreme_assertions")]
+        if crate::util::edge_logger::should_check_duplicate_edges(&*mmtk.plan) {
+            for edge in &edges {
+                // log edge, panic if already logged
+                mmtk.edge_logger.log_edge(*edge);
+            }
+        }
+        Self {
+            edges,
+            nodes: VectorObjectQueue::new(),
+            mmtk,
+            worker: std::ptr::null_mut(),
+            roots,
+            sources,
+            vm_roots_type,
+            bucket
         }
     }
     pub fn set_worker(&mut self, worker: &mut GCWorker<VM>) {
@@ -645,7 +680,7 @@
     /// If false, we will add object scanning work packets to the global queue and allow other workers to work on it.
     const SCAN_OBJECTS_IMMEDIATELY: bool = true;
 
-<<<<<<< HEAD
+    #[cfg(not(feature = "debug_publish_object"))]
     /// Create a [`ProcessEdgesWork`].
     ///
     /// Arguments:
@@ -653,28 +688,11 @@
     /// * `roots`: are the objects root reachable objects?
     /// * `mmtk`: a reference to the MMTK instance.
     /// * `bucket`: which work bucket this packet belongs to. Further work generated from this packet will also be put to the same bucket.
-=======
-    #[cfg(not(feature = "debug_publish_object"))]
->>>>>>> e1c373c9
     fn new(
         edges: Vec<EdgeOf<Self>>,
         roots: bool,
         mmtk: &'static MMTK<Self::VM>,
-<<<<<<< HEAD
         bucket: WorkBucketStage,
-=======
-        tls: Option<VMMutatorThread>,
-    ) -> Self;
-
-    #[cfg(feature = "debug_publish_object")]
-    fn new(
-        _sources: Vec<ObjectReference>,
-        edges: Vec<EdgeOf<Self>>,
-        roots: bool,
-        vm_roots: u8,
-        mmtk: &'static MMTK<Self::VM>,
-        tls: Option<VMMutatorThread>,
->>>>>>> e1c373c9
     ) -> Self;
 
     /// Trace an MMTk object. The implementation should forward this call to the policy-specific
@@ -740,9 +758,7 @@
         }
     }
 
-<<<<<<< HEAD
     /// Process all the edges in the work packet.
-=======
     #[cfg(feature = "debug_publish_object")]
     fn process_edges(&mut self) {
         for i in 0..self.edges.len() {
@@ -821,7 +837,6 @@
     }
 
     #[cfg(not(feature = "debug_publish_object"))]
->>>>>>> e1c373c9
     fn process_edges(&mut self) {
         probe!(mmtk, process_edges, self.edges.len(), self.is_roots());
         for i in 0..self.edges.len() {
@@ -867,23 +882,18 @@
     type VM = VM;
     type ScanObjectsWorkType = ScanObjects<Self>;
 
-<<<<<<< HEAD
-=======
     #[cfg(not(feature = "debug_publish_object"))]
->>>>>>> e1c373c9
     fn new(
+        
         edges: Vec<EdgeOf<Self>>,
+       
         roots: bool,
+       
         mmtk: &'static MMTK<VM>,
-<<<<<<< HEAD
         bucket: WorkBucketStage,
+        _mutator_id: Option<VMMutatorThread>,
     ) -> Self {
         let base = ProcessEdgesBase::new(edges, roots, mmtk, bucket);
-=======
-        _mutator_id: Option<VMMutatorThread>,
-    ) -> Self {
-        let base = ProcessEdgesBase::new(edges, roots, mmtk);
->>>>>>> e1c373c9
         Self { base }
     }
 
@@ -913,8 +923,14 @@
         sft.sft_trace_object(&mut self.base.nodes, object, worker)
     }
 
+    
     fn create_scan_work(&self, nodes: Vec<ObjectReference>) -> ScanObjects<Self> {
         ScanObjects::<Self>::new(nodes, false, self.bucket)
+    }
+
+    #[cfg(feature = "debug_publish_object")]
+    fn is_object_published(&self, _object: ObjectReference) -> bool {
+        unimplemented!()
     }
 
     #[cfg(feature = "debug_publish_object")]
@@ -942,20 +958,16 @@
     }
 }
 
-<<<<<<< HEAD
 impl<VM: VMBinding, E: ProcessEdgesWork<VM = VM>, I: ProcessEdgesWork<VM = VM>>
     RootsWorkFactory<EdgeOf<E>> for ProcessEdgesWorkRootsWorkFactory<VM, E, I>
 {
-=======
-impl<E: ProcessEdgesWork> RootsWorkFactory<EdgeOf<E>> for ProcessEdgesWorkRootsWorkFactory<E> {
     #[cfg(not(feature = "debug_publish_object"))]
->>>>>>> e1c373c9
     fn create_process_edge_roots_work(&mut self, edges: Vec<EdgeOf<E>>) {
         #[cfg(not(feature = "debug_publish_object"))]
         crate::memory_manager::add_work_packet(
             self.mmtk,
             WorkBucketStage::Closure,
-            E::new(edges, true, self.mmtk, Option::None),
+            E::new(edges, true, self.mmtk, WorkBucketStage::Closure, Option::None),
         );
         #[cfg(feature = "debug_publish_object")]
         crate::memory_manager::add_work_packet(
@@ -977,28 +989,6 @@
         crate::memory_manager::add_work_packet(
             self.mmtk,
             WorkBucketStage::Closure,
-<<<<<<< HEAD
-            E::new(edges, true, self.mmtk, WorkBucketStage::Closure),
-        );
-    }
-
-    fn create_process_pinning_roots_work(&mut self, nodes: Vec<ObjectReference>) {
-        // Will process roots within the PinningRootsTrace bucket
-        // And put work in the Closure bucket
-        crate::memory_manager::add_work_packet(
-            self.mmtk,
-            WorkBucketStage::PinningRootsTrace,
-            ProcessRootNode::<VM, I, E>::new(nodes, WorkBucketStage::Closure),
-        );
-    }
-
-    fn create_process_tpinning_roots_work(&mut self, nodes: Vec<ObjectReference>) {
-        crate::memory_manager::add_work_packet(
-            self.mmtk,
-            WorkBucketStage::TPinningClosure,
-            ProcessRootNode::<VM, I, I>::new(nodes, WorkBucketStage::TPinningClosure),
-        );
-=======
             E::new(edges, true, self.mmtk, None, None),
         );
         #[cfg(feature = "debug_publish_object")]
@@ -1016,15 +1006,22 @@
         );
     }
 
-    fn create_process_node_roots_work(&mut self, nodes: Vec<ObjectReference>) {
-        // We want to use E::create_scan_work.
-        #[cfg(not(feature = "debug_publish_object"))]
-        let process_edges_work = E::new(vec![], true, self.mmtk, Option::None);
-        #[cfg(feature = "debug_publish_object")]
-        let process_edges_work = E::new(vec![], vec![], true, 0, self.mmtk, None);
-        let work = process_edges_work.create_scan_work(nodes, true);
-        crate::memory_manager::add_work_packet(self.mmtk, WorkBucketStage::Closure, work);
->>>>>>> e1c373c9
+    fn create_process_pinning_roots_work(&mut self, nodes: Vec<ObjectReference>) {
+        // Will process roots within the PinningRootsTrace bucket
+        // And put work in the Closure bucket
+        crate::memory_manager::add_work_packet(
+            self.mmtk,
+            WorkBucketStage::PinningRootsTrace,
+            ProcessRootNode::<VM, I, E>::new(nodes, WorkBucketStage::Closure),
+        );
+    }
+
+    fn create_process_tpinning_roots_work(&mut self, nodes: Vec<ObjectReference>) {
+        crate::memory_manager::add_work_packet(
+            self.mmtk,
+            WorkBucketStage::TPinningClosure,
+            ProcessRootNode::<VM, I, I>::new(nodes, WorkBucketStage::TPinningClosure),
+        );
     }
 }
 
@@ -1071,74 +1068,19 @@
         &self,
         buffer: &[ObjectReference],
         worker: &mut GCWorker<<Self::E as ProcessEdgesWork>::VM>,
-<<<<<<< HEAD
         _mmtk: &'static MMTK<<Self::E as ProcessEdgesWork>::VM>,
-    ) {
-        let tls = worker.tls;
-
-        // Scan the nodes in the buffer.
-        let objects_to_scan = buffer;
-=======
-        mmtk: &'static MMTK<<Self::E as ProcessEdgesWork>::VM>,
         single_thread: bool,
         mutator_tls: Option<VMMutatorThread>,
     ) {
         let tls = worker.tls;
 
-        #[cfg(feature = "sanity")]
-        {
-            if self.roots() && !mmtk.plan.is_in_sanity() {
-                mmtk.sanity_checker
-                    .lock()
-                    .unwrap()
-                    .add_root_nodes(buffer.to_vec());
-            }
-        }
-
-        // If this is a root packet, the objects in this packet will have not been traced, yet.
-        //
-        // This step conceptually traces the edges from root slots to the objects they point to.
-        // However, VMs that deliver root objects instead of root edges are incapable of updating
-        // root slots.  Like processing an edge, we call `trace_object` on those objects, and
-        // assert the GC doesn't move those objects because we cannot store back to the slots.
-        //
-        // If this is a root packet, the `scanned_root_objects` variable will hold those root
-        // objects which are traced for the first time.
-        let scanned_root_objects = self.roots().then(|| {
-            // We create an instance of E to use its `trace_object` method and its object queue.
-            #[cfg(not(feature = "debug_publish_object"))]
-            let mut process_edges_work = Self::E::new(vec![], false, mmtk, None);
-            #[cfg(feature = "debug_publish_object")]
-            let mut process_edges_work = Self::E::new(vec![], vec![], false, 0, mmtk, None);
-            process_edges_work.set_worker(worker);
-
-            for object in buffer.iter().copied() {
-                let new_object = process_edges_work.trace_object(object);
-                debug_assert_eq!(
-                    object, new_object,
-                    "Object moved while tracing root unmovable root object: {} -> {}",
-                    object, new_object
-                );
-            }
-
-            // This contains root objects that are visited the first time.
-            // It is sufficient to only scan these objects.
-            process_edges_work.nodes.take()
-        });
-
-        // If it is a root packet, scan the nodes that are first scanned;
-        // otherwise, scan the nodes in the buffer.
-        let objects_to_scan = scanned_root_objects.as_deref().unwrap_or(buffer);
->>>>>>> e1c373c9
+        // Scan the nodes in the buffer.
+        let objects_to_scan = buffer;
 
         // Then scan those objects for edges.
         let mut scan_later = vec![];
         {
-<<<<<<< HEAD
-            let mut closure = ObjectsClosure::<Self::E>::new(worker, self.get_bucket());
-=======
-            let mut closure = ObjectsClosure::<Self::E>::new(worker, single_thread, mutator_tls);
->>>>>>> e1c373c9
+            let mut closure = ObjectsClosure::<Self::E>::new(worker, self.get_bucket(), single_thread, mutator_tls);
             for object in objects_to_scan.iter().copied() {
                 // For any object we need to scan, we count its liv bytes
                 #[cfg(feature = "count_live_bytes_in_gc")]
@@ -1259,31 +1201,23 @@
     type VM = VM;
     type ScanObjectsWorkType = PlanScanObjects<Self, P>;
 
-<<<<<<< HEAD
-=======
     #[cfg(not(feature = "debug_publish_object"))]
->>>>>>> e1c373c9
     fn new(
+        
         edges: Vec<EdgeOf<Self>>,
+       
         roots: bool,
+       
         mmtk: &'static MMTK<VM>,
-<<<<<<< HEAD
         bucket: WorkBucketStage,
+    ,
+        _tls: Option<VMMutatorThread>,
     ) -> Self {
         let base = ProcessEdgesBase::new(edges, roots, mmtk, bucket);
-=======
-        _tls: Option<VMMutatorThread>,
-    ) -> Self {
-        let base = ProcessEdgesBase::new(edges, roots, mmtk);
->>>>>>> e1c373c9
         let plan = base.plan().downcast_ref::<P>().unwrap();
         Self { plan, base }
     }
 
-<<<<<<< HEAD
-    fn create_scan_work(&self, nodes: Vec<ObjectReference>) -> Self::ScanObjectsWorkType {
-        PlanScanObjects::<Self, P>::new(self.plan, nodes, false, self.bucket)
-=======
     #[cfg(feature = "debug_publish_object")]
     fn new(
         sources: Vec<ObjectReference>,
@@ -1298,13 +1232,23 @@
         Self { plan, base }
     }
 
-    fn create_scan_work(
-        &self,
-        nodes: Vec<ObjectReference>,
+    #[cfg(feature = "debug_publish_object")]
+    fn new(
+        sources: Vec<ObjectReference>,
+        edges: Vec<EdgeOf<Self>>,
         roots: bool,
-    ) -> Self::ScanObjectsWorkType {
-        PlanScanObjects::<Self, P>::new(self.plan, nodes, false, roots)
->>>>>>> e1c373c9
+        vm_roots: u8,
+        mmtk: &'static MMTK<VM>,
+        _tls: Option<VMMutatorThread>,
+    ) -> Self {
+        let base = ProcessEdgesBase::new(sources, edges, roots, vm_roots, mmtk);
+        let plan = base.plan().downcast_ref::<P>().unwrap();
+        Self { plan, base }
+    }
+
+
+    fn create_scan_work(&self, nodes: Vec<ObjectReference>) -> Self::ScanObjectsWorkType {
+        PlanScanObjects::<Self, P>::new(self.plan, nodes, false, self.bucket)
     }
 
     fn trace_object(&mut self, object: ObjectReference) -> ObjectReference {
