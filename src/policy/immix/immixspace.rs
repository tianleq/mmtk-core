use super::defrag::StatsForDefrag;
use super::line::*;
use super::{block::*, defrag::Defrag};
use crate::plan::VectorObjectQueue;
use crate::policy::gc_work::{TraceKind, TRACE_KIND_TRANSITIVE_PIN};
use crate::policy::sft::GCWorkerMutRef;
use crate::policy::sft::SFT;
use crate::policy::sft_map::SFTMap;
use crate::policy::space::{CommonSpace, Space};
use crate::util::alloc::allocator::AllocatorContext;
use crate::util::constants::LOG_BYTES_IN_PAGE;
use crate::util::heap::chunk_map::*;
use crate::util::heap::BlockPageResource;
use crate::util::heap::PageResource;
use crate::util::linear_scan::{Region, RegionIterator};
use crate::util::metadata::side_metadata::SideMetadataSpec;
#[cfg(feature = "vo_bit")]
use crate::util::metadata::vo_bit;
use crate::util::metadata::{self, MetadataSpec};
use crate::util::object_enum::ObjectEnumerator;
use crate::util::object_forwarding;
use crate::util::{copy::*, epilogue, object_enum};
use crate::util::{Address, ObjectReference};
use crate::vm::*;
use crate::{
    plan::ObjectQueue,
    scheduler::{GCWork, GCWorkScheduler, GCWorker, WorkBucketStage},
    util::opaque_pointer::{VMThread, VMWorkerThread},
    MMTK,
};
use atomic::Ordering;
use std::sync::{atomic::AtomicU8, atomic::AtomicUsize, Arc};

pub(crate) const TRACE_KIND_FAST: TraceKind = 0;
pub(crate) const TRACE_KIND_DEFRAG: TraceKind = 1;

pub struct ImmixSpace<VM: VMBinding> {
    common: CommonSpace<VM>,
    pr: BlockPageResource<VM, Block>,
    /// Allocation status for all chunks in immix space
    pub chunk_map: ChunkMap,
    /// Current line mark state
    pub line_mark_state: AtomicU8,
    /// Line mark state in previous GC
    line_unavail_state: AtomicU8,
    /// A list of all reusable blocks
    pub reusable_blocks: ReusableBlockPool,
    /// Defrag utilities
    pub(super) defrag: Defrag,
    /// How many lines have been consumed since last GC?
    lines_consumed: AtomicUsize,
    /// Object mark state
    mark_state: u8,
    /// Work packet scheduler
    scheduler: Arc<GCWorkScheduler<VM>>,
    /// Some settings for this space
    space_args: ImmixSpaceArgs,
}

/// Some arguments for Immix Space.
pub struct ImmixSpaceArgs {
    /// Mark an object as unlogged when we trace an object.
    /// Normally we set the log bit when we copy an object with [`crate::util::copy::CopySemantics::PromoteToMature`].
    /// In sticky immix, we 'promote' an object to mature when we trace the object
    /// (no matter we copy an object or not). So we have to use `PromoteToMature`, and instead
    /// just set the log bit in the space when an object is traced.
    pub unlog_object_when_traced: bool,
    /// Reset log bit at the start of a major GC.
    /// Normally we do not need to do this. When immix is used as the mature space,
    /// any object should be set as unlogged, and that bit does not need to be cleared
    /// even if the object is dead. But in sticky Immix, the mature object and
    /// the nursery object are in the same space, we will have to use the
    /// bit to differentiate them. So we reset all the log bits in major GCs,
    /// and unlogged the objects when they are traced (alive).
    pub reset_log_bit_in_major_gc: bool,
    /// Whether this ImmixSpace instance contains both young and old objects.
    /// This affects the updating of valid-object bits.  If some lines or blocks of this ImmixSpace
    /// instance contain young objects, their VO bits need to be updated during this GC.  Currently
    /// only StickyImmix is affected.  GenImmix allocates young objects in a separete CopySpace
    /// nursery and its VO bits can be cleared in bulk.
    // Currently only used when "vo_bit" is enabled.  Using #[cfg(...)] to eliminate dead code warning.
    #[cfg(feature = "vo_bit")]
    pub mixed_age: bool,
}

unsafe impl<VM: VMBinding> Sync for ImmixSpace<VM> {}

impl<VM: VMBinding> SFT for ImmixSpace<VM> {
    fn name(&self) -> &str {
        self.get_name()
    }

    fn get_forwarded_object(&self, object: ObjectReference) -> Option<ObjectReference> {
        // If we never move objects, look no further.
        if super::NEVER_MOVE_OBJECTS {
            return None;
        }

        if object_forwarding::is_forwarded::<VM>(object) {
            Some(object_forwarding::read_forwarding_pointer::<VM>(object))
        } else {
            None
        }
    }

    fn is_live(&self, object: ObjectReference) -> bool {
        // If the mark bit is set, it is live.
        if self.is_marked(object) {
            return true;
        }

        // If we never move objects, look no further.
        if super::NEVER_MOVE_OBJECTS {
            return false;
        }

        // If the object is forwarded, it is live, too.
        object_forwarding::is_forwarded::<VM>(object)
    }
    #[cfg(feature = "object_pinning")]
    fn pin_object(&self, object: ObjectReference) -> bool {
        VM::VMObjectModel::LOCAL_PINNING_BIT_SPEC.pin_object::<VM>(object)
    }
    #[cfg(feature = "object_pinning")]
    fn unpin_object(&self, object: ObjectReference) -> bool {
        VM::VMObjectModel::LOCAL_PINNING_BIT_SPEC.unpin_object::<VM>(object)
    }
    #[cfg(feature = "object_pinning")]
    fn is_object_pinned(&self, object: ObjectReference) -> bool {
        VM::VMObjectModel::LOCAL_PINNING_BIT_SPEC.is_object_pinned::<VM>(object)
    }
    fn is_movable(&self) -> bool {
        !super::NEVER_MOVE_OBJECTS
    }

    #[cfg(feature = "sanity")]
    fn is_sane(&self) -> bool {
        true
    }
    fn initialize_object_metadata(&self, _object: ObjectReference, _alloc: bool) {
        #[cfg(feature = "vo_bit")]
        crate::util::metadata::vo_bit::set_vo_bit::<VM>(_object);
    }
    #[cfg(feature = "is_mmtk_object")]
    fn is_mmtk_object(&self, addr: Address) -> Option<ObjectReference> {
        crate::util::metadata::vo_bit::is_vo_bit_set_for_addr::<VM>(addr)
    }
    #[cfg(feature = "is_mmtk_object")]
    fn find_object_from_internal_pointer(
        &self,
        ptr: Address,
        max_search_bytes: usize,
    ) -> Option<ObjectReference> {
        // We don't need to search more than the max object size in the immix space.
        let search_bytes = usize::min(super::MAX_IMMIX_OBJECT_SIZE, max_search_bytes);
        crate::util::metadata::vo_bit::find_object_from_internal_pointer::<VM>(ptr, search_bytes)
    }
    fn sft_trace_object(
        &self,
        _queue: &mut VectorObjectQueue,
        _object: ObjectReference,
        _worker: GCWorkerMutRef,
    ) -> ObjectReference {
        panic!("We do not use SFT to trace objects for Immix. sft_trace_object() cannot be used.")
    }
}

impl<VM: VMBinding> Space<VM> for ImmixSpace<VM> {
    fn as_space(&self) -> &dyn Space<VM> {
        self
    }
    fn as_sft(&self) -> &(dyn SFT + Sync + 'static) {
        self
    }
    fn get_page_resource(&self) -> &dyn PageResource<VM> {
        &self.pr
    }
    fn maybe_get_page_resource_mut(&mut self) -> Option<&mut dyn PageResource<VM>> {
        Some(&mut self.pr)
    }
    fn common(&self) -> &CommonSpace<VM> {
        &self.common
    }
    fn initialize_sft(&self, sft_map: &mut dyn SFTMap) {
        self.common().initialize_sft(self.as_sft(), sft_map)
    }
    fn release_multiple_pages(&mut self, _start: Address) {
        panic!("immixspace only releases pages enmasse")
    }
    fn set_copy_for_sft_trace(&mut self, _semantics: Option<CopySemantics>) {
        panic!("We do not use SFT to trace objects for Immix. set_copy_context() cannot be used.")
    }

<<<<<<< HEAD
    #[cfg(feature = "public_bit")]
    fn publish_object(&self, _object: ObjectReference) {
        #[cfg(feature = "thread_local_gc")]
        {
            // Mark block and lines
            if !super::BLOCK_ONLY {
                let state = self.line_mark_state.load(Ordering::Acquire);

                Line::publish_lines_of_object::<VM>(_object, state);
            }
            let block = Block::containing::<VM>(_object);
            // This funciton is always called by a mutator, so alway set the dirty bit
            block.publish(true);
        }
=======
    fn enumerate_objects(&self, enumerator: &mut dyn ObjectEnumerator) {
        object_enum::enumerate_blocks_from_chunk_map::<Block>(enumerator, &self.chunk_map);
>>>>>>> 160b7702
    }
}

impl<VM: VMBinding> crate::policy::gc_work::PolicyTraceObject<VM> for ImmixSpace<VM> {
    fn trace_object<Q: ObjectQueue, const KIND: TraceKind>(
        &self,
        queue: &mut Q,
        object: ObjectReference,
        copy: Option<CopySemantics>,
        worker: &mut GCWorker<VM>,
    ) -> ObjectReference {
        if KIND == TRACE_KIND_TRANSITIVE_PIN {
            self.trace_object_without_moving(queue, object)
        } else if KIND == TRACE_KIND_DEFRAG {
            if Block::containing::<VM>(object).is_defrag_source() {
                debug_assert!(self.in_defrag());
                debug_assert!(
                    !crate::plan::is_nursery_gc(worker.mmtk.get_plan()),
                    "Calling PolicyTraceObject on Immix in nursery GC"
                );
                self.trace_object_with_opportunistic_copy(
                    queue,
                    object,
                    copy.unwrap(),
                    worker,
                    // This should not be nursery collection. Nursery collection does not use PolicyTraceObject.
                    false,
                )
            } else {
                self.trace_object_without_moving(queue, object)
            }
        } else if KIND == TRACE_KIND_FAST {
            self.trace_object_without_moving(queue, object)
        } else {
            unreachable!()
        }
    }

    fn post_scan_object(&self, object: ObjectReference) {
        if super::MARK_LINE_AT_SCAN_TIME && !super::BLOCK_ONLY {
            debug_assert!(self.in_space(object));
            self.mark_lines(object);
        }
    }

    fn may_move_objects<const KIND: TraceKind>() -> bool {
        if KIND == TRACE_KIND_DEFRAG {
            true
        } else if KIND == TRACE_KIND_FAST || KIND == TRACE_KIND_TRANSITIVE_PIN {
            false
        } else {
            unreachable!()
        }
    }
}

impl<VM: VMBinding> ImmixSpace<VM> {
    #[allow(unused)]
    const UNMARKED_STATE: u8 = 0;
    const MARKED_STATE: u8 = 1;

    /// Get side metadata specs
    fn side_metadata_specs() -> Vec<SideMetadataSpec> {
        metadata::extract_side_metadata(&if super::BLOCK_ONLY {
            vec![
                #[cfg(feature = "thread_local_gc")]
                MetadataSpec::OnSide(Block::METADATA_TABLE),
                #[cfg(feature = "thread_local_gc")]
                MetadataSpec::OnSide(Line::LINE_PUBLICATION_TABLE),
                MetadataSpec::OnSide(Block::DEFRAG_STATE_TABLE),
                MetadataSpec::OnSide(Block::MARK_TABLE),
                MetadataSpec::OnSide(ChunkMap::ALLOC_TABLE),
                *VM::VMObjectModel::LOCAL_MARK_BIT_SPEC,
                *VM::VMObjectModel::LOCAL_FORWARDING_BITS_SPEC,
                *VM::VMObjectModel::LOCAL_FORWARDING_POINTER_SPEC,
                #[cfg(feature = "object_pinning")]
                *VM::VMObjectModel::LOCAL_PINNING_BIT_SPEC,
            ]
        } else {
            vec![
                #[cfg(feature = "thread_local_gc")]
                MetadataSpec::OnSide(Block::METADATA_TABLE),
                #[cfg(feature = "thread_local_gc")]
                MetadataSpec::OnSide(Line::LINE_PUBLICATION_TABLE),
                MetadataSpec::OnSide(Line::MARK_TABLE),
                MetadataSpec::OnSide(Block::DEFRAG_STATE_TABLE),
                MetadataSpec::OnSide(Block::MARK_TABLE),
                MetadataSpec::OnSide(ChunkMap::ALLOC_TABLE),
                *VM::VMObjectModel::LOCAL_MARK_BIT_SPEC,
                *VM::VMObjectModel::LOCAL_FORWARDING_BITS_SPEC,
                *VM::VMObjectModel::LOCAL_FORWARDING_POINTER_SPEC,
                #[cfg(feature = "object_pinning")]
                *VM::VMObjectModel::LOCAL_PINNING_BIT_SPEC,
            ]
        })
    }

    pub fn new(
        args: crate::policy::space::PlanCreateSpaceArgs<VM>,
        space_args: ImmixSpaceArgs,
    ) -> Self {
        #[cfg(feature = "immix_non_moving")]
        info!(
            "Creating non-moving ImmixSpace: {}. Block size: 2^{}",
            args.name,
            Block::LOG_BYTES
        );

        if space_args.unlog_object_when_traced || space_args.reset_log_bit_in_major_gc {
            assert!(
                args.constraints.needs_log_bit,
                "Invalid args when the plan does not use log bit"
            );
        }

        super::validate_features();
        #[cfg(feature = "vo_bit")]
        vo_bit::helper::validate_config::<VM>();
        let vm_map = args.vm_map;
        let scheduler = args.scheduler.clone();
        let common =
            CommonSpace::new(args.into_policy_args(true, false, Self::side_metadata_specs()));
        ImmixSpace {
            pr: if common.vmrequest.is_discontiguous() {
                BlockPageResource::new_discontiguous(
                    Block::LOG_PAGES,
                    vm_map,
                    scheduler.num_workers(),
                )
            } else {
                BlockPageResource::new_contiguous(
                    Block::LOG_PAGES,
                    common.start,
                    common.extent,
                    vm_map,
                    scheduler.num_workers(),
                )
            },
            common,
            chunk_map: ChunkMap::new(),
            line_mark_state: AtomicU8::new(Line::RESET_MARK_STATE),
            line_unavail_state: AtomicU8::new(Line::RESET_MARK_STATE),
            lines_consumed: AtomicUsize::new(0),
            reusable_blocks: ReusableBlockPool::new(scheduler.num_workers()),
            defrag: Defrag::default(),
            // Set to the correct mark state when inititialized. We cannot rely on prepare to set it (prepare may get skipped in nursery GCs).
            mark_state: Self::MARKED_STATE,
            scheduler: scheduler.clone(),
            space_args,
        }
    }

    /// Flush the thread-local queues in BlockPageResource
    pub fn flush_page_resource(&self) {
        self.reusable_blocks.flush_all();
        #[cfg(target_pointer_width = "64")]
        self.pr.flush_all()
    }

    /// Get the number of defrag headroom pages.
    pub fn defrag_headroom_pages(&self) -> usize {
        self.defrag.defrag_headroom_pages(self)
    }

    /// Check if current GC is a defrag GC.
    pub fn in_defrag(&self) -> bool {
        self.defrag.in_defrag()
    }

    /// check if the current GC should do defragmentation.
    pub fn decide_whether_to_defrag(
        &self,
        emergency_collection: bool,
        collect_whole_heap: bool,
        collection_attempts: usize,
        user_triggered_collection: bool,
        full_heap_system_gc: bool,
    ) -> bool {
        self.defrag.decide_whether_to_defrag(
            emergency_collection,
            collect_whole_heap,
            collection_attempts,
            user_triggered_collection,
            self.reusable_blocks.len() == 0,
            full_heap_system_gc,
        );
        self.defrag.in_defrag()
    }

    /// Get work packet scheduler
    fn scheduler(&self) -> &GCWorkScheduler<VM> {
        &self.scheduler
    }

    pub fn prepare(&mut self, major_gc: bool, plan_stats: StatsForDefrag) {
        if major_gc {
            // Update mark_state
            if VM::VMObjectModel::LOCAL_MARK_BIT_SPEC.is_on_side() {
                self.mark_state = Self::MARKED_STATE;
            } else {
                // For header metadata, we use cyclic mark bits.
                unimplemented!("cyclic mark bits is not supported at the moment");
            }

            // Prepare defrag info
            if super::DEFRAG {
                self.defrag.prepare(self, plan_stats);
            }

            // Prepare each block for GC
            let threshold = self.defrag.defrag_spill_threshold.load(Ordering::Acquire);
            // # Safety: ImmixSpace reference is always valid within this collection cycle.
            let space = unsafe { &*(self as *const Self) };
            let work_packets = self.chunk_map.generate_tasks(|chunk| {
                Box::new(PrepareBlockState {
                    space,
                    chunk,
                    defrag_threshold: if space.in_defrag() {
                        Some(threshold)
                    } else {
                        None
                    },
                })
            });
            self.scheduler().work_buckets[WorkBucketStage::Prepare].bulk_add(work_packets);

            if !super::BLOCK_ONLY {
                self.line_mark_state.fetch_add(1, Ordering::AcqRel);
                if self.line_mark_state.load(Ordering::Acquire) > Line::MAX_MARK_STATE {
                    self.line_mark_state
                        .store(Line::RESET_MARK_STATE, Ordering::Release);
                }
            }
        }

        #[cfg(feature = "vo_bit")]
        if vo_bit::helper::need_to_clear_vo_bits_before_tracing::<VM>() {
            let maybe_scope = if major_gc {
                // If it is major GC, we always clear all VO bits because we are doing full-heap
                // tracing.
                Some(VOBitsClearingScope::FullGC)
            } else if self.space_args.mixed_age {
                // StickyImmix nursery GC.
                // Some lines (or blocks) contain only young objects,
                // while other lines (or blocks) contain only old objects.
                if super::BLOCK_ONLY {
                    // Block only.  Young objects are only allocated into fully empty blocks.
                    // Only clear unmarked blocks.
                    Some(VOBitsClearingScope::BlockOnly)
                } else {
                    // Young objects are allocated into empty lines.
                    // Only clear unmarked lines.
                    let line_mark_state = self.line_mark_state.load(Ordering::SeqCst);
                    Some(VOBitsClearingScope::Line {
                        state: line_mark_state,
                    })
                }
            } else {
                // GenImmix nursery GC.  We do nothing to the ImmixSpace because the nursery is a
                // separate CopySpace.  It'll clear its own VO bits.
                None
            };

            if let Some(scope) = maybe_scope {
                let work_packets = self
                    .chunk_map
                    .generate_tasks(|chunk| Box::new(ClearVOBitsAfterPrepare { chunk, scope }));
                self.scheduler.work_buckets[WorkBucketStage::ClearVOBits].bulk_add(work_packets);
            }
        }
    }

    /// Release for the immix space.
    pub fn release(&mut self, major_gc: bool) {
        if major_gc {
            // Update line_unavail_state for hole searching after this GC.
            if !super::BLOCK_ONLY {
                self.line_unavail_state.store(
                    self.line_mark_state.load(Ordering::Acquire),
                    Ordering::Release,
                );
            }
        }
        // Clear reusable blocks list
        if !super::BLOCK_ONLY {
            self.reusable_blocks.reset();
        }
        // Sweep chunks and blocks
        let work_packets = self.generate_sweep_tasks();
        self.scheduler().work_buckets[WorkBucketStage::Release].bulk_add(work_packets);

        self.lines_consumed.store(0, Ordering::Relaxed);
    }

    /// This is called when a GC finished.
    /// Return whether this GC was a defrag GC, as a plan may want to know this.
    pub fn end_of_gc(&mut self) -> bool {
        let did_defrag = self.defrag.in_defrag();
        if super::DEFRAG {
            self.defrag.reset_in_defrag();
        }
        did_defrag
    }

    /// Generate chunk sweep tasks
    fn generate_sweep_tasks(&self) -> Vec<Box<dyn GCWork<VM>>> {
        self.defrag.mark_histograms.lock().clear();
        // # Safety: ImmixSpace reference is always valid within this collection cycle.
        let space = unsafe { &*(self as *const Self) };
        let epilogue = Arc::new(FlushPageResource {
            space,
            counter: AtomicUsize::new(0),
        });
        let tasks = self.chunk_map.generate_tasks(|chunk| {
            Box::new(SweepChunk {
                space,
                chunk,
                epilogue: epilogue.clone(),
            })
        });
        epilogue.counter.store(tasks.len(), Ordering::SeqCst);
        tasks
    }

    /// Release a block.
    pub fn release_block(&self, block: Block) {
        block.deinit();
        self.pr.release_block(block);
    }

    /// Allocate a clean block.
    pub fn get_clean_block(&self, tls: VMThread, copy: bool) -> Option<Block> {
        let block_address = self.acquire(tls, Block::PAGES);
        if block_address.is_zero() {
            return None;
        }
        self.defrag.notify_new_clean_block(copy);
        let block = Block::from_aligned_address(block_address);
        block.init(copy);
        self.chunk_map.set(block.chunk(), ChunkState::Allocated);
        self.lines_consumed
            .fetch_add(Block::LINES, Ordering::SeqCst);
        Some(block)
    }

    /// Pop a reusable block from the reusable block list.
    pub fn get_reusable_block(&self, copy: bool) -> Option<Block> {
        if super::BLOCK_ONLY {
            return None;
        }
        loop {
            if let Some(block) = self.reusable_blocks.pop() {
                // Skip blocks that should be evacuated.
                if copy && block.is_defrag_source() {
                    continue;
                }

                // Get available lines. Do this before block.init which will reset block state.
                let lines_delta = match block.get_state() {
                    BlockState::Reusable { unavailable_lines } => {
                        Block::LINES - unavailable_lines as usize
                    }
                    BlockState::Unmarked => Block::LINES,
                    _ => unreachable!("{:?} {:?}", block, block.get_state()),
                };
                self.lines_consumed.fetch_add(lines_delta, Ordering::SeqCst);

                block.init(copy);
                return Some(block);
            } else {
                return None;
            }
        }
    }

    /// Trace and mark objects without evacuation.
    pub fn trace_object_without_moving(
        &self,
        queue: &mut impl ObjectQueue,
        object: ObjectReference,
    ) -> ObjectReference {
        #[cfg(feature = "vo_bit")]
        vo_bit::helper::on_trace_object::<VM>(object);

        if self.attempt_mark(object, self.mark_state) {
            // Mark block and lines
            if !super::BLOCK_ONLY {
                if !super::MARK_LINE_AT_SCAN_TIME {
                    self.mark_lines(object);
                }
            } else {
                Block::containing::<VM>(object).set_state(BlockState::Marked);
            }

            #[cfg(feature = "vo_bit")]
            vo_bit::helper::on_object_marked::<VM>(object);

            // Visit node
            queue.enqueue(object);
            self.unlog_object_if_needed(object);
            return object;
        }
        object
    }

    /// Trace object and do evacuation if required.
    #[allow(clippy::assertions_on_constants)]
    pub fn trace_object_with_opportunistic_copy(
        &self,
        queue: &mut impl ObjectQueue,
        object: ObjectReference,
        semantics: CopySemantics,
        worker: &mut GCWorker<VM>,
        nursery_collection: bool,
    ) -> ObjectReference {
        let copy_context = worker.get_copy_context_mut();
        debug_assert!(!super::BLOCK_ONLY);

        #[cfg(feature = "vo_bit")]
        vo_bit::helper::on_trace_object::<VM>(object);

        let forwarding_status = object_forwarding::attempt_to_forward::<VM>(object);
        if object_forwarding::state_is_forwarded_or_being_forwarded(forwarding_status) {
            // We lost the forwarding race as some other thread has set the forwarding word; wait
            // until the object has been forwarded by the winner. Note that the object may not
            // necessarily get forwarded since Immix opportunistically moves objects.
            #[allow(clippy::let_and_return)]
            let new_object =
                object_forwarding::spin_and_get_forwarded_object::<VM>(object, forwarding_status);
            #[cfg(debug_assertions)]
            {
                if new_object == object {
                    debug_assert!(
                        self.is_marked(object) || self.defrag.space_exhausted() || self.is_pinned(object),
                        "Forwarded object is the same as original object {} even though it should have been copied",
                        object,
                    );
                } else {
                    // new_object != object
                    debug_assert!(
                        !Block::containing::<VM>(new_object).is_defrag_source(),
                        "Block {:?} containing forwarded object {} should not be a defragmentation source",
                        Block::containing::<VM>(new_object),
                        new_object,
                    );
                }
            }
            new_object
        } else if self.is_marked(object) {
            // We won the forwarding race but the object is already marked so we clear the
            // forwarding status and return the unmoved object
            object_forwarding::clear_forwarding_bits::<VM>(object);
            object
        } else {
            // We won the forwarding race; actually forward and copy the object if it is not pinned
            // and we have sufficient space in our copy allocator
            let new_object = if self.is_pinned(object)
                || (!nursery_collection && self.defrag.space_exhausted())
            {
                self.attempt_mark(object, self.mark_state);
                object_forwarding::clear_forwarding_bits::<VM>(object);
                Block::containing::<VM>(object).set_state(BlockState::Marked);

                #[cfg(feature = "vo_bit")]
                vo_bit::helper::on_object_marked::<VM>(object);

                if !super::MARK_LINE_AT_SCAN_TIME {
                    self.mark_lines(object);
                }

                object
            } else {
                // We are forwarding objects. When the copy allocator allocates the block, it should
                // mark the block. So we do not need to explicitly mark it here.

                // Clippy complains if the "vo_bit" feature is not enabled.
                #[allow(clippy::let_and_return)]
                let new_object =
                    object_forwarding::forward_object::<VM>(object, semantics, copy_context);

                #[cfg(feature = "vo_bit")]
                vo_bit::helper::on_object_forwarded::<VM>(new_object);
                #[cfg(feature = "public_bit")]
                if crate::util::metadata::public_bit::is_public::<VM>(object) {
                    crate::util::metadata::public_bit::set_public_bit::<VM>(new_object);
                }

                new_object
            };
            debug_assert_eq!(
                Block::containing::<VM>(new_object).get_state(),
                BlockState::Marked
            );

            queue.enqueue(new_object);
            debug_assert!(new_object.is_live::<VM>());
            self.unlog_object_if_needed(new_object);
            new_object
        }
    }

    fn unlog_object_if_needed(&self, object: ObjectReference) {
        if self.space_args.unlog_object_when_traced {
            // Make sure the side metadata for the line can fit into one byte. For smaller line size, we should
            // use `mark_as_unlogged` instead to mark the bit.
            const_assert!(
                Line::BYTES
                    >= (1
                        << (crate::util::constants::LOG_BITS_IN_BYTE
                            + crate::util::constants::LOG_MIN_OBJECT_SIZE))
            );
            const_assert_eq!(
                crate::vm::object_model::specs::VMGlobalLogBitSpec::LOG_NUM_BITS,
                0
            ); // We should put this to the addition, but type casting is not allowed in constant assertions.

            // Every immix line is 256 bytes, which is mapped to 4 bytes in the side metadata.
            // If we have one object in the line that is mature, we can assume all the objects in the line are mature objects.
            // So we can just mark the byte.
            VM::VMObjectModel::GLOBAL_LOG_BIT_SPEC
                .mark_byte_as_unlogged::<VM>(object, Ordering::Relaxed);
        }
    }

    /// Mark all the lines that the given object spans.
    #[allow(clippy::assertions_on_constants)]
    pub fn mark_lines(&self, object: ObjectReference) {
        debug_assert!(!super::BLOCK_ONLY);
        Line::mark_lines_for_object::<VM>(object, self.line_mark_state.load(Ordering::Acquire));
    }

    /// Atomically mark an object.
    fn attempt_mark(&self, object: ObjectReference, mark_state: u8) -> bool {
        loop {
            let old_value = VM::VMObjectModel::LOCAL_MARK_BIT_SPEC.load_atomic::<VM, u8>(
                object,
                None,
                Ordering::SeqCst,
            );
            if old_value == mark_state {
                return false;
            }

            if VM::VMObjectModel::LOCAL_MARK_BIT_SPEC
                .compare_exchange_metadata::<VM, u8>(
                    object,
                    old_value,
                    mark_state,
                    None,
                    Ordering::SeqCst,
                    Ordering::SeqCst,
                )
                .is_ok()
            {
                break;
            }
        }
        true
    }

    /// Check if an object is marked.
    fn is_marked_with(&self, object: ObjectReference, mark_state: u8) -> bool {
        let old_value = VM::VMObjectModel::LOCAL_MARK_BIT_SPEC.load_atomic::<VM, u8>(
            object,
            None,
            Ordering::SeqCst,
        );
        old_value == mark_state
    }

    pub(crate) fn is_marked(&self, object: ObjectReference) -> bool {
        self.is_marked_with(object, self.mark_state)
    }

    /// Check if an object is pinned.
    fn is_pinned(&self, _object: ObjectReference) -> bool {
        #[cfg(feature = "object_pinning")]
        return self.is_object_pinned(_object);

        #[cfg(not(feature = "object_pinning"))]
        false
    }

    /// Hole searching.
    ///
    /// Linearly scan lines in a block to search for the next
    /// hole, starting from the given line. If we find available lines,
    /// return a tuple of the start line and the end line (non-inclusive).
    ///
    /// Returns None if the search could not find any more holes.
    #[allow(clippy::assertions_on_constants)]
    pub fn get_next_available_lines(&self, search_start: Line) -> Option<(Line, Line)> {
        debug_assert!(!super::BLOCK_ONLY);
        let unavail_state = self.line_unavail_state.load(Ordering::Acquire);
        let current_state = self.line_mark_state.load(Ordering::Acquire);
        let block = search_start.block();
        let mark_data = block.line_mark_table();
        let start_cursor = search_start.get_index_within_block();
        let mut cursor = start_cursor;
        // Find start
        while cursor < mark_data.len() {
            let mark = mark_data.get(cursor);
            if mark != unavail_state && mark != current_state {
                break;
            }
            cursor += 1;
        }
        if cursor == mark_data.len() {
            return None;
        }
        let start = search_start.next_nth(cursor - start_cursor);
        // Find limit
        while cursor < mark_data.len() {
            let mark = mark_data.get(cursor);
            if mark == unavail_state || mark == current_state {
                break;
            }
            cursor += 1;
        }
        let end = search_start.next_nth(cursor - start_cursor);
        debug_assert!(RegionIterator::<Line>::new(start, end)
            .all(|line| !line.is_marked(unavail_state) && !line.is_marked(current_state)));
        Some((start, end))
    }

    pub fn is_last_gc_exhaustive(did_defrag_for_last_gc: bool) -> bool {
        if super::DEFRAG {
            did_defrag_for_last_gc
        } else {
            // If defrag is disabled, every GC is exhaustive.
            true
        }
    }

    pub(crate) fn get_pages_allocated(&self) -> usize {
        self.lines_consumed.load(Ordering::SeqCst) >> (LOG_BYTES_IN_PAGE - Line::LOG_BYTES as u8)
    }

    /// Post copy routine for Immix copy contexts
    fn post_copy(&self, object: ObjectReference, _bytes: usize) {
        // Mark the object
        VM::VMObjectModel::LOCAL_MARK_BIT_SPEC.store_atomic::<VM, u8>(
            object,
            self.mark_state,
            None,
            Ordering::SeqCst,
        );
        // Mark the line
        if !super::MARK_LINE_AT_SCAN_TIME {
            self.mark_lines(object);
        }
    }
}

/// A work packet to prepare each block for a major GC.
/// Performs the action on a range of chunks.
pub struct PrepareBlockState<VM: VMBinding> {
    pub space: &'static ImmixSpace<VM>,
    pub chunk: Chunk,
    pub defrag_threshold: Option<usize>,
}

impl<VM: VMBinding> PrepareBlockState<VM> {
    /// Clear object mark table
    fn reset_object_mark(&self) {
        // NOTE: We reset the mark bits because cyclic mark bit is currently not supported, yet.
        // See `ImmixSpace::prepare`.
        if let MetadataSpec::OnSide(side) = *VM::VMObjectModel::LOCAL_MARK_BIT_SPEC {
            side.bzero_metadata(self.chunk.start(), Chunk::BYTES);
        }
        if self.space.space_args.reset_log_bit_in_major_gc {
            if let MetadataSpec::OnSide(side) = *VM::VMObjectModel::GLOBAL_LOG_BIT_SPEC {
                // We zero all the log bits in major GC, and for every object we trace, we will mark the log bit again.
                side.bzero_metadata(self.chunk.start(), Chunk::BYTES);
            } else {
                // If the log bit is not in side metadata, we cannot bulk zero. We can either
                // clear the bit for dead objects in major GC, or clear the log bit for new
                // objects. In either cases, we do not need to set log bit at tracing.
                unimplemented!("We cannot bulk zero unlogged bit.")
            }
        }
    }
}

impl<VM: VMBinding> GCWork<VM> for PrepareBlockState<VM> {
    fn do_work(&mut self, _worker: &mut GCWorker<VM>, _mmtk: &'static MMTK<VM>) {
        // Clear object mark table for this chunk
        self.reset_object_mark();
        // Iterate over all blocks in this chunk
        for block in self.chunk.iter_region::<Block>() {
            let state = block.get_state();
            // Skip unallocated blocks.
            if state == BlockState::Unallocated {
                continue;
            }
            // Check if this block needs to be defragmented.
            let is_defrag_source = if !super::DEFRAG {
                // Do not set any block as defrag source if defrag is disabled.
                false
            } else if super::DEFRAG_EVERY_BLOCK {
                // Set every block as defrag source if so desired.
                true
            } else if let Some(defrag_threshold) = self.defrag_threshold {
                // This GC is a defrag GC.
                block.get_holes() > defrag_threshold
            } else {
                // Not a defrag GC.
                false
            };
            block.set_as_defrag_source(is_defrag_source);
            // Clear block mark data.
            block.set_state(BlockState::Unmarked);
            debug_assert!(!block.get_state().is_reusable());
            debug_assert_ne!(block.get_state(), BlockState::Marked);
        }
    }
}

/// Chunk sweeping work packet.
struct SweepChunk<VM: VMBinding> {
    space: &'static ImmixSpace<VM>,
    chunk: Chunk,
    /// A destructor invoked when all `SweepChunk` packets are finished.
    epilogue: Arc<FlushPageResource<VM>>,
}

impl<VM: VMBinding> GCWork<VM> for SweepChunk<VM> {
    fn do_work(&mut self, _worker: &mut GCWorker<VM>, mmtk: &'static MMTK<VM>) {
        assert_eq!(self.space.chunk_map.get(self.chunk), ChunkState::Allocated);

        let mut histogram = self.space.defrag.new_histogram();
        let line_mark_state = if super::BLOCK_ONLY {
            None
        } else {
            Some(self.space.line_mark_state.load(Ordering::Acquire))
        };
        // Hints for clearing side forwarding bits.
        let is_moving_gc = mmtk.get_plan().current_gc_may_move_object();
        let is_defrag_gc = self.space.defrag.in_defrag();
        // number of allocated blocks.
        let mut allocated_blocks = 0;
        // Iterate over all allocated blocks in this chunk.
        for block in self
            .chunk
            .iter_region::<Block>()
            .filter(|block| block.get_state() != BlockState::Unallocated)
        {
            // Clear side forwarding bits.
            // In the beginning of the next GC, no side forwarding bits shall be set.
            // In this way, we can omit clearing forwarding bits when copying object.
            // See `GCWorkerCopyContext::post_copy`.
            // Note, `block.sweep()` overwrites `DEFRAG_STATE_TABLE` with the number of holes,
            // but we need it to know if a block is a defrag source.
            // We clear forwarding bits before `block.sweep()`.
            if let MetadataSpec::OnSide(side) = *VM::VMObjectModel::LOCAL_FORWARDING_BITS_SPEC {
                if is_moving_gc {
                    let objects_may_move = if is_defrag_gc {
                        // If it is a defrag GC, we only clear forwarding bits for defrag sources.
                        block.is_defrag_source()
                    } else {
                        // Otherwise, it must be a nursery GC of StickyImmix with copying nursery.
                        // We don't have information about which block contains moved objects,
                        // so we have to clear forwarding bits for all blocks.
                        true
                    };
                    if objects_may_move {
                        side.bzero_metadata(block.start(), Block::BYTES);
                    }
                }
            }

            if !block.sweep(self.space, &mut histogram, line_mark_state) {
                // Block is live. Increment the allocated block count.
                allocated_blocks += 1;
            }
        }
        probe!(mmtk, sweep_chunk, allocated_blocks);
        // Set this chunk as free if there is not live blocks.
        if allocated_blocks == 0 {
            self.space.chunk_map.set(self.chunk, ChunkState::Free)
        }
        self.space.defrag.add_completed_mark_histogram(histogram);
        self.epilogue.finish_one_work_packet();
    }
}

/// Count number of remaining work pacets, and flush page resource if all packets are finished.
struct FlushPageResource<VM: VMBinding> {
    space: &'static ImmixSpace<VM>,
    counter: AtomicUsize,
}

impl<VM: VMBinding> FlushPageResource<VM> {
    /// Called after a related work packet is finished.
    fn finish_one_work_packet(&self) {
        if 1 == self.counter.fetch_sub(1, Ordering::SeqCst) {
            // We've finished releasing all the dead blocks to the BlockPageResource's thread-local queues.
            // Now flush the BlockPageResource.
            self.space.flush_page_resource()
        }
    }
}

impl<VM: VMBinding> Drop for FlushPageResource<VM> {
    fn drop(&mut self) {
        epilogue::debug_assert_counter_zero(&self.counter, "FlushPageResource::counter");
    }
}

use crate::policy::copy_context::PolicyCopyContext;
use crate::util::alloc::Allocator;
use crate::util::alloc::ImmixAllocator;

/// Normal immix copy context. It has one copying Immix allocator.
/// Most immix plans use this copy context.
pub struct ImmixCopyContext<VM: VMBinding> {
    allocator: ImmixAllocator<VM>,
}

impl<VM: VMBinding> PolicyCopyContext for ImmixCopyContext<VM> {
    type VM = VM;

    fn prepare(&mut self) {
        self.allocator.reset();
    }
    fn release(&mut self) {
        self.allocator.reset();
    }
    fn alloc_copy(
        &mut self,
        _original: ObjectReference,
        bytes: usize,
        align: usize,
        offset: usize,
    ) -> Address {
        self.allocator.alloc(bytes, align, offset)
    }
    fn post_copy(&mut self, obj: ObjectReference, bytes: usize) {
        self.get_space().post_copy(obj, bytes)
    }
}

impl<VM: VMBinding> ImmixCopyContext<VM> {
    pub(crate) fn new(
        tls: VMWorkerThread,
        context: Arc<AllocatorContext<VM>>,
        space: &'static ImmixSpace<VM>,
    ) -> Self {
        ImmixCopyContext {
            allocator: ImmixAllocator::new(tls.0, Some(space), context, true),
        }
    }

    fn get_space(&self) -> &ImmixSpace<VM> {
        self.allocator.immix_space()
    }
}

/// Hybrid Immix copy context. It includes two different immix allocators. One with `copy = true`
/// is used for defrag GCs, and the other is used for other purposes (such as promoting objects from
/// nursery to Immix mature space). This is used by generational immix.
pub struct ImmixHybridCopyContext<VM: VMBinding> {
    copy_allocator: ImmixAllocator<VM>,
    defrag_allocator: ImmixAllocator<VM>,
}

impl<VM: VMBinding> PolicyCopyContext for ImmixHybridCopyContext<VM> {
    type VM = VM;

    fn prepare(&mut self) {
        self.copy_allocator.reset();
        self.defrag_allocator.reset();
    }
    fn release(&mut self) {
        self.copy_allocator.reset();
        self.defrag_allocator.reset();
    }
    fn alloc_copy(
        &mut self,
        _original: ObjectReference,
        bytes: usize,
        align: usize,
        offset: usize,
    ) -> Address {
        if self.get_space().in_defrag() {
            self.defrag_allocator.alloc(bytes, align, offset)
        } else {
            self.copy_allocator.alloc(bytes, align, offset)
        }
    }
    fn post_copy(&mut self, obj: ObjectReference, bytes: usize) {
        self.get_space().post_copy(obj, bytes)
    }
}

impl<VM: VMBinding> ImmixHybridCopyContext<VM> {
    pub(crate) fn new(
        tls: VMWorkerThread,
        context: Arc<AllocatorContext<VM>>,
        space: &'static ImmixSpace<VM>,
    ) -> Self {
        ImmixHybridCopyContext {
            copy_allocator: ImmixAllocator::new(tls.0, Some(space), context.clone(), false),
            defrag_allocator: ImmixAllocator::new(tls.0, Some(space), context, true),
        }
    }

    fn get_space(&self) -> &ImmixSpace<VM> {
        // Both copy allocators should point to the same space.
        debug_assert_eq!(
            self.defrag_allocator.immix_space().common().descriptor,
            self.copy_allocator.immix_space().common().descriptor
        );
        // Just get the space from either allocator
        self.defrag_allocator.immix_space()
    }
}

#[cfg(feature = "vo_bit")]
#[derive(Clone, Copy)]
enum VOBitsClearingScope {
    /// Clear all VO bits in all blocks.
    FullGC,
    /// Clear unmarked blocks, only.
    BlockOnly,
    /// Clear unmarked lines, only.  (i.e. lines with line mark state **not** equal to `state`).
    Line { state: u8 },
}

/// A work packet to clear VO bit metadata after Prepare.
#[cfg(feature = "vo_bit")]
struct ClearVOBitsAfterPrepare {
    chunk: Chunk,
    scope: VOBitsClearingScope,
}

#[cfg(feature = "vo_bit")]
impl<VM: VMBinding> GCWork<VM> for ClearVOBitsAfterPrepare {
    fn do_work(&mut self, _worker: &mut GCWorker<VM>, _mmtk: &'static MMTK<VM>) {
        match self.scope {
            VOBitsClearingScope::FullGC => {
                vo_bit::bzero_vo_bit(self.chunk.start(), Chunk::BYTES);
            }
            VOBitsClearingScope::BlockOnly => {
                self.clear_blocks(None);
            }
            VOBitsClearingScope::Line { state } => {
                self.clear_blocks(Some(state));
            }
        }
    }
}

#[cfg(feature = "vo_bit")]
impl ClearVOBitsAfterPrepare {
    fn clear_blocks(&mut self, line_mark_state: Option<u8>) {
        for block in self
            .chunk
            .iter_region::<Block>()
            .filter(|block| block.get_state() != BlockState::Unallocated)
        {
            block.clear_vo_bits_for_unmarked_regions(line_mark_state);
        }
    }
}<|MERGE_RESOLUTION|>--- conflicted
+++ resolved
@@ -191,7 +191,6 @@
         panic!("We do not use SFT to trace objects for Immix. set_copy_context() cannot be used.")
     }
 
-<<<<<<< HEAD
     #[cfg(feature = "public_bit")]
     fn publish_object(&self, _object: ObjectReference) {
         #[cfg(feature = "thread_local_gc")]
@@ -206,10 +205,10 @@
             // This funciton is always called by a mutator, so alway set the dirty bit
             block.publish(true);
         }
-=======
+    }
+
     fn enumerate_objects(&self, enumerator: &mut dyn ObjectEnumerator) {
         object_enum::enumerate_blocks_from_chunk_map::<Block>(enumerator, &self.chunk_map);
->>>>>>> 160b7702
     }
 }
 
