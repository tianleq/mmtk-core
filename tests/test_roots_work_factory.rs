--- conflicted
+++ resolved
@@ -21,14 +21,10 @@
     }
 
     fn mock_scan_roots(&self, mut factory: impl mmtk::vm::RootsWorkFactory<Address>) {
-<<<<<<< HEAD
         #[cfg(not(feature = "debug_publish_object"))]
-        factory.create_process_edge_roots_work(self.roots.clone());
+        factory.create_process_roots_work(self.roots.clone());
         #[cfg(feature = "debug_publish_object")]
         factory.create_process_edge_roots_work(0, self.roots.clone());
-=======
-        factory.create_process_roots_work(self.roots.clone());
->>>>>>> eb919f23
     }
 }
 
@@ -49,14 +45,9 @@
 }
 
 impl RootsWorkFactory<Address> for MockFactory {
-<<<<<<< HEAD
     #[cfg(not(feature = "debug_publish_object"))]
-    fn create_process_edge_roots_work(&mut self, edges: Vec<Address>) {
-        assert_eq!(edges, EDGES);
-=======
     fn create_process_roots_work(&mut self, slots: Vec<Address>) {
         assert_eq!(slots, SLOTS);
->>>>>>> eb919f23
         match self.round {
             1 => {
                 assert_eq!(self.v, "y");
