--- conflicted
+++ resolved
@@ -269,12 +269,7 @@
                     end_line,
                     self.tls
                 );
-<<<<<<< HEAD
-                #[cfg(feature = "global_alloc_bit")]
-                crate::util::alloc_bit::bzero_alloc_bit(self.cursor, self.limit - self.cursor);
                 crate::util::public_bit::bzero_public_bit(self.cursor, self.limit - self.cursor);
-=======
->>>>>>> 08fd8ab0
                 crate::util::memory::zero(self.cursor, self.limit - self.cursor);
                 debug_assert!(
                     align_allocation_no_fill::<VM>(self.cursor, align, offset) + size <= self.limit
