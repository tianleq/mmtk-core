use super::mmapper::MapState;
use super::Mmapper;
use crate::util::Address;

use crate::util::constants::*;
use crate::util::conversions::pages_to_bytes;
use crate::util::heap::layout::vm_layout_constants::*;
use std::fmt;
use std::sync::atomic::Ordering;
use std::sync::Mutex;

use atomic::Atomic;
use std::io::Result;
use std::mem::transmute;

const MMAP_NUM_CHUNKS: usize = if LOG_BYTES_IN_ADDRESS_SPACE == 32 {
    1 << (LOG_BYTES_IN_ADDRESS_SPACE as usize - LOG_MMAP_CHUNK_BYTES)
} else {
    1 << (33 - LOG_MMAP_CHUNK_BYTES)
};
pub const VERBOSE: bool = true;

pub struct ByteMapMmapper {
    lock: Mutex<()>,
    mapped: [Atomic<MapState>; MMAP_NUM_CHUNKS],
}

impl fmt::Debug for ByteMapMmapper {
    fn fmt(&self, f: &mut fmt::Formatter<'_>) -> fmt::Result {
        write!(f, "ByteMapMmapper({})", MMAP_NUM_CHUNKS)
    }
}

impl Mmapper for ByteMapMmapper {
    fn eagerly_mmap_all_spaces(&self, _space_map: &[Address]) {
        unimplemented!()
    }

    fn mark_as_mapped(&self, start: Address, bytes: usize) {
        let start_chunk = Self::address_to_mmap_chunks_down(start);
        let end_chunk = Self::address_to_mmap_chunks_up(start + bytes) - 1;
        for i in start_chunk..=end_chunk {
            self.mapped[i].store(MapState::Mapped, Ordering::Relaxed);
        }
    }

    fn ensure_mapped(&self, start: Address, pages: usize) -> Result<()> {
        let start_chunk = Self::address_to_mmap_chunks_down(start);
        let end_chunk = Self::address_to_mmap_chunks_up(start + pages_to_bytes(pages));
        trace!(
            "Calling ensure_mapped with start={:?} and {} pages, {}-{}",
            start,
            pages,
            Self::mmap_chunks_to_address(start_chunk),
            Self::mmap_chunks_to_address(end_chunk)
        );

        for chunk in start_chunk..end_chunk {
            if self.mapped[chunk].load(Ordering::Relaxed) == MapState::Mapped {
                continue;
            }

            let mmap_start = Self::mmap_chunks_to_address(chunk);
            let _guard = self.lock.lock().unwrap();
            MapState::transition_to_mapped(&self.mapped[chunk], mmap_start).unwrap();
        }

        Ok(())
    }

    fn quarantine_address_range(&self, start: Address, pages: usize) -> Result<()> {
        let start_chunk = Self::address_to_mmap_chunks_down(start);
        let end_chunk = Self::address_to_mmap_chunks_up(start + pages_to_bytes(pages));
        trace!(
            "Calling ensure_mapped with start={:?} and {} pages, {}-{}",
            start,
            pages,
            Self::mmap_chunks_to_address(start_chunk),
            Self::mmap_chunks_to_address(end_chunk)
        );

        for chunk in start_chunk..end_chunk {
            if self.mapped[chunk].load(Ordering::Relaxed) == MapState::Mapped {
                continue;
            }

            let mmap_start = Self::mmap_chunks_to_address(chunk);
            let _guard = self.lock.lock().unwrap();
            MapState::transition_to_quarantined(&self.mapped[chunk], mmap_start).unwrap();
        }

        Ok(())
    }

    /**
     * Return {@code true} if the given address has been mmapped
     *
     * @param addr The address in question.
     * @return {@code true} if the given address has been mmapped
     */
    fn is_mapped_address(&self, addr: Address) -> bool {
        let chunk = Self::address_to_mmap_chunks_down(addr);
        self.mapped[chunk].load(Ordering::Relaxed) == MapState::Mapped
    }

    fn protect(&self, start: Address, pages: usize) {
        let start_chunk = Self::address_to_mmap_chunks_down(start);
        let chunks = Self::pages_to_mmap_chunks_up(pages);
        let end_chunk = start_chunk + chunks;
        let _guard = self.lock.lock().unwrap();

        for chunk in start_chunk..end_chunk {
            let mmap_start = Self::mmap_chunks_to_address(chunk);
            MapState::transition_to_protected(&self.mapped[chunk], mmap_start).unwrap();
        }
    }
}

impl ByteMapMmapper {
    pub fn new() -> Self {
        // Hacky because AtomicU8 does not implement Copy
        // Should be fiiine because AtomicXXX has the same bit representation as XXX
        ByteMapMmapper {
            lock: Mutex::new(()),
            mapped: unsafe { transmute([MapState::Unmapped; MMAP_NUM_CHUNKS]) },
        }
    }

    fn bytes_to_mmap_chunks_up(bytes: usize) -> usize {
        (bytes + MMAP_CHUNK_BYTES - 1) >> LOG_MMAP_CHUNK_BYTES
    }

    fn pages_to_mmap_chunks_up(pages: usize) -> usize {
        Self::bytes_to_mmap_chunks_up(pages_to_bytes(pages))
    }

    fn address_to_mmap_chunks_down(addr: Address) -> usize {
        addr >> LOG_MMAP_CHUNK_BYTES
    }

    fn mmap_chunks_to_address(chunk: usize) -> Address {
        unsafe { Address::from_usize(chunk << LOG_MMAP_CHUNK_BYTES) }
    }

    fn address_to_mmap_chunks_up(addr: Address) -> usize {
        (addr + MMAP_CHUNK_BYTES - 1) >> LOG_MMAP_CHUNK_BYTES
    }
}

impl Default for ByteMapMmapper {
    fn default() -> Self {
        Self::new()
    }
}

#[cfg(test)]
mod tests {
    use crate::util::heap::layout::{ByteMapMmapper, Mmapper};
    use crate::util::Address;

    use crate::util::constants::LOG_BYTES_IN_PAGE;
    use crate::util::conversions::pages_to_bytes;
    use crate::util::heap::layout::mmapper::MapState;
    use crate::util::heap::layout::vm_layout_constants::MMAP_CHUNK_BYTES;
    use crate::util::memory;
    use crate::util::test_util::BYTE_MAP_MMAPPER_TEST_REGION;
    use crate::util::test_util::{serial_test, with_cleanup};
    use std::sync::atomic::Ordering;

    const CHUNK_SIZE: usize = 1 << 22;
    const FIXED_ADDRESS: Address = BYTE_MAP_MMAPPER_TEST_REGION.start;
    const MAX_SIZE: usize = BYTE_MAP_MMAPPER_TEST_REGION.size;

<<<<<<< HEAD
    fn new_no_metadata() -> SideMetadata {
        SideMetadata::new(SideMetadataContext {
            global: vec![],
            local: vec![],
        })
    }

=======
>>>>>>> 721ba47c
    #[test]
    fn address_to_mmap_chunks() {
        for i in 0..10 {
            unsafe {
                let start = CHUNK_SIZE * i;
                assert_eq!(
                    ByteMapMmapper::address_to_mmap_chunks_up(Address::from_usize(start)),
                    i
                );
                assert_eq!(
                    ByteMapMmapper::address_to_mmap_chunks_down(Address::from_usize(start)),
                    i
                );

                let middle = start + 8;
                assert_eq!(
                    ByteMapMmapper::address_to_mmap_chunks_up(Address::from_usize(middle)),
                    i + 1
                );
                assert_eq!(
                    ByteMapMmapper::address_to_mmap_chunks_down(Address::from_usize(middle)),
                    i
                );

                let end = start + CHUNK_SIZE;
                assert_eq!(
                    ByteMapMmapper::address_to_mmap_chunks_up(Address::from_usize(end)),
                    i + 1
                );
                assert_eq!(
                    ByteMapMmapper::address_to_mmap_chunks_down(Address::from_usize(end)),
                    i + 1
                );
            }
        }
    }

    #[test]
    fn ensure_mapped_1page() {
        serial_test(|| {
            with_cleanup(
                || {
                    let no_metadata = new_no_metadata();
                    let mmapper = ByteMapMmapper::new();
                    let pages = 1;
<<<<<<< HEAD
                    mmapper
                        .ensure_mapped(FIXED_ADDRESS, pages, &no_metadata)
                        .unwrap();
=======
                    mmapper.ensure_mapped(FIXED_ADDRESS, pages).unwrap();
>>>>>>> 721ba47c

                    let start_chunk = ByteMapMmapper::address_to_mmap_chunks_down(FIXED_ADDRESS);
                    let end_chunk = ByteMapMmapper::address_to_mmap_chunks_up(
                        FIXED_ADDRESS + pages_to_bytes(pages),
                    );
                    for chunk in start_chunk..end_chunk {
                        assert_eq!(
                            mmapper.mapped[chunk].load(Ordering::Relaxed),
                            MapState::Mapped
                        );
                    }
                },
                || {
                    memory::munmap(FIXED_ADDRESS, MAX_SIZE).unwrap();
                },
            )
        })
    }

    #[test]
    fn ensure_mapped_1chunk() {
        serial_test(|| {
            with_cleanup(
                || {
                    let no_metadata = new_no_metadata();
                    let mmapper = ByteMapMmapper::new();
                    let pages = MMAP_CHUNK_BYTES >> LOG_BYTES_IN_PAGE as usize;
<<<<<<< HEAD
                    mmapper
                        .ensure_mapped(FIXED_ADDRESS, pages, &no_metadata)
                        .unwrap();
=======
                    mmapper.ensure_mapped(FIXED_ADDRESS, pages).unwrap();
>>>>>>> 721ba47c

                    let start_chunk = ByteMapMmapper::address_to_mmap_chunks_down(FIXED_ADDRESS);
                    let end_chunk = ByteMapMmapper::address_to_mmap_chunks_up(
                        FIXED_ADDRESS + pages_to_bytes(pages),
                    );
                    for chunk in start_chunk..end_chunk {
                        assert_eq!(
                            mmapper.mapped[chunk].load(Ordering::Relaxed),
                            MapState::Mapped
                        );
                    }
                },
                || {
                    memory::munmap(FIXED_ADDRESS, MAX_SIZE).unwrap();
                },
            )
        })
    }

    #[test]
    fn ensure_mapped_more_than_1chunk() {
        serial_test(|| {
            with_cleanup(
                || {
                    let no_metadata = new_no_metadata();
                    let mmapper = ByteMapMmapper::new();
                    let pages =
                        (MMAP_CHUNK_BYTES + MMAP_CHUNK_BYTES / 2) >> LOG_BYTES_IN_PAGE as usize;
<<<<<<< HEAD
                    mmapper
                        .ensure_mapped(FIXED_ADDRESS, pages, &no_metadata)
                        .unwrap();
=======
                    mmapper.ensure_mapped(FIXED_ADDRESS, pages).unwrap();
>>>>>>> 721ba47c

                    let start_chunk = ByteMapMmapper::address_to_mmap_chunks_down(FIXED_ADDRESS);
                    let end_chunk = ByteMapMmapper::address_to_mmap_chunks_up(
                        FIXED_ADDRESS + pages_to_bytes(pages),
                    );
                    assert_eq!(end_chunk - start_chunk, 2);
                    for chunk in start_chunk..end_chunk {
                        assert_eq!(
                            mmapper.mapped[chunk].load(Ordering::Relaxed),
                            MapState::Mapped
                        );
                    }
                },
                || {
                    memory::munmap(FIXED_ADDRESS, MAX_SIZE).unwrap();
                },
            )
        })
    }

    #[test]
    fn protect() {
        serial_test(|| {
            with_cleanup(
                || {
                    let no_metadata = new_no_metadata();
                    // map 2 chunks
                    let mmapper = ByteMapMmapper::new();
                    let pages_per_chunk = MMAP_CHUNK_BYTES >> LOG_BYTES_IN_PAGE as usize;
                    mmapper
<<<<<<< HEAD
                        .ensure_mapped(FIXED_ADDRESS, pages_per_chunk * 2, &no_metadata)
=======
                        .ensure_mapped(FIXED_ADDRESS, pages_per_chunk * 2)
>>>>>>> 721ba47c
                        .unwrap();

                    // protect 1 chunk
                    mmapper.protect(FIXED_ADDRESS, pages_per_chunk);

                    let chunk = ByteMapMmapper::address_to_mmap_chunks_down(FIXED_ADDRESS);
                    assert_eq!(
                        mmapper.mapped[chunk].load(Ordering::Relaxed),
                        MapState::Protected
                    );
                    assert_eq!(
                        mmapper.mapped[chunk + 1].load(Ordering::Relaxed),
                        MapState::Mapped
                    );
                },
                || {
                    memory::munmap(FIXED_ADDRESS, MAX_SIZE).unwrap();
                },
            )
        })
    }

    #[test]
    fn ensure_mapped_on_protected_chunks() {
        serial_test(|| {
            with_cleanup(
                || {
                    let no_metadata = new_no_metadata();
                    // map 2 chunks
                    let mmapper = ByteMapMmapper::new();
                    let pages_per_chunk = MMAP_CHUNK_BYTES >> LOG_BYTES_IN_PAGE as usize;
                    mmapper
<<<<<<< HEAD
                        .ensure_mapped(FIXED_ADDRESS, pages_per_chunk * 2, &no_metadata)
=======
                        .ensure_mapped(FIXED_ADDRESS, pages_per_chunk * 2)
>>>>>>> 721ba47c
                        .unwrap();

                    // protect 1 chunk
                    mmapper.protect(FIXED_ADDRESS, pages_per_chunk);

                    let chunk = ByteMapMmapper::address_to_mmap_chunks_down(FIXED_ADDRESS);
                    assert_eq!(
                        mmapper.mapped[chunk].load(Ordering::Relaxed),
                        MapState::Protected
                    );
                    assert_eq!(
                        mmapper.mapped[chunk + 1].load(Ordering::Relaxed),
                        MapState::Mapped
                    );

                    // ensure mapped - this will unprotect the previously protected chunk
                    mmapper
<<<<<<< HEAD
                        .ensure_mapped(FIXED_ADDRESS, pages_per_chunk * 2, &no_metadata)
=======
                        .ensure_mapped(FIXED_ADDRESS, pages_per_chunk * 2)
>>>>>>> 721ba47c
                        .unwrap();
                    assert_eq!(
                        mmapper.mapped[chunk].load(Ordering::Relaxed),
                        MapState::Mapped
                    );
                    assert_eq!(
                        mmapper.mapped[chunk + 1].load(Ordering::Relaxed),
                        MapState::Mapped
                    );
                },
                || {
                    memory::munmap(FIXED_ADDRESS, MAX_SIZE).unwrap();
                },
            )
        })
    }
}<|MERGE_RESOLUTION|>--- conflicted
+++ resolved
@@ -171,16 +171,6 @@
     const FIXED_ADDRESS: Address = BYTE_MAP_MMAPPER_TEST_REGION.start;
     const MAX_SIZE: usize = BYTE_MAP_MMAPPER_TEST_REGION.size;
 
-<<<<<<< HEAD
-    fn new_no_metadata() -> SideMetadata {
-        SideMetadata::new(SideMetadataContext {
-            global: vec![],
-            local: vec![],
-        })
-    }
-
-=======
->>>>>>> 721ba47c
     #[test]
     fn address_to_mmap_chunks() {
         for i in 0..10 {
@@ -226,13 +216,7 @@
                     let no_metadata = new_no_metadata();
                     let mmapper = ByteMapMmapper::new();
                     let pages = 1;
-<<<<<<< HEAD
-                    mmapper
-                        .ensure_mapped(FIXED_ADDRESS, pages, &no_metadata)
-                        .unwrap();
-=======
                     mmapper.ensure_mapped(FIXED_ADDRESS, pages).unwrap();
->>>>>>> 721ba47c
 
                     let start_chunk = ByteMapMmapper::address_to_mmap_chunks_down(FIXED_ADDRESS);
                     let end_chunk = ByteMapMmapper::address_to_mmap_chunks_up(
@@ -260,13 +244,7 @@
                     let no_metadata = new_no_metadata();
                     let mmapper = ByteMapMmapper::new();
                     let pages = MMAP_CHUNK_BYTES >> LOG_BYTES_IN_PAGE as usize;
-<<<<<<< HEAD
-                    mmapper
-                        .ensure_mapped(FIXED_ADDRESS, pages, &no_metadata)
-                        .unwrap();
-=======
                     mmapper.ensure_mapped(FIXED_ADDRESS, pages).unwrap();
->>>>>>> 721ba47c
 
                     let start_chunk = ByteMapMmapper::address_to_mmap_chunks_down(FIXED_ADDRESS);
                     let end_chunk = ByteMapMmapper::address_to_mmap_chunks_up(
@@ -295,13 +273,7 @@
                     let mmapper = ByteMapMmapper::new();
                     let pages =
                         (MMAP_CHUNK_BYTES + MMAP_CHUNK_BYTES / 2) >> LOG_BYTES_IN_PAGE as usize;
-<<<<<<< HEAD
-                    mmapper
-                        .ensure_mapped(FIXED_ADDRESS, pages, &no_metadata)
-                        .unwrap();
-=======
                     mmapper.ensure_mapped(FIXED_ADDRESS, pages).unwrap();
->>>>>>> 721ba47c
 
                     let start_chunk = ByteMapMmapper::address_to_mmap_chunks_down(FIXED_ADDRESS);
                     let end_chunk = ByteMapMmapper::address_to_mmap_chunks_up(
@@ -332,11 +304,7 @@
                     let mmapper = ByteMapMmapper::new();
                     let pages_per_chunk = MMAP_CHUNK_BYTES >> LOG_BYTES_IN_PAGE as usize;
                     mmapper
-<<<<<<< HEAD
-                        .ensure_mapped(FIXED_ADDRESS, pages_per_chunk * 2, &no_metadata)
-=======
                         .ensure_mapped(FIXED_ADDRESS, pages_per_chunk * 2)
->>>>>>> 721ba47c
                         .unwrap();
 
                     // protect 1 chunk
@@ -369,11 +337,7 @@
                     let mmapper = ByteMapMmapper::new();
                     let pages_per_chunk = MMAP_CHUNK_BYTES >> LOG_BYTES_IN_PAGE as usize;
                     mmapper
-<<<<<<< HEAD
-                        .ensure_mapped(FIXED_ADDRESS, pages_per_chunk * 2, &no_metadata)
-=======
                         .ensure_mapped(FIXED_ADDRESS, pages_per_chunk * 2)
->>>>>>> 721ba47c
                         .unwrap();
 
                     // protect 1 chunk
@@ -391,11 +355,7 @@
 
                     // ensure mapped - this will unprotect the previously protected chunk
                     mmapper
-<<<<<<< HEAD
-                        .ensure_mapped(FIXED_ADDRESS, pages_per_chunk * 2, &no_metadata)
-=======
                         .ensure_mapped(FIXED_ADDRESS, pages_per_chunk * 2)
->>>>>>> 721ba47c
                         .unwrap();
                     assert_eq!(
                         mmapper.mapped[chunk].load(Ordering::Relaxed),
