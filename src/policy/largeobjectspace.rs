use crate::plan::ObjectQueue;
#[cfg(feature = "thread_local_gc")]
use crate::plan::ThreadlocalTracedObjectType;
use crate::plan::VectorObjectQueue;
use crate::policy::sft::GCWorkerMutRef;
use crate::policy::sft::SFT;
use crate::policy::space::{CommonSpace, Space};
use crate::util::constants::BYTES_IN_PAGE;
use crate::util::heap::{FreeListPageResource, PageResource};
use crate::util::metadata;
use crate::util::opaque_pointer::*;
use crate::util::treadmill::TreadMill;
use crate::util::{Address, ObjectReference};
use crate::vm::ObjectModel;
use crate::vm::VMBinding;
use atomic::Ordering;

#[allow(unused)]
const PAGE_MASK: usize = !(BYTES_IN_PAGE - 1);
const MARK_BIT: u8 = 0b01;
const NURSERY_BIT: u8 = 0b10;
const LOS_BIT_MASK: u8 = 0b11;
#[cfg(feature = "thread_local_gc")]
const BOTTOM_HALF_MASK: usize = 0x00000000FFFFFFFF;
#[cfg(feature = "thread_local_gc")]
const TOP_HALF_MASK: usize = 0xFFFFFFFF00000000;
#[cfg(feature = "thread_local_gc")]
const SHIFT: usize = 32;

/// This type implements a policy for large objects. Each instance corresponds
/// to one Treadmill space.
pub struct LargeObjectSpace<VM: VMBinding> {
    common: CommonSpace<VM>,
    pr: FreeListPageResource<VM>,
    mark_state: u8,
    in_nursery_gc: bool,
    treadmill: TreadMill<VM>,
    #[cfg(feature = "thread_local_gc_copying_stats")]
    pub live_pages: std::sync::atomic::AtomicUsize,
}

impl<VM: VMBinding> SFT for LargeObjectSpace<VM> {
    fn name(&self) -> &str {
        self.get_name()
    }
    fn is_live(&self, object: ObjectReference) -> bool {
        self.test_mark_bit(object, self.mark_state)
    }
    #[cfg(feature = "object_pinning")]
    fn pin_object(&self, _object: ObjectReference) -> bool {
        false
    }
    #[cfg(feature = "object_pinning")]
    fn unpin_object(&self, _object: ObjectReference) -> bool {
        false
    }
    #[cfg(feature = "object_pinning")]
    fn is_object_pinned(&self, _object: ObjectReference) -> bool {
        true
    }
    fn is_movable(&self) -> bool {
        false
    }
    #[cfg(feature = "sanity")]
    fn is_sane(&self) -> bool {
        true
    }
    fn initialize_object_metadata(&self, object: ObjectReference, alloc: bool) {
        let old_value = VM::VMObjectModel::LOCAL_LOS_MARK_NURSERY_SPEC.load_atomic::<VM, u8>(
            object,
            None,
            Ordering::SeqCst,
        );
        #[cfg(not(feature = "thread_local_gc"))]
        let mut new_value: u8 = (old_value & (!LOS_BIT_MASK)) | self.mark_state;
        #[cfg(feature = "thread_local_gc")]
        let new_value: u8 = (old_value & (!LOS_BIT_MASK)) | self.mark_state;
        #[cfg(not(feature = "thread_local_gc"))]
        if alloc {
            new_value |= NURSERY_BIT;
        }
        VM::VMObjectModel::LOCAL_LOS_MARK_NURSERY_SPEC.store_atomic::<VM, u8>(
            object,
            new_value,
            None,
            Ordering::SeqCst,
        );

        // If this object is freshly allocated, we do not set it as unlogged
        if !alloc && self.common.needs_log_bit {
            VM::VMObjectModel::GLOBAL_LOG_BIT_SPEC.mark_as_unlogged::<VM>(object, Ordering::SeqCst);
        }

        #[cfg(feature = "vo_bit")]
        crate::util::metadata::vo_bit::set_vo_bit::<VM>(object);
<<<<<<< HEAD
        #[cfg(not(feature = "thread_local_gc"))]
=======
        #[cfg(all(feature = "is_mmtk_object", debug_assertions))]
        {
            use crate::util::constants::LOG_BYTES_IN_PAGE;
            let vo_addr = object.to_address::<VM>();
            let offset_from_page_start = vo_addr & ((1 << LOG_BYTES_IN_PAGE) - 1) as usize;
            debug_assert!(
                offset_from_page_start < crate::util::metadata::vo_bit::VO_BIT_WORD_TO_REGION,
                "The in-object address is not in the first 512 bytes of a page. The internal pointer searching for LOS won't work."
            );
        }

>>>>>>> f9b85bca
        self.treadmill.add_to_treadmill(object, alloc);
    }

    #[cfg(feature = "is_mmtk_object")]
    fn is_mmtk_object(&self, addr: Address) -> Option<ObjectReference> {
        crate::util::metadata::vo_bit::is_vo_bit_set_for_addr::<VM>(addr)
    }
    #[cfg(feature = "is_mmtk_object")]
    fn find_object_from_internal_pointer(
        &self,
        ptr: Address,
        max_search_bytes: usize,
    ) -> Option<ObjectReference> {
        use crate::util::metadata::vo_bit;
        // For large object space, it is a bit special. We only need to check VO bit for each page.
        let mut cur_page = ptr.align_down(BYTES_IN_PAGE);
        let low_page = ptr
            .saturating_sub(max_search_bytes)
            .align_down(BYTES_IN_PAGE);
        while cur_page >= low_page {
            // If the page start is not mapped, there can't be an object in it.
            if !cur_page.is_mapped() {
                return None;
            }
            // For performance, we only check the first word which maps to the first 512 bytes in the page.
            // In almost all the cases, it should be sufficient.
            // However, if the in-object address is not in the first 512 bytes, this won't work.
            // We assert this when we set VO bit for LOS.
            if vo_bit::get_raw_vo_bit_word(cur_page) != 0 {
                // Find the exact address that has vo bit set
                for offset in 0..vo_bit::VO_BIT_WORD_TO_REGION {
                    let addr = cur_page + offset;
                    if unsafe { vo_bit::is_vo_addr(addr) } {
                        let obj = vo_bit::is_internal_ptr_from_vo_bit::<VM>(addr, ptr);
                        if obj.is_some() {
                            return obj;
                        } else {
                            return None;
                        }
                    }
                }
                unreachable!(
                    "We found vo bit in the raw word, but we cannot find the exact address"
                );
            }

            cur_page -= BYTES_IN_PAGE;
        }
        None
    }

    fn sft_trace_object(
        &self,
        queue: &mut VectorObjectQueue,
        object: ObjectReference,
        _worker: GCWorkerMutRef,
    ) -> ObjectReference {
        self.trace_object(queue, object)
    }
}

impl<VM: VMBinding> Space<VM> for LargeObjectSpace<VM> {
    fn as_space(&self) -> &dyn Space<VM> {
        self
    }
    fn as_sft(&self) -> &(dyn SFT + Sync + 'static) {
        self
    }
    fn get_page_resource(&self) -> &dyn PageResource<VM> {
        &self.pr
    }
    fn maybe_get_page_resource_mut(&mut self) -> Option<&mut dyn PageResource<VM>> {
        Some(&mut self.pr)
    }

    fn initialize_sft(&self, sft_map: &mut dyn crate::policy::sft_map::SFTMap) {
        self.common().initialize_sft(self.as_sft(), sft_map)
    }

    fn common(&self) -> &CommonSpace<VM> {
        &self.common
    }

    fn release_multiple_pages(&mut self, start: Address) {
        self.pr.release_pages(start);
    }
}

use crate::scheduler::GCWorker;
use crate::util::copy::CopySemantics;

impl<VM: VMBinding> crate::policy::gc_work::PolicyTraceObject<VM> for LargeObjectSpace<VM> {
    fn trace_object<Q: ObjectQueue, const KIND: crate::policy::gc_work::TraceKind>(
        &self,
        queue: &mut Q,
        object: ObjectReference,
        _copy: Option<CopySemantics>,
        _worker: &mut GCWorker<VM>,
    ) -> ObjectReference {
        self.trace_object(queue, object)
    }
    fn may_move_objects<const KIND: crate::policy::gc_work::TraceKind>() -> bool {
        false
    }
}

#[cfg(feature = "thread_local_gc")]
impl<VM: VMBinding> crate::policy::gc_work::PolicyThreadlocalTraceObject<VM>
    for LargeObjectSpace<VM>
{
    #[cfg(not(feature = "debug_publish_object"))]
    fn thread_local_trace_object<const KIND: super::gc_work::TraceKind>(
        &self,
        mutator: &mut crate::Mutator<VM>,
        object: ObjectReference,
        _worker: Option<*mut GCWorker<VM>>,
        _copy: Option<CopySemantics>,
    ) -> ThreadlocalTracedObjectType {
        use super::immix::TRACE_THREAD_LOCAL_DEFRAG;

        if KIND == TRACE_THREAD_LOCAL_DEFRAG {
            #[cfg(feature = "thread_local_gc_copying")]
            return self.thread_local_trace_object_defrag(object, mutator);
            #[cfg(not(feature = "thread_local_gc_copying"))]
            unreachable!()
        } else {
            self.thread_local_trace_object(object, mutator)
        }
    }

    #[cfg(feature = "debug_publish_object")]
    fn thread_local_trace_object<const KIND: super::gc_work::TraceKind>(
        &self,
        mutator: &mut crate::Mutator<VM>,
        source: ObjectReference,
        slot: VM::VMEdge,
        object: ObjectReference,
        _copy: Option<CopySemantics>,
    ) -> ThreadlocalTracedObjectType {
        self.thread_local_trace_object(source, slot, object, mutator)
    }

    fn thread_local_may_move_objects<const KIND: super::gc_work::TraceKind>() -> bool {
        false
    }
}

impl<VM: VMBinding> LargeObjectSpace<VM> {
    pub fn new(
        args: crate::policy::space::PlanCreateSpaceArgs<VM>,
        protect_memory_on_release: bool,
    ) -> Self {
        let is_discontiguous = args.vmrequest.is_discontiguous();
        let vm_map = args.vm_map;
        let common = CommonSpace::new(args.into_policy_args(
            false,
            false,
            metadata::extract_side_metadata(&[*VM::VMObjectModel::LOCAL_LOS_MARK_NURSERY_SPEC]),
        ));
        let mut pr = if is_discontiguous {
            FreeListPageResource::new_discontiguous(vm_map)
        } else {
            FreeListPageResource::new_contiguous(common.start, common.extent, vm_map)
        };
        pr.protect_memory_on_release = if protect_memory_on_release {
            Some(common.mmap_strategy().prot)
        } else {
            None
        };
        LargeObjectSpace {
            pr,
            common,
            mark_state: 0,
            in_nursery_gc: false,
            treadmill: TreadMill::new(),
            #[cfg(feature = "thread_local_gc_copying_stats")]
            live_pages: std::sync::atomic::AtomicUsize::new(0),
        }
    }

    pub fn prepare(&mut self, full_heap: bool) {
        if full_heap {
            debug_assert!(self.treadmill.is_from_space_empty());
            self.mark_state = MARK_BIT - self.mark_state;
        }
        self.treadmill.flip(full_heap);
        self.in_nursery_gc = !full_heap;
    }

    pub fn release(&mut self, full_heap: bool) {
        self.sweep_large_pages(true);
        debug_assert!(self.treadmill.is_nursery_empty());
        if full_heap {
            self.sweep_large_pages(false);
        }
    }

    #[cfg(feature = "thread_local_gc")]
    fn thread_local_trace_object(
        &self,
        #[cfg(feature = "debug_publish_object")] source: ObjectReference,
        #[cfg(feature = "debug_publish_object")] _slot: VM::VMEdge,
        object: ObjectReference,
        _mutator: &crate::Mutator<VM>,
    ) -> ThreadlocalTracedObjectType {
        #[cfg(not(feature = "debug_publish_object"))]
        if crate::util::metadata::public_bit::is_public::<VM>(object) {
            return ThreadlocalTracedObjectType::Scanned(object);
        }
        #[cfg(feature = "debug_publish_object")]
        {
            if !source.is_null() && crate::util::metadata::public_bit::is_public::<VM>(source) {
                assert!(
                    crate::util::metadata::public_bit::is_public::<VM>(object),
                    "public src: {:?} --> private child; {:?}",
                    source,
                    object
                );
            }
            if crate::util::metadata::public_bit::is_public::<VM>(object) {
                return ThreadlocalTracedObjectType::Scanned(object);
            }
            #[cfg(debug_assertions)]
            {
                debug_assert!(
                    self.get_object_owner(object) == _mutator.mutator_id,
                    "mutator: {:?}, source: {:?} --> target: {:?} owner: {}",
                    _mutator.mutator_id,
                    source,
                    object,
                    self.get_object_owner(object)
                );
            }
        }

        if self.thread_local_mark(object, MARK_BIT) {
            return ThreadlocalTracedObjectType::ToBeScanned(object);
        }
        ThreadlocalTracedObjectType::Scanned(object)
    }

    #[cfg(feature = "thread_local_gc_copying")]
    fn thread_local_trace_object_defrag(
        &self,
        object: ObjectReference,
        _mutator: &crate::Mutator<VM>,
    ) -> ThreadlocalTracedObjectType {
        // use crate::plan::VectorQueue;
        // // This is a hack,
        // let mut queue = VectorQueue::new();
        // let new_object = self.trace_object(&mut queue, object);
        // if queue.is_empty() {
        //     ThreadlocalTracedObjectType::Scanned(new_object)
        // } else {
        //     ThreadlocalTracedObjectType::ToBeScanned(new_object)
        // }

        // during defrag mutator, tracing los object should do the same thing as normal trace
        self.trace_object_impl(object)
    }

    #[cfg(feature = "thread_local_gc_copying")]
    // Allow nested-if for this function to make it clear that test_and_mark() is only executed
    // for the outer condition is met.
    #[allow(clippy::collapsible_if)]
    pub fn trace_object<Q: ObjectQueue>(
        &self,
        queue: &mut Q,
        object: ObjectReference,
    ) -> ObjectReference {
        match self.trace_object_impl(object) {
            ThreadlocalTracedObjectType::Scanned(_) => (),
            ThreadlocalTracedObjectType::ToBeScanned(object) => queue.enqueue(object),
        }
        object
    }

    #[cfg(feature = "thread_local_gc_copying")]
    // Allow nested-if for this function to make it clear that test_and_mark() is only executed
    // for the outer condition is met.
    #[allow(clippy::collapsible_if)]
    pub fn trace_object_impl(&self, object: ObjectReference) -> ThreadlocalTracedObjectType {
        #[cfg(feature = "vo_bit")]
        debug_assert!(
            crate::util::metadata::vo_bit::is_vo_bit_set::<VM>(object),
            "{:x}: VO bit not set",
            object
        );

        let nursery_object = self.is_in_nursery(object);
        trace!(
            "LOS object {} {} a nursery object",
            object,
            if nursery_object { "is" } else { "is not" }
        );
        if !self.in_nursery_gc || nursery_object {
            // Note that test_and_mark() has side effects of
            // clearing nursery bit/moving objects out of logical nursery
            if self.test_and_mark(object, self.mark_state) {
                trace!("LOS object {} is being marked now", object);

                // When enabling thread_local_gc, local/private objects are not in the global tredmill
                // So only copy public objects
                if crate::util::metadata::public_bit::is_public::<VM>(object) {
                    self.treadmill.copy(object, nursery_object);
                }

                // We just moved the object out of the logical nursery, mark it as unlogged.
                if nursery_object && self.common.needs_log_bit {
                    VM::VMObjectModel::GLOBAL_LOG_BIT_SPEC
                        .mark_as_unlogged::<VM>(object, Ordering::SeqCst);
                }

                // queue.enqueue(object);
                return ThreadlocalTracedObjectType::ToBeScanned(object);
            } else {
                trace!(
                    "LOS object {} is not being marked now, it was marked before",
                    object
                );
            }
        }
        ThreadlocalTracedObjectType::Scanned(object)
    }

    #[cfg(not(feature = "thread_local_gc_copying"))]
    // Allow nested-if for this function to make it clear that test_and_mark() is only executed
    // for the outer condition is met.
    #[allow(clippy::collapsible_if)]
    pub fn trace_object<Q: ObjectQueue>(
        &self,
        queue: &mut Q,
        object: ObjectReference,
    ) -> ObjectReference {
        #[cfg(feature = "vo_bit")]
        debug_assert!(
            crate::util::metadata::vo_bit::is_vo_bit_set::<VM>(object),
            "{:x}: VO bit not set",
            object
        );

        let nursery_object = self.is_in_nursery(object);
        trace!(
            "LOS object {} {} a nursery object",
            object,
            if nursery_object { "is" } else { "is not" }
        );
        if !self.in_nursery_gc || nursery_object {
            // Note that test_and_mark() has side effects of
            // clearing nursery bit/moving objects out of logical nursery
            if self.test_and_mark(object, self.mark_state) {
                trace!("LOS object {} is being marked now", object);
                #[cfg(feature = "thread_local_gc")]
                {
                    // When enabling thread_local_gc, local/private objects are not in the global tredmill
                    // So only copy public objects
                    if crate::util::metadata::public_bit::is_public::<VM>(object) {
                        self.treadmill.copy(object, nursery_object);
                    }

                    // We just moved the object out of the logical nursery, mark it as unlogged.
                    if nursery_object && self.common.needs_log_bit {
                        VM::VMObjectModel::GLOBAL_LOG_BIT_SPEC
                            .mark_as_unlogged::<VM>(object, Ordering::SeqCst);
                    }
                }
                #[cfg(not(feature = "thread_local_gc"))]
                {
                    self.treadmill.copy(object, nursery_object);
                    // We just moved the object out of the logical nursery, mark it as unlogged.
                    if nursery_object && self.common.needs_log_bit {
                        VM::VMObjectModel::GLOBAL_LOG_BIT_SPEC
                            .mark_as_unlogged::<VM>(object, Ordering::SeqCst);
                    }
                }
                queue.enqueue(object);
            } else {
                trace!(
                    "LOS object {} is not being marked now, it was marked before",
                    object
                );
            }
        }
        object
    }

    fn sweep_large_pages(&mut self, sweep_nursery: bool) {
        #[cfg(feature = "debug_thread_local_gc_copying")]
        let mut pages = 0;
        let sweep = |object: ObjectReference| {
            #[cfg(feature = "vo_bit")]
            crate::util::metadata::vo_bit::unset_vo_bit::<VM>(object);

            #[cfg(feature = "thread_local_gc")]
            {
                debug_assert!(
                    crate::util::metadata::public_bit::is_public::<VM>(object),
                    "local los object exists in global los treadmill"
                );
                crate::util::metadata::public_bit::unset_public_bit::<VM>(object);
            }
            let _pages = self
                .pr
                .release_pages(get_super_page(object.to_object_start::<VM>()));

            #[cfg(feature = "thread_local_gc_copying_stats")]
            {
                self.live_pages.fetch_sub(_pages as usize, Ordering::SeqCst);
            }
        };
        if sweep_nursery {
            for object in self.treadmill.collect_nursery() {
                sweep(object);
            }
        } else {
            for object in self.treadmill.collect() {
                sweep(object);
            }
        }

        #[cfg(feature = "debug_thread_local_gc_copying")]
        {
            use crate::util::GLOBAL_GC_STATISTICS;

            let mut guard = GLOBAL_GC_STATISTICS.lock().unwrap();
            assert!(pages >= 0);
            guard.number_of_los_pages -= pages as usize;
        }
    }

    #[cfg(feature = "thread_local_gc")]
    pub fn thread_local_sweep_large_object(&self, object: ObjectReference) {
        #[cfg(feature = "vo_bit")]
        crate::util::metadata::vo_bit::unset_vo_bit::<VM>(object);
        debug_assert!(
            !crate::util::metadata::public_bit::is_public::<VM>(object),
            "public object is reclaimed in thread local gc"
        );
        let _pages = self
            .pr
            .release_pages(get_super_page(object.to_object_start::<VM>()));
        #[cfg(feature = "thread_local_gc_copying_stats")]
        {
            self.live_pages.fetch_sub(_pages as usize, Ordering::SeqCst);
        }
    }

    // /// Allocate an object
    pub fn allocate_pages(&self, tls: VMThread, pages: usize) -> Address {
        self.acquire(tls, pages)
    }

    #[cfg(feature = "thread_local_gc")]
    /// Test if the object's local mark bit is the same as the given value. If it is not the same,
    /// the method will mark the object and return true. Otherwise, it returns false.
    fn thread_local_mark(&self, object: ObjectReference, value: u8) -> bool {
        unsafe {
            let metadata_address =
                crate::util::conversions::page_align_down(object.to_object_start::<VM>());

            let metadata = metadata_address.load::<usize>();
            let local_mark_value = (metadata & TOP_HALF_MASK) >> SHIFT;
            if u8::try_from(local_mark_value).unwrap() == value {
                false
            } else {
                let mutator_id = metadata & BOTTOM_HALF_MASK;
                let m = (usize::try_from(value).unwrap() << SHIFT) | mutator_id;
                metadata_address.store(m);
                true
            }
        }
    }
    #[cfg(feature = "thread_local_gc")]
    fn test_thread_local_mark(&self, object: ObjectReference, value: u8) -> bool {
        let metadata_address =
            crate::util::conversions::page_align_down(object.to_object_start::<VM>());
        let metadata = unsafe { metadata_address.load::<usize>() };
        let local_mark_value = (metadata & TOP_HALF_MASK) >> SHIFT;
        u8::try_from(local_mark_value).unwrap() == value
    }

    #[cfg(feature = "thread_local_gc")]
    pub fn clear_thread_local_mark(&self, object: ObjectReference) {
        let metadata_address =
            crate::util::conversions::page_align_down(object.to_object_start::<VM>());
        unsafe {
            let metadata = metadata_address.load::<usize>();
            metadata_address.store::<usize>(metadata & BOTTOM_HALF_MASK)
        }
    }

    #[cfg(feature = "thread_local_gc")]
    pub fn is_live_in_thread_local_gc(&self, object: ObjectReference) -> bool {
        let alive = self.test_thread_local_mark(object, MARK_BIT);
        alive
    }

    /// Test if the object's mark bit is the same as the given value. If it is not the same,
    /// the method will attemp to mark the object and clear its nursery bit. If the attempt
    /// succeeds, the method will return true, meaning the object is marked by this invocation.
    /// Otherwise, it returns false.
    fn test_and_mark(&self, object: ObjectReference, value: u8) -> bool {
        loop {
            let mask = if self.in_nursery_gc {
                LOS_BIT_MASK
            } else {
                MARK_BIT
            };
            let old_value = VM::VMObjectModel::LOCAL_LOS_MARK_NURSERY_SPEC.load_atomic::<VM, u8>(
                object,
                None,
                Ordering::SeqCst,
            );
            let mark_bit = old_value & mask;
            if mark_bit == value {
                return false;
            }
            // using LOS_BIT_MASK have side effects of clearing nursery bit
            if VM::VMObjectModel::LOCAL_LOS_MARK_NURSERY_SPEC
                .compare_exchange_metadata::<VM, u8>(
                    object,
                    old_value,
                    old_value & !LOS_BIT_MASK | value,
                    None,
                    Ordering::SeqCst,
                    Ordering::SeqCst,
                )
                .is_ok()
            {
                break;
            }
        }
        true
    }

    fn test_mark_bit(&self, object: ObjectReference, value: u8) -> bool {
        VM::VMObjectModel::LOCAL_LOS_MARK_NURSERY_SPEC.load_atomic::<VM, u8>(
            object,
            None,
            Ordering::SeqCst,
        ) & MARK_BIT
            == value
    }

    /// Check if a given object is in nursery
    fn is_in_nursery(&self, object: ObjectReference) -> bool {
        VM::VMObjectModel::LOCAL_LOS_MARK_NURSERY_SPEC.load_atomic::<VM, u8>(
            object,
            None,
            Ordering::Relaxed,
        ) & NURSERY_BIT
            == NURSERY_BIT
    }

    pub fn publish_object(
        &self,
        _object: ObjectReference,
        #[cfg(feature = "debug_thread_local_gc_copying")] _tls: VMMutatorThread,
    ) {
        self.treadmill.add_to_treadmill(_object, false);
        #[cfg(feature = "debug_thread_local_gc_copying")]
        {
            use crate::vm::ActivePlan;

            let mutator = VM::VMActivePlan::mutator(_tls);
            mutator.stats.los_bytes_published += VM::VMObjectModel::get_current_size(_object);
        }
    }

    #[cfg(all(feature = "thread_local_gc", debug_assertions))]
    pub fn get_object_owner(&self, object: ObjectReference) -> u32 {
        unsafe {
            let mutator_id =
                crate::util::conversions::page_align_down(object.to_object_start::<VM>())
                    .load::<usize>()
                    & BOTTOM_HALF_MASK;
            u32::try_from(mutator_id).unwrap()
        }
    }

    #[cfg(feature = "thread_local_gc_copying_stats")]
    pub fn print_los_stats(&self) -> usize {
        // println!("{:?}", self.live_pages.load(Ordering::SeqCst));
        self.live_pages.load(Ordering::SeqCst)
    }
}

fn get_super_page(cell: Address) -> Address {
    cell.align_down(BYTES_IN_PAGE)
}<|MERGE_RESOLUTION|>--- conflicted
+++ resolved
@@ -93,9 +93,6 @@
 
         #[cfg(feature = "vo_bit")]
         crate::util::metadata::vo_bit::set_vo_bit::<VM>(object);
-<<<<<<< HEAD
-        #[cfg(not(feature = "thread_local_gc"))]
-=======
         #[cfg(all(feature = "is_mmtk_object", debug_assertions))]
         {
             use crate::util::constants::LOG_BYTES_IN_PAGE;
@@ -107,7 +104,7 @@
             );
         }
 
->>>>>>> f9b85bca
+        #[cfg(not(feature = "thread_local_gc"))]
         self.treadmill.add_to_treadmill(object, alloc);
     }
 
@@ -115,6 +112,7 @@
     fn is_mmtk_object(&self, addr: Address) -> Option<ObjectReference> {
         crate::util::metadata::vo_bit::is_vo_bit_set_for_addr::<VM>(addr)
     }
+
     #[cfg(feature = "is_mmtk_object")]
     fn find_object_from_internal_pointer(
         &self,
