use super::*;
use crate::util::constants::{BYTES_IN_PAGE, LOG_BYTES_IN_PAGE};
use crate::util::heap::layout::vm_layout_constants::BYTES_IN_CHUNK;
use crate::util::heap::PageAccounting;
use crate::util::memory;
use crate::util::{constants, Address};
use std::fmt;
use std::io::Result;
use std::sync::atomic::{AtomicU16, AtomicU32, AtomicU8, AtomicUsize, Ordering};

#[derive(Clone, Copy, PartialEq, Eq, Hash, Debug)]
pub enum SideMetadataScope {
    Global,
    PolicySpecific,
}

impl SideMetadataScope {
    pub const fn is_global(&self) -> bool {
        matches!(self, SideMetadataScope::Global)
    }
}

/// This struct stores the specification of a side metadata bit-set.
/// It is used as an input to the (inline) functions provided by the side metadata module.
///
/// Each plan or policy which uses a metadata bit-set, needs to create an instance of this struct.
///
/// For performance reasons, objects of this struct should be constants.
#[derive(Clone, Copy, PartialEq, Eq, Hash)]
pub struct SideMetadataSpec {
    pub scope: SideMetadataScope,
    pub offset: usize,
    pub log_num_of_bits: usize,
    pub log_min_obj_size: usize,
}

impl fmt::Debug for SideMetadataSpec {
    fn fmt(&self, f: &mut fmt::Formatter<'_>) -> fmt::Result {
        f.write_fmt(format_args!(
            "SideMetadataSpec {{ \
            **Scope: {:?} \
            **offset: 0x{:x} \
            **log_num_of_bits: 0x{:x} \
            **log_min_obj_size: 0x{:x} \
            }}",
            self.scope, self.offset, self.log_num_of_bits, self.log_min_obj_size
        ))
    }
}

/// This struct stores all the side metadata specs for a policy. Generally a policy needs to know its own
/// side metadata spec as well as the plan's specs.
pub struct SideMetadataContext {
    // For plans
    pub global: Vec<SideMetadataSpec>,
    // For policies
    pub local: Vec<SideMetadataSpec>,
}

impl SideMetadataContext {
    pub fn new_global_specs(specs: &[SideMetadataSpec]) -> Vec<SideMetadataSpec> {
        let mut ret = vec![];
        ret.extend_from_slice(specs);
        if cfg!(feature = "side_gc_header") {
            ret.push(crate::util::gc_byte::SIDE_GC_BYTE_SPEC);
        }
        ret
    }
}

pub struct SideMetadata {
    context: SideMetadataContext,
    accounting: PageAccounting,
}

impl SideMetadata {
    pub fn new(context: SideMetadataContext) -> SideMetadata {
        Self {
            context,
            accounting: PageAccounting::new(),
        }
    }

    pub fn get_context(&self) -> &SideMetadataContext {
        &self.context
    }

    pub fn get_local_specs(&self) -> &[SideMetadataSpec] {
        &self.context.local
    }

<<<<<<< HEAD
    pub fn reserved_pages(&self) -> usize {
        self.accounting.get_reserved_pages()
=======
    // pub fn reserved_pages(&self) -> usize {
    //     self.accounting.get_reserved_pages()
    // }
    pub fn calculate_reserved_pages(&self, data_pages: usize) -> usize {
        let mut total = 0;
        for spec in self.context.global.iter() {
            total += data_pages >> (spec.log_min_obj_size + 3 - spec.log_num_of_bits);
        }
        for spec in self.context.local.iter() {
            total += data_pages >> (spec.log_min_obj_size + 3 - spec.log_num_of_bits);
        }
        total
    }

    pub fn reset(&self) {
        self.accounting.reset();
>>>>>>> 721ba47c
    }

    // ** NOTE: **
    //  Regardless of the number of bits in a metadata unit, we always represent its content as a word.

    /// Tries to map the required metadata space and returns `true` is successful.
    /// This can be called at page granularity.
    pub fn try_map_metadata_space(&self, start: Address, size: usize) -> Result<()> {
        debug!(
            "try_map_metadata_space({}, 0x{:x}, {}, {})",
            start,
            size,
            self.context.global.len(),
            self.context.local.len()
        );
        // Page aligned
        debug_assert!(start.is_aligned_to(BYTES_IN_PAGE));
        debug_assert!(size % BYTES_IN_PAGE == 0);
        self.map_metadata_internal(start, size, false)
    }

    /// Tries to map the required metadata address range, without reserving swap-space/physical memory for it.
    /// This will make sure the address range is exclusive to the caller. This should be called at chunk granularity.
    ///
    /// NOTE: Accessing addresses in this range will produce a segmentation fault if swap-space is not mapped using the `try_map_metadata_space` function.
    pub fn try_map_metadata_address_range(&self, start: Address, size: usize) -> Result<()> {
        debug!(
            "try_map_metadata_address_range({}, 0x{:x}, {}, {})",
            start,
            size,
            self.context.global.len(),
            self.context.local.len()
        );
        // Chunk aligned
        debug_assert!(start.is_aligned_to(BYTES_IN_CHUNK));
        debug_assert!(size % BYTES_IN_CHUNK == 0);
        self.map_metadata_internal(start, size, true)
    }

    /// The internal function to mmap metadata
    ///
    /// # Arguments
    /// * `start` - The starting address of the source data.
    /// * `size` - The size of the source data (in bytes).
    /// * `no_reserve` - whether to invoke mmap with a noreserve flag (we use this flag to quanrantine address range)
    fn map_metadata_internal(&self, start: Address, size: usize, no_reserve: bool) -> Result<()> {
        for spec in self.context.global.iter() {
            match try_mmap_contiguous_metadata_space(start, size, spec, no_reserve) {
                Ok(mapped) => {
                    // We actually reserved memory
                    if !no_reserve {
                        self.accounting
                            .reserve_and_commit(mapped >> LOG_BYTES_IN_PAGE);
                    }
                }
                Err(e) => return Result::Err(e),
            }
        }

        #[cfg(target_pointer_width = "32")]
        let mut lsize: usize = 0;

        for spec in self.context.local.iter() {
            // For local side metadata, we always have to reserve address space for all
            // local metadata required by all policies in MMTk to be able to calculate a constant offset for each local metadata at compile-time
            // (it's like assigning an ID to each policy).
            // As the plan is chosen at run-time, we will never know which subset of policies will be used during run-time.
            // We can't afford this much address space in 32-bits.
            // So, we switch to the chunk-based approach for this specific case.
            //
            // The global metadata is different in that for each plan, we can calculate its constant base addresses at compile-time.
            // Using the chunk-based approach will need the same address space size as the current not-chunked approach.
            #[cfg(target_pointer_width = "64")]
            {
                match try_mmap_contiguous_metadata_space(start, size, spec, no_reserve) {
                    Ok(mapped) => {
                        // We actually reserved memory
                        if !no_reserve {
                            self.accounting
                                .reserve_and_commit(mapped >> LOG_BYTES_IN_PAGE);
                        }
                    }
                    Err(e) => return Result::Err(e),
                }
            }
            #[cfg(target_pointer_width = "32")]
            {
                lsize += meta_bytes_per_chunk(spec.log_min_obj_size, spec.log_num_of_bits);
            }
        }

        #[cfg(target_pointer_width = "32")]
        if lsize > 0 {
            let max = BYTES_IN_CHUNK >> LOG_LOCAL_SIDE_METADATA_WORST_CASE_RATIO;
            debug_assert!(
                lsize <= max,
                "local side metadata per chunk (0x{:x}) must be less than (0x{:x})",
                lsize,
                max
            );
            match try_map_per_chunk_metadata_space(start, size, lsize, no_reserve) {
                Ok(mapped) => {
                    // We actually reserved memory
                    if !no_reserve {
                        self.accounting
                            .reserve_and_commit(mapped >> LOG_BYTES_IN_PAGE);
                    }
                }
                Err(e) => return Result::Err(e),
            }
        }

        Ok(())
    }

    /// Unmap the corresponding metadata space or panic.
    ///
    /// Note-1: This function is only used for test and debug right now.
    ///
    /// Note-2: This function uses munmap() which works at page granularity.
    ///     If the corresponding metadata space's size is not a multiple of page size,
    ///     the actual unmapped space will be bigger than what you specify.
    pub fn ensure_unmap_metadata_space(&self, start: Address, size: usize) {
        trace!("ensure_unmap_metadata_space({}, 0x{:x})", start, size);
        debug_assert!(start.is_aligned_to(BYTES_IN_PAGE));
        debug_assert!(size % BYTES_IN_PAGE == 0);

        for spec in self.context.global.iter() {
            let size = ensure_munmap_contiguos_metadata_space(start, size, spec);
            self.accounting.release(size >> LOG_BYTES_IN_PAGE);
        }

        for spec in self.context.local.iter() {
            #[cfg(target_pointer_width = "64")]
            {
                let size = ensure_munmap_contiguos_metadata_space(start, size, spec);
                self.accounting.release(size >> LOG_BYTES_IN_PAGE);
            }
            #[cfg(target_pointer_width = "32")]
            {
                let size = ensure_munmap_chunked_metadata_space(start, size, spec);
                self.accounting.release(size >> LOG_BYTES_IN_PAGE);
            }
        }
    }
}

// Used only for debugging
// Panics in the required metadata for data_addr is not mapped
pub fn ensure_metadata_is_mapped(metadata_spec: SideMetadataSpec, data_addr: Address) {
    let meta_start = address_to_meta_address(metadata_spec, data_addr).align_down(BYTES_IN_PAGE);

    debug!(
        "ensure_metadata_is_mapped({}).meta_start({})",
        data_addr, meta_start
    );

    memory::panic_if_unmapped(meta_start, BYTES_IN_PAGE);
}

#[inline(always)]
pub fn load_atomic(metadata_spec: SideMetadataSpec, data_addr: Address) -> usize {
    #[cfg(feature = "extreme_assertions")]
    let _lock = sanity::SANITY_LOCK.lock().unwrap();

    let meta_addr = address_to_meta_address(metadata_spec, data_addr);
    if cfg!(debug_assertions) {
        ensure_metadata_is_mapped(metadata_spec, data_addr);
    }

    let bits_num_log = metadata_spec.log_num_of_bits;

    let res = if bits_num_log <= 3 {
        let lshift = meta_byte_lshift(metadata_spec, data_addr);
        let mask = meta_byte_mask(metadata_spec) << lshift;
        let byte_val = unsafe { meta_addr.atomic_load::<AtomicU8>(Ordering::SeqCst) };

        ((byte_val & mask) as usize) >> lshift
    } else if bits_num_log == 4 {
        unsafe { meta_addr.atomic_load::<AtomicU16>(Ordering::SeqCst) as usize }
    } else if bits_num_log == 5 {
        unsafe { meta_addr.atomic_load::<AtomicU32>(Ordering::SeqCst) as usize }
    } else if bits_num_log == 6 {
        unsafe { meta_addr.atomic_load::<AtomicUsize>(Ordering::SeqCst) }
    } else {
        unreachable!(
            "side metadata > {}-bits is not supported!",
            constants::BITS_IN_WORD
        );
    };

    #[cfg(feature = "extreme_assertions")]
    sanity::verify_load(&metadata_spec, data_addr, res);

    res
}

pub fn store_atomic(metadata_spec: SideMetadataSpec, data_addr: Address, metadata: usize) {
    #[cfg(feature = "extreme_assertions")]
    let _lock = sanity::SANITY_LOCK.lock().unwrap();

    let meta_addr = address_to_meta_address(metadata_spec, data_addr);
    if cfg!(debug_assertions) {
        ensure_metadata_is_mapped(metadata_spec, data_addr);
    }

    let bits_num_log = metadata_spec.log_num_of_bits;

    if bits_num_log < 3 {
        let lshift = meta_byte_lshift(metadata_spec, data_addr);
        let mask = meta_byte_mask(metadata_spec) << lshift;

        let mut old_val = unsafe { meta_addr.load::<u8>() };
        let mut new_val = (old_val & !mask) | ((metadata as u8) << lshift);

        while unsafe {
            meta_addr
                .compare_exchange::<AtomicU8>(old_val, new_val, Ordering::SeqCst, Ordering::SeqCst)
                .is_err()
        } {
            old_val = unsafe { meta_addr.load::<u8>() };
            new_val = (old_val & !mask) | ((metadata as u8) << lshift);
        }
    } else if bits_num_log == 3 {
        unsafe { meta_addr.atomic_store::<AtomicU8>(metadata as u8, Ordering::SeqCst) };
    } else if bits_num_log == 4 {
        unsafe { meta_addr.atomic_store::<AtomicU16>(metadata as u16, Ordering::SeqCst) };
    } else if bits_num_log == 5 {
        unsafe { meta_addr.atomic_store::<AtomicU32>(metadata as u32, Ordering::SeqCst) };
    } else if bits_num_log == 6 {
        unsafe { meta_addr.atomic_store::<AtomicUsize>(metadata as usize, Ordering::SeqCst) };
    } else {
        unreachable!(
            "side metadata > {}-bits is not supported!",
            constants::BITS_IN_WORD
        );
    }

    #[cfg(feature = "extreme_assertions")]
    sanity::verify_store(metadata_spec, data_addr, metadata);
}

pub fn compare_exchange_atomic(
    metadata_spec: SideMetadataSpec,
    data_addr: Address,
    old_metadata: usize,
    new_metadata: usize,
) -> bool {
    #[cfg(feature = "extreme_assertions")]
    let _lock = sanity::SANITY_LOCK.lock().unwrap();

    debug!(
        "compare_exchange_atomic({:?}, {}, {}, {})",
        metadata_spec, data_addr, old_metadata, new_metadata
    );
    let meta_addr = address_to_meta_address(metadata_spec, data_addr);
    if cfg!(debug_assertions) {
        ensure_metadata_is_mapped(metadata_spec, data_addr);
    }

    let bits_num_log = metadata_spec.log_num_of_bits;

    #[allow(clippy::let_and_return)]
    let res = if bits_num_log < 3 {
        let lshift = meta_byte_lshift(metadata_spec, data_addr);
        let mask = meta_byte_mask(metadata_spec) << lshift;

        let real_old_byte = unsafe { meta_addr.atomic_load::<AtomicU8>(Ordering::SeqCst) };
        let expected_old_byte = (real_old_byte & !mask) | ((old_metadata as u8) << lshift);
        let expected_new_byte = (expected_old_byte & !mask) | ((new_metadata as u8) << lshift);

        unsafe {
            meta_addr
                .compare_exchange::<AtomicU8>(
                    expected_old_byte,
                    expected_new_byte,
                    Ordering::SeqCst,
                    Ordering::SeqCst,
                )
                .is_ok()
        }
    } else if bits_num_log == 3 {
        unsafe {
            meta_addr
                .compare_exchange::<AtomicU8>(
                    old_metadata as u8,
                    new_metadata as u8,
                    Ordering::SeqCst,
                    Ordering::SeqCst,
                )
                .is_ok()
        }
    } else if bits_num_log == 4 {
        unsafe {
            meta_addr
                .compare_exchange::<AtomicU16>(
                    old_metadata as u16,
                    new_metadata as u16,
                    Ordering::SeqCst,
                    Ordering::SeqCst,
                )
                .is_ok()
        }
    } else if bits_num_log == 5 {
        unsafe {
            meta_addr
                .compare_exchange::<AtomicU32>(
                    old_metadata as u32,
                    new_metadata as u32,
                    Ordering::SeqCst,
                    Ordering::SeqCst,
                )
                .is_ok()
        }
    } else if bits_num_log == 6 {
        unsafe {
            meta_addr
                .compare_exchange::<AtomicUsize>(
                    old_metadata,
                    new_metadata,
                    Ordering::SeqCst,
                    Ordering::SeqCst,
                )
                .is_ok()
        }
    } else {
        unreachable!(
            "side metadata > {}-bits is not supported!",
            constants::BITS_IN_WORD
        );
    };

    #[cfg(feature = "extreme_assertions")]
    if res {
        sanity::verify_store(metadata_spec, data_addr, new_metadata);
    }

    res
}

// same as Rust atomics, this wraps around on overflow
pub fn fetch_add_atomic(metadata_spec: SideMetadataSpec, data_addr: Address, val: usize) -> usize {
    #[cfg(feature = "extreme_assertions")]
    let _lock = sanity::SANITY_LOCK.lock().unwrap();

    let meta_addr = address_to_meta_address(metadata_spec, data_addr);
    if cfg!(debug_assertions) {
        ensure_metadata_is_mapped(metadata_spec, data_addr);
    }

    let bits_num_log = metadata_spec.log_num_of_bits;

    #[allow(clippy::let_and_return)]
    let old_val = if bits_num_log < 3 {
        let lshift = meta_byte_lshift(metadata_spec, data_addr);
        let mask = meta_byte_mask(metadata_spec) << lshift;

        let mut old_val = unsafe { meta_addr.load::<u8>() };
        let mut new_sub_val = (((old_val & mask) >> lshift) + (val as u8)) & (mask >> lshift);
        let mut new_val = (old_val & !mask) | (new_sub_val << lshift);

        while unsafe {
            meta_addr
                .compare_exchange::<AtomicU8>(old_val, new_val, Ordering::SeqCst, Ordering::SeqCst)
                .is_err()
        } {
            old_val = unsafe { meta_addr.load::<u8>() };
            new_sub_val = (((old_val & mask) >> lshift) + (val as u8)) & (mask >> lshift);
            new_val = (old_val & !mask) | (new_sub_val << lshift);
        }

        (old_val & mask) as usize
    } else if bits_num_log == 3 {
        unsafe {
            (&*meta_addr.to_ptr::<AtomicU8>()).fetch_add(val as u8, Ordering::SeqCst) as usize
        }
    } else if bits_num_log == 4 {
        unsafe {
            (&*meta_addr.to_ptr::<AtomicU16>()).fetch_add(val as u16, Ordering::SeqCst) as usize
        }
    } else if bits_num_log == 5 {
        unsafe {
            (&*meta_addr.to_ptr::<AtomicU32>()).fetch_add(val as u32, Ordering::SeqCst) as usize
        }
    } else if bits_num_log == 6 {
        unsafe { (&*meta_addr.to_ptr::<AtomicUsize>()).fetch_add(val, Ordering::SeqCst) }
    } else {
        unreachable!(
            "side metadata > {}-bits is not supported!",
            constants::BITS_IN_WORD
        );
    };

    #[cfg(feature = "extreme_assertions")]
    sanity::verify_add(metadata_spec, data_addr, val, old_val);

    old_val
}

// same as Rust atomics, this wraps around on overflow
pub fn fetch_sub_atomic(metadata_spec: SideMetadataSpec, data_addr: Address, val: usize) -> usize {
    #[cfg(feature = "extreme_assertions")]
    let _lock = sanity::SANITY_LOCK.lock().unwrap();

    let meta_addr = address_to_meta_address(metadata_spec, data_addr);
    if cfg!(debug_assertions) {
        ensure_metadata_is_mapped(metadata_spec, data_addr);
    }

    let bits_num_log = metadata_spec.log_num_of_bits;

    #[allow(clippy::let_and_return)]
    let old_val = if bits_num_log < 3 {
        let lshift = meta_byte_lshift(metadata_spec, data_addr);
        let mask = meta_byte_mask(metadata_spec) << lshift;

        let mut old_val = unsafe { meta_addr.load::<u8>() };
        let mut new_sub_val = (((old_val & mask) >> lshift) - (val as u8)) & (mask >> lshift);
        let mut new_val = (old_val & !mask) | (new_sub_val << lshift);

        while unsafe {
            meta_addr
                .compare_exchange::<AtomicU8>(old_val, new_val, Ordering::SeqCst, Ordering::SeqCst)
                .is_err()
        } {
            old_val = unsafe { meta_addr.load::<u8>() };
            new_sub_val = (((old_val & mask) >> lshift) - (val as u8)) & (mask >> lshift);
            new_val = (old_val & !mask) | (new_sub_val << lshift);
        }

        (old_val & mask) as usize
    } else if bits_num_log == 3 {
        unsafe {
            (&*meta_addr.to_ptr::<AtomicU8>()).fetch_sub(val as u8, Ordering::SeqCst) as usize
        }
    } else if bits_num_log == 4 {
        unsafe {
            (&*meta_addr.to_ptr::<AtomicU16>()).fetch_sub(val as u16, Ordering::SeqCst) as usize
        }
    } else if bits_num_log == 5 {
        unsafe {
            (&*meta_addr.to_ptr::<AtomicU32>()).fetch_sub(val as u32, Ordering::SeqCst) as usize
        }
    } else if bits_num_log == 6 {
        unsafe { (&*meta_addr.to_ptr::<AtomicUsize>()).fetch_sub(val, Ordering::SeqCst) }
    } else {
        unreachable!(
            "side metadata > {}-bits is not supported!",
            constants::BITS_IN_WORD
        );
    };

    #[cfg(feature = "extreme_assertions")]
    sanity::verify_sub(metadata_spec, data_addr, val, old_val);

    old_val
}

/// Non-atomic load of metadata.
///
/// # Safety
///
/// This is unsafe because:
///
/// 1. Concurrent access to this operation is undefined behaviour.
/// 2. Interleaving Non-atomic and atomic operations is undefined behaviour.
///
pub unsafe fn load(metadata_spec: SideMetadataSpec, data_addr: Address) -> usize {
    #[cfg(feature = "extreme_assertions")]
    let _lock = sanity::SANITY_LOCK.lock().unwrap();

    let meta_addr = address_to_meta_address(metadata_spec, data_addr);
    if cfg!(debug_assertions) {
        ensure_metadata_is_mapped(metadata_spec, data_addr);
    }

    let bits_num_log = metadata_spec.log_num_of_bits;

    #[allow(clippy::let_and_return)]
    let res = if bits_num_log <= 3 {
        let lshift = meta_byte_lshift(metadata_spec, data_addr);
        let mask = meta_byte_mask(metadata_spec) << lshift;
        let byte_val = meta_addr.load::<u8>();

        ((byte_val & mask) as usize) >> lshift
    } else if bits_num_log == 4 {
        meta_addr.load::<u16>() as usize
    } else if bits_num_log == 5 {
        meta_addr.load::<u32>() as usize
    } else if bits_num_log == 6 {
        meta_addr.load::<usize>() as usize
    } else {
        unreachable!(
            "side metadata > {}-bits is not supported!",
            constants::BITS_IN_WORD
        );
    };

    #[cfg(feature = "extreme_assertions")]
    sanity::verify_load(&metadata_spec, data_addr, res);

    res
}

/// Non-atomic store of metadata.
///
/// # Safety
///
/// This is unsafe because:
///
/// 1. Concurrent access to this operation is undefined behaviour.
/// 2. Interleaving Non-atomic and atomic operations is undefined behaviour.
///
pub unsafe fn store(metadata_spec: SideMetadataSpec, data_addr: Address, metadata: usize) {
    #[cfg(feature = "extreme_assertions")]
    let _lock = sanity::SANITY_LOCK.lock().unwrap();

    let meta_addr = address_to_meta_address(metadata_spec, data_addr);
    if cfg!(debug_assertions) {
        ensure_metadata_is_mapped(metadata_spec, data_addr);
    }

    let bits_num_log = metadata_spec.log_num_of_bits;

    if bits_num_log < 3 {
        let lshift = meta_byte_lshift(metadata_spec, data_addr);
        let mask = meta_byte_mask(metadata_spec) << lshift;

        let old_val = meta_addr.load::<u8>();
        let new_val = (old_val & !mask) | ((metadata as u8) << lshift);

        meta_addr.store::<u8>(new_val);
    } else if bits_num_log == 3 {
        meta_addr.store::<u8>(metadata as u8);
    } else if bits_num_log == 4 {
        meta_addr.store::<u16>(metadata as u16);
    } else if bits_num_log == 5 {
        meta_addr.store::<u32>(metadata as u32);
    } else if bits_num_log == 6 {
        meta_addr.store::<usize>(metadata as usize);
    } else {
        unreachable!(
            "side metadata > {}-bits is not supported!",
            constants::BITS_IN_WORD
        );
    }

    #[cfg(feature = "extreme_assertions")]
    sanity::verify_store(metadata_spec, data_addr, metadata);
}

/// Bulk-zero a specific metadata for a chunk.
///
/// # Arguments
///
/// * `metadata_spec` - The specification of the target side metadata.
///
/// * `chunk_start` - The starting address of the chunk whose metadata is being zeroed.
///
pub fn bzero_metadata(metadata_spec: SideMetadataSpec, start: Address, size: usize) {
    #[cfg(feature = "extreme_assertions")]
    let _lock = sanity::SANITY_LOCK.lock().unwrap();

    debug_assert!(
        start.is_aligned_to(BYTES_IN_PAGE) && meta_byte_lshift(metadata_spec, start) == 0
    );

    #[cfg(feature = "extreme_assertions")]
    sanity::verify_bzero(metadata_spec, start, size);

    let meta_start = address_to_meta_address(metadata_spec, start);
    if cfg!(target_pointer_width = "64") || metadata_spec.scope.is_global() {
        memory::zero(
            meta_start,
            address_to_meta_address(metadata_spec, start + size) - meta_start,
        );
    }
    #[cfg(target_pointer_width = "32")]
    if !metadata_spec.scope.is_global() {
        // per chunk policy-specific metadata for 32-bits targets
        let chunk_num = ((start + size).align_down(BYTES_IN_CHUNK)
            - start.align_down(BYTES_IN_CHUNK))
            / BYTES_IN_CHUNK;
        if chunk_num == 0 {
            memory::zero(
                meta_start,
                address_to_meta_address(metadata_spec, start + size) - meta_start,
            );
        } else {
            let second_data_chunk = start.align_up(BYTES_IN_CHUNK);
            // bzero the first sub-chunk
            memory::zero(
                meta_start,
                address_to_meta_address(metadata_spec, second_data_chunk) - meta_start,
            );
            let last_data_chunk = (start + size).align_down(BYTES_IN_CHUNK);
            let last_meta_chunk = address_to_meta_address(metadata_spec, last_data_chunk);
            // bzero the last sub-chunk
            memory::zero(
                last_meta_chunk,
                address_to_meta_address(metadata_spec, start + size) - last_meta_chunk,
            );
            let mut next_data_chunk = second_data_chunk;
            // bzero all chunks in the middle
            while next_data_chunk != last_data_chunk {
                memory::zero(
                    address_to_meta_address(metadata_spec, next_data_chunk),
                    meta_bytes_per_chunk(
                        metadata_spec.log_min_obj_size,
                        metadata_spec.log_num_of_bits,
                    ),
                );
                next_data_chunk += BYTES_IN_CHUNK;
            }
        }
    }
}<|MERGE_RESOLUTION|>--- conflicted
+++ resolved
@@ -89,10 +89,6 @@
         &self.context.local
     }
 
-<<<<<<< HEAD
-    pub fn reserved_pages(&self) -> usize {
-        self.accounting.get_reserved_pages()
-=======
     // pub fn reserved_pages(&self) -> usize {
     //     self.accounting.get_reserved_pages()
     // }
@@ -109,7 +105,6 @@
 
     pub fn reset(&self) {
         self.accounting.reset();
->>>>>>> 721ba47c
     }
 
     // ** NOTE: **
