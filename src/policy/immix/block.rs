--- conflicted
+++ resolved
@@ -203,12 +203,7 @@
 
     /// Deinitalize a block before releasing.
     pub fn deinit(&self) {
-<<<<<<< HEAD
-=======
-        #[cfg(feature = "global_alloc_bit")]
-        crate::util::alloc_bit::bzero_alloc_bit(self.start(), Self::BYTES);
         crate::util::public_bit::bzero_public_bit(self.start(), Self::BYTES);
->>>>>>> cd3033fa
         self.set_state(BlockState::Unallocated);
     }
 
@@ -238,14 +233,9 @@
             match self.get_state() {
                 BlockState::Unallocated => false,
                 BlockState::Unmarked => {
-<<<<<<< HEAD
                     #[cfg(feature = "vo_bit")]
                     vo_bit::helper::on_region_swept::<VM, _>(self, false);
 
-                    // Release the block if it is allocated but not marked by the current GC.
-                    space.release_block(*self);
-                    true
-=======
                     if thread_local {
                         if self.is_block_published() {
                             // liveness of public block is unknown during thread-local gc
@@ -264,7 +254,6 @@
                         space.release_block(*self);
                         true
                     }
->>>>>>> cd3033fa
                 }
                 BlockState::Marked => {
                     #[cfg(feature = "vo_bit")]
@@ -299,14 +288,9 @@
             }
 
             if marked_lines == 0 {
-<<<<<<< HEAD
                 #[cfg(feature = "vo_bit")]
                 vo_bit::helper::on_region_swept::<VM, _>(self, false);
 
-                // Release the block if non of its lines are marked.
-                space.release_block(*self);
-                true
-=======
                 if thread_local {
                     // liveness of public block is unknown during thread-local gc
                     // so conservatively treat it as live
@@ -324,7 +308,6 @@
                     space.release_block(*self);
                     true
                 }
->>>>>>> cd3033fa
             } else {
                 // There are some marked lines. Keep the block live.
                 if marked_lines != Block::LINES {
@@ -350,7 +333,6 @@
         }
     }
 
-<<<<<<< HEAD
     /// Clear VO bits metadata for unmarked regions.
     /// This is useful for clearing VO bits during nursery GC for StickyImmix
     /// at which time young objects (allocated in unmarked regions) may die
@@ -380,7 +362,8 @@
                 }
             }
         }
-=======
+    }
+
     /// Sweep this block.
     /// Return true if the block is swept.
     pub fn thread_local_sweep<VM: VMBinding>(
@@ -413,7 +396,6 @@
 
     pub fn set_owner(&self, owner: u32) {
         Self::OWNER_TABLE.store_atomic::<u32>(self.start(), owner, Ordering::SeqCst)
->>>>>>> cd3033fa
     }
 }
 
