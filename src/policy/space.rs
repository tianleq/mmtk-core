--- conflicted
+++ resolved
@@ -22,10 +22,7 @@
 use libc::c_void;
 use util::heap::layout::heap_layout::VMMap;
 use util::heap::layout::heap_layout::Mmapper;
-<<<<<<< HEAD
-=======
 use plan::selected_plan::SelectedPlan;
->>>>>>> d53427b7
 
 pub trait Space: Sized + Debug + 'static {
     type PR: PageResource<Space = Self>;
