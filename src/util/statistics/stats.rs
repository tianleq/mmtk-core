--- conflicted
+++ resolved
@@ -52,11 +52,7 @@
     perfmon: Perfmon,
     pub shared: Arc<SharedStats>,
     counters: Mutex<Vec<Arc<Mutex<dyn Counter + Send>>>>,
-<<<<<<< HEAD
-    exceeded_phase_limit: AtomicBool,
     requests_time: Arc<Mutex<Timer>>,
-=======
->>>>>>> 5f48a8a8
 }
 
 impl Stats {
@@ -113,11 +109,7 @@
             perfmon,
             shared,
             counters: Mutex::new(counters),
-<<<<<<< HEAD
-            exceeded_phase_limit: AtomicBool::new(false),
             requests_time,
-=======
->>>>>>> 5f48a8a8
         }
     }
 
