use crate::util::constants::*;
use crate::util::heap::layout::vm_layout_constants::*;
use crate::util::linear_scan::Region;
use crate::util::metadata::side_metadata::constants::{
    GLOBAL_SIDE_METADATA_BASE_OFFSET, LOCAL_SIDE_METADATA_BASE_OFFSET,
};
use crate::util::metadata::side_metadata::SideMetadataOffset;
use crate::util::metadata::side_metadata::SideMetadataSpec;

// This macro helps define side metadata specs, and layout their offsets one after another.
// The macro is implemented with the incremental TT muncher pattern (see https://danielkeep.github.io/tlborm/book/pat-incremental-tt-munchers.html).
// This should only be used twice within mmtk-core: one for global specs, and one for local specs.
// This should not be used to layout VM specs (we have provided side_first()/side_after() for the VM side metadata specs).
macro_rules! define_side_metadata_specs {
    // Internal patterns

    // Define the first spec with offset at either GLOBAL/LOCAL_SIDE_METADATA_BASE_OFFSET
    (@first_spec $name: ident = (global: $is_global: expr, log_num_of_bits: $log_num_of_bits: expr, log_bytes_in_region: $log_bytes_in_region: expr)) => {
        pub const $name: SideMetadataSpec = SideMetadataSpec {
            name: stringify!($name),
            is_global: $is_global,
            offset: if $is_global { GLOBAL_SIDE_METADATA_BASE_OFFSET } else { LOCAL_SIDE_METADATA_BASE_OFFSET },
            log_num_of_bits: $log_num_of_bits,
            log_bytes_in_region: $log_bytes_in_region,
        };
    };
    // Define any spec that follows a previous spec. The new spec will be created and laid out after the previous spec.
    (@prev_spec $last_spec: ident as $last_spec_ident: ident, $name: ident = (global: $is_global: expr, log_num_of_bits: $log_num_of_bits: expr, log_bytes_in_region: $log_bytes_in_region: expr), $($tail:tt)*) => {
        pub const $name: SideMetadataSpec = SideMetadataSpec {
            name: stringify!($name),
            is_global: $is_global,
            offset: SideMetadataOffset::layout_after(&$last_spec),
            log_num_of_bits: $log_num_of_bits,
            log_bytes_in_region: $log_bytes_in_region,
        };
        define_side_metadata_specs!(@prev_spec $name as $last_spec_ident, $($tail)*);
    };
    // Define the last spec with the given identifier.
    (@prev_spec $last_spec: ident as $last_spec_ident: ident,) => {
        pub const $last_spec_ident: SideMetadataSpec = $last_spec;
    };

    // The actual macro

    // This is the pattern that should be used outside this macro.
    (last_spec_as $last_spec_ident: ident, $name0: ident = (global: $is_global0: expr, log_num_of_bits: $log_num_of_bits0: expr, log_bytes_in_region: $log_bytes_in_region0: expr), $($tail:tt)*) => {
        // Defines the first spec
        define_side_metadata_specs!(@first_spec $name0 = (global: $is_global0, log_num_of_bits: $log_num_of_bits0, log_bytes_in_region: $log_bytes_in_region0));
        // The rest specs
        define_side_metadata_specs!(@prev_spec $name0 as $last_spec_ident, $($tail)*);
    };
}

// This defines all GLOBAL side metadata used by mmtk-core.
define_side_metadata_specs!(
    last_spec_as LAST_GLOBAL_SIDE_METADATA_SPEC,
    // Mark the start of an object
<<<<<<< HEAD
    VO_BIT       = (global: true, log_num_of_bits: 0, log_bytes_in_region: LOG_MIN_OBJECT_SIZE as usize),
=======
    ALLOC_BIT       = (global: true, log_num_of_bits: 0, log_bytes_in_region: LOG_MIN_OBJECT_SIZE as usize),
    // Mark objects that are shared across mutators
    PUBLIC_BIT      = (global: true, log_num_of_bits: 0, log_bytes_in_region: LOG_MIN_OBJECT_SIZE as usize),
    DEBUG_BIT       = (global: true, log_num_of_bits: 0, log_bytes_in_region: LOG_MIN_OBJECT_SIZE as usize),
>>>>>>> cd3033fa
    // Track chunks used by (malloc) marksweep
    MS_ACTIVE_CHUNK = (global: true, log_num_of_bits: 3, log_bytes_in_region: LOG_BYTES_IN_CHUNK),
    // Track the index in SFT map for a chunk (only used for SFT sparse chunk map)
    SFT_DENSE_CHUNK_MAP_INDEX   = (global: true, log_num_of_bits: 3, log_bytes_in_region: LOG_BYTES_IN_CHUNK),
);

// This defines all LOCAL side metadata used by mmtk-core.
define_side_metadata_specs!(
    last_spec_as LAST_LOCAL_SIDE_METADATA_SPEC,
    // Mark pages by (malloc) marksweep
    MALLOC_MS_ACTIVE_PAGE  = (global: false, log_num_of_bits: 3, log_bytes_in_region: crate::util::malloc::library::LOG_BYTES_IN_MALLOC_PAGE as usize),
    // Record objects allocated with some offset
    MS_OFFSET_MALLOC = (global: false, log_num_of_bits: 0, log_bytes_in_region: LOG_MIN_OBJECT_SIZE as usize),
    // Mark lines by immix
    IX_LINE_MARK    = (global: false, log_num_of_bits: 3, log_bytes_in_region: crate::policy::immix::line::Line::LOG_BYTES),
    // Record defrag state for immix blocks
    IX_BLOCK_DEFRAG = (global: false, log_num_of_bits: 3, log_bytes_in_region: crate::policy::immix::block::Block::LOG_BYTES),
    // Mark blocks by immix
    IX_BLOCK_MARK   = (global: false, log_num_of_bits: 3, log_bytes_in_region: crate::policy::immix::block::Block::LOG_BYTES),
    // Mark blocks by immix
    // IX_BLOCK_LOCAL_MARK = (global: false, log_num_of_bits: 0, log_bytes_in_region: crate::policy::immix::block::Block::LOG_BYTES),
    // Keep track of blocks' owner by immix
    IX_BLOCK_OWNER   = (global: false, log_num_of_bits: 5, log_bytes_in_region: crate::policy::immix::block::Block::LOG_BYTES),
    // Keep track of blocks' publication by immix
    IX_BLOCK_PUBLICATION = (global: false, log_num_of_bits: 0, log_bytes_in_region: crate::policy::immix::block::Block::LOG_BYTES),
    // Mark chunks (any plan that uses the chunk map should include this spec in their local sidemetadata specs)
    CHUNK_MARK   = (global: false, log_num_of_bits: 3, log_bytes_in_region: crate::util::heap::chunk_map::Chunk::LOG_BYTES),
    // Mark blocks by (native mimalloc) marksweep
    MS_BLOCK_MARK   = (global: false, log_num_of_bits: 3, log_bytes_in_region: crate::policy::marksweepspace::native_ms::Block::LOG_BYTES),
    // Next block in list for native mimalloc
    MS_BLOCK_NEXT   = (global: false, log_num_of_bits: LOG_BITS_IN_ADDRESS, log_bytes_in_region: crate::policy::marksweepspace::native_ms::Block::LOG_BYTES),
    // Previous block in list for native mimalloc
    MS_BLOCK_PREV   = (global: false, log_num_of_bits: LOG_BITS_IN_ADDRESS, log_bytes_in_region: crate::policy::marksweepspace::native_ms::Block::LOG_BYTES),
    // Pointer to owning list for blocks for native mimalloc
    MS_BLOCK_LIST   = (global: false, log_num_of_bits: LOG_BITS_IN_ADDRESS, log_bytes_in_region: crate::policy::marksweepspace::native_ms::Block::LOG_BYTES),
    // Size of cells in block for native mimalloc FIXME: do we actually need usize?
    MS_BLOCK_SIZE         = (global: false, log_num_of_bits: LOG_BITS_IN_ADDRESS, log_bytes_in_region: crate::policy::marksweepspace::native_ms::Block::LOG_BYTES),
    // TLS of owning mutator of block for native mimalloc
    MS_BLOCK_TLS    = (global: false, log_num_of_bits: LOG_BITS_IN_ADDRESS, log_bytes_in_region: crate::policy::marksweepspace::native_ms::Block::LOG_BYTES),
    // First cell of free list in block for native mimalloc
    MS_FREE         = (global: false, log_num_of_bits: LOG_BITS_IN_ADDRESS, log_bytes_in_region: crate::policy::marksweepspace::native_ms::Block::LOG_BYTES),
    // The following specs are only used for manual malloc/free
    // First cell of local free list in block for native mimalloc
    MS_LOCAL_FREE   = (global: false, log_num_of_bits: LOG_BITS_IN_ADDRESS, log_bytes_in_region: crate::policy::marksweepspace::native_ms::Block::LOG_BYTES),
    // First cell of thread free list in block for native mimalloc
    MS_THREAD_FREE  = (global: false, log_num_of_bits: LOG_BITS_IN_ADDRESS, log_bytes_in_region: crate::policy::marksweepspace::native_ms::Block::LOG_BYTES),
);

#[cfg(test)]
mod tests {
    use super::*;
    #[test]
    fn first_global_spec() {
        define_side_metadata_specs!(last_spec_as LAST_GLOBAL_SPEC, TEST_SPEC = (global: true, log_num_of_bits: 0, log_bytes_in_region: 3),);
        assert!(TEST_SPEC.is_global);
        assert!(TEST_SPEC.offset == GLOBAL_SIDE_METADATA_BASE_OFFSET);
        assert_eq!(TEST_SPEC.log_num_of_bits, 0);
        assert_eq!(TEST_SPEC.log_bytes_in_region, 3);
        assert_eq!(TEST_SPEC, LAST_GLOBAL_SPEC);
    }

    #[test]
    fn first_local_spec() {
        define_side_metadata_specs!(last_spec_as LAST_LOCAL_SPEC, TEST_SPEC = (global: false, log_num_of_bits: 0, log_bytes_in_region: 3),);
        assert!(!TEST_SPEC.is_global);
        assert!(TEST_SPEC.offset == LOCAL_SIDE_METADATA_BASE_OFFSET);
        assert_eq!(TEST_SPEC.log_num_of_bits, 0);
        assert_eq!(TEST_SPEC.log_bytes_in_region, 3);
        assert_eq!(TEST_SPEC, LAST_LOCAL_SPEC);
    }

    #[test]
    fn two_global_specs() {
        define_side_metadata_specs!(
            last_spec_as LAST_GLOBAL_SPEC,
            TEST_SPEC1 = (global: true, log_num_of_bits: 0, log_bytes_in_region: 3),
            TEST_SPEC2 = (global: true, log_num_of_bits: 1, log_bytes_in_region: 4),
        );

        assert!(TEST_SPEC1.is_global);
        assert!(TEST_SPEC1.offset == GLOBAL_SIDE_METADATA_BASE_OFFSET);
        assert_eq!(TEST_SPEC1.log_num_of_bits, 0);
        assert_eq!(TEST_SPEC1.log_bytes_in_region, 3);

        assert!(TEST_SPEC2.is_global);
        assert!(TEST_SPEC2.offset == SideMetadataOffset::layout_after(&TEST_SPEC1));
        assert_eq!(TEST_SPEC2.log_num_of_bits, 1);
        assert_eq!(TEST_SPEC2.log_bytes_in_region, 4);

        assert_eq!(TEST_SPEC2, LAST_GLOBAL_SPEC);
    }

    #[test]
    fn three_global_specs() {
        define_side_metadata_specs!(
            last_spec_as LAST_GLOBAL_SPEC,
            TEST_SPEC1 = (global: true, log_num_of_bits: 0, log_bytes_in_region: 3),
            TEST_SPEC2 = (global: true, log_num_of_bits: 1, log_bytes_in_region: 4),
            TEST_SPEC3 = (global: true, log_num_of_bits: 2, log_bytes_in_region: 5),
        );

        assert!(TEST_SPEC1.is_global);
        assert!(TEST_SPEC1.offset == GLOBAL_SIDE_METADATA_BASE_OFFSET);
        assert_eq!(TEST_SPEC1.log_num_of_bits, 0);
        assert_eq!(TEST_SPEC1.log_bytes_in_region, 3);

        assert!(TEST_SPEC2.is_global);
        assert!(TEST_SPEC2.offset == SideMetadataOffset::layout_after(&TEST_SPEC1));
        assert_eq!(TEST_SPEC2.log_num_of_bits, 1);
        assert_eq!(TEST_SPEC2.log_bytes_in_region, 4);

        assert!(TEST_SPEC3.is_global);
        assert!(TEST_SPEC3.offset == SideMetadataOffset::layout_after(&TEST_SPEC2));
        assert_eq!(TEST_SPEC3.log_num_of_bits, 2);
        assert_eq!(TEST_SPEC3.log_bytes_in_region, 5);

        assert_eq!(TEST_SPEC3, LAST_GLOBAL_SPEC);
    }

    #[test]
    fn both_global_and_local() {
        define_side_metadata_specs!(
            last_spec_as LAST_GLOBAL_SPEC,
            TEST_GSPEC1 = (global: true, log_num_of_bits: 0, log_bytes_in_region: 3),
            TEST_GSPEC2 = (global: true, log_num_of_bits: 1, log_bytes_in_region: 4),
        );
        define_side_metadata_specs!(
            last_spec_as LAST_LOCAL_SPEC,
            TEST_LSPEC1 = (global: false, log_num_of_bits: 2, log_bytes_in_region: 5),
            TEST_LSPEC2 = (global: false, log_num_of_bits: 3, log_bytes_in_region: 6),
        );

        assert!(TEST_GSPEC1.is_global);
        assert!(TEST_GSPEC1.offset == GLOBAL_SIDE_METADATA_BASE_OFFSET);
        assert_eq!(TEST_GSPEC1.log_num_of_bits, 0);
        assert_eq!(TEST_GSPEC1.log_bytes_in_region, 3);

        assert!(TEST_GSPEC2.is_global);
        assert!(TEST_GSPEC2.offset == SideMetadataOffset::layout_after(&TEST_GSPEC1));
        assert_eq!(TEST_GSPEC2.log_num_of_bits, 1);
        assert_eq!(TEST_GSPEC2.log_bytes_in_region, 4);

        assert_eq!(TEST_GSPEC2, LAST_GLOBAL_SPEC);

        assert!(!TEST_LSPEC1.is_global);
        assert!(TEST_LSPEC1.offset == LOCAL_SIDE_METADATA_BASE_OFFSET);
        assert_eq!(TEST_LSPEC1.log_num_of_bits, 2);
        assert_eq!(TEST_LSPEC1.log_bytes_in_region, 5);

        assert!(!TEST_LSPEC2.is_global);
        assert!(TEST_LSPEC2.offset == SideMetadataOffset::layout_after(&TEST_LSPEC1));
        assert_eq!(TEST_LSPEC2.log_num_of_bits, 3);
        assert_eq!(TEST_LSPEC2.log_bytes_in_region, 6);

        assert_eq!(TEST_LSPEC2, LAST_LOCAL_SPEC);
    }
}<|MERGE_RESOLUTION|>--- conflicted
+++ resolved
@@ -55,14 +55,10 @@
 define_side_metadata_specs!(
     last_spec_as LAST_GLOBAL_SIDE_METADATA_SPEC,
     // Mark the start of an object
-<<<<<<< HEAD
     VO_BIT       = (global: true, log_num_of_bits: 0, log_bytes_in_region: LOG_MIN_OBJECT_SIZE as usize),
-=======
-    ALLOC_BIT       = (global: true, log_num_of_bits: 0, log_bytes_in_region: LOG_MIN_OBJECT_SIZE as usize),
     // Mark objects that are shared across mutators
     PUBLIC_BIT      = (global: true, log_num_of_bits: 0, log_bytes_in_region: LOG_MIN_OBJECT_SIZE as usize),
     DEBUG_BIT       = (global: true, log_num_of_bits: 0, log_bytes_in_region: LOG_MIN_OBJECT_SIZE as usize),
->>>>>>> cd3033fa
     // Track chunks used by (malloc) marksweep
     MS_ACTIVE_CHUNK = (global: true, log_num_of_bits: 3, log_bytes_in_region: LOG_BYTES_IN_CHUNK),
     // Track the index in SFT map for a chunk (only used for SFT sparse chunk map)
