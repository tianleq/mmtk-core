#[cfg(target_pointer_width = "32")]
use crate::util::heap::layout::vm_layout_constants::BYTES_IN_CHUNK;
use crate::util::heap::layout::vm_layout_constants::LOG_ADDRESS_SPACE;
use crate::util::metadata::side_metadata::SideMetadataOffset;
use crate::util::Address;

// Global side metadata start address

// XXX: We updated the base address to start from the second 4Mb chunk for 32-bit architectures,
// as otherwise for side metadatas with a large `min_obj_size`, we were overlapping with system
// reserved addresses such as 0x0.
// XXXX: I updated the base address for 32 bit to 0x1000_0000. For what I tested on, the library
// and the malloc heap often starts at 0x800_0000. If we start the metadata from the second 4Mb chunk (i.e. the chunk `[0x40_0000, 0x80_0000)`),
// we won't be guaranteed enough space before 0x800_0000. For example, the VO bit is 1 bit per 4 bytes
// (1 word in 32bits), and it will take the address range of [0x40_000, 0x840_0000) which clashes with
// the library/heap. So I move this to 0x1000_0000.
// This is made public, as VM bingdings may need to use this.
#[cfg(target_pointer_width = "32")]
pub const GLOBAL_SIDE_METADATA_BASE_ADDRESS: Address = unsafe { Address::from_usize(0x1000_0000) };

// FIXME: The 64-bit base address is changed from 0x0600_0000_0000 to 0x0c00_0000_0000 so that it
// is less likely to overlap with any space.  But it does not solve the problem completely.
// If there are more spaces, it will still overlap with some spaces.
// See: https://github.com/mmtk/mmtk-core/issues/458
#[cfg(target_pointer_width = "64")]
pub const GLOBAL_SIDE_METADATA_BASE_ADDRESS: Address =
    unsafe { Address::from_usize(0x0000_0c00_0000_0000usize) };

pub(crate) const GLOBAL_SIDE_METADATA_BASE_OFFSET: SideMetadataOffset =
    SideMetadataOffset::addr(GLOBAL_SIDE_METADATA_BASE_ADDRESS);

<<<<<<< HEAD
// Base address of VO bit, public to VM bindings which may need to use this.
pub const VO_BIT_SIDE_METADATA_ADDR: Address =
    crate::util::metadata::vo_bit::VO_BIT_SIDE_METADATA_ADDR;
=======
// Base address of alloc bit, public to VM bindings which may need to use this.
pub const ALLOC_SIDE_METADATA_ADDR: Address = crate::util::alloc_bit::ALLOC_SIDE_METADATA_ADDR;
pub const PUBLIC_SIDE_METADATA_ADDR: Address = crate::util::public_bit::PUBLIC_SIDE_METADATA_ADDR;
>>>>>>> cd3033fa

/// This constant represents the worst-case ratio of source data size to global side metadata.
/// A value of 2 means the space required for global side metadata must be less than 1/4th of the source data.
/// So, a value of `n` means this ratio must be less than $2^-n$.
#[cfg(target_pointer_width = "32")]
pub(super) const LOG_GLOBAL_SIDE_METADATA_WORST_CASE_RATIO: usize = 3;
#[cfg(target_pointer_width = "64")]
pub(super) const LOG_GLOBAL_SIDE_METADATA_WORST_CASE_RATIO: usize = 1;

/// This constant represents the worst-case ratio of source data size to global+local side metadata.
/// A value of 1 means the space required for global+local side metadata must be less than 1/2nd of the source data.
/// So, a value of `n` means this ratio must be less than $2^-n$.
#[cfg(target_pointer_width = "32")]
pub(super) const LOG_LOCAL_SIDE_METADATA_WORST_CASE_RATIO: usize = 3;
#[cfg(target_pointer_width = "64")]
pub(super) const LOG_LOCAL_SIDE_METADATA_WORST_CASE_RATIO: usize = 1;

pub const LOG_MAX_GLOBAL_SIDE_METADATA_SIZE: usize =
    LOG_ADDRESS_SPACE - LOG_GLOBAL_SIDE_METADATA_WORST_CASE_RATIO;
// TODO - we should check this limit somewhere
// pub(crate) const LOG_MAX_LOCAL_SIDE_METADATA_SIZE: usize =
//     1 << (LOG_ADDRESS_SPACE - LOG_LOCAL_SIDE_METADATA_WORST_CASE_RATIO);

// Local side metadata start address

pub(crate) const LOCAL_SIDE_METADATA_BASE_ADDRESS: Address =
    GLOBAL_SIDE_METADATA_BASE_ADDRESS.add(1usize << LOG_MAX_GLOBAL_SIDE_METADATA_SIZE);

// Local side metadata start offset

#[cfg(target_pointer_width = "32")]
pub(crate) const LOCAL_SIDE_METADATA_BASE_OFFSET: SideMetadataOffset = SideMetadataOffset::rel(0);
#[cfg(target_pointer_width = "64")]
pub(crate) const LOCAL_SIDE_METADATA_BASE_OFFSET: SideMetadataOffset =
    SideMetadataOffset::addr(LOCAL_SIDE_METADATA_BASE_ADDRESS);

#[cfg(target_pointer_width = "32")]
pub(super) const LOCAL_SIDE_METADATA_PER_CHUNK: usize =
    BYTES_IN_CHUNK >> LOG_LOCAL_SIDE_METADATA_WORST_CASE_RATIO;

/// The base address for the global side metadata space available to VM bindings, to be used for the per-object metadata.
/// VM bindings must use this to avoid overlap with core internal global side metadata.
pub const GLOBAL_SIDE_METADATA_VM_BASE_ADDRESS: Address =
    super::spec_defs::LAST_GLOBAL_SIDE_METADATA_SPEC.upper_bound_address_for_contiguous();
/// The base offset for the global side metadata available to VM bindings.
pub const GLOBAL_SIDE_METADATA_VM_BASE_OFFSET: SideMetadataOffset =
    super::spec_defs::LAST_GLOBAL_SIDE_METADATA_SPEC.upper_bound_offset();

/// The base address for the local side metadata space available to VM bindings, to be used for the per-object metadata.
/// VM bindings must use this to avoid overlap with core internal local side metadata.
pub const LOCAL_SIDE_METADATA_VM_BASE_OFFSET: SideMetadataOffset =
    super::spec_defs::LAST_LOCAL_SIDE_METADATA_SPEC.upper_bound_offset();<|MERGE_RESOLUTION|>--- conflicted
+++ resolved
@@ -29,15 +29,10 @@
 pub(crate) const GLOBAL_SIDE_METADATA_BASE_OFFSET: SideMetadataOffset =
     SideMetadataOffset::addr(GLOBAL_SIDE_METADATA_BASE_ADDRESS);
 
-<<<<<<< HEAD
 // Base address of VO bit, public to VM bindings which may need to use this.
 pub const VO_BIT_SIDE_METADATA_ADDR: Address =
     crate::util::metadata::vo_bit::VO_BIT_SIDE_METADATA_ADDR;
-=======
-// Base address of alloc bit, public to VM bindings which may need to use this.
-pub const ALLOC_SIDE_METADATA_ADDR: Address = crate::util::alloc_bit::ALLOC_SIDE_METADATA_ADDR;
 pub const PUBLIC_SIDE_METADATA_ADDR: Address = crate::util::public_bit::PUBLIC_SIDE_METADATA_ADDR;
->>>>>>> cd3033fa
 
 /// This constant represents the worst-case ratio of source data size to global side metadata.
 /// A value of 2 means the space required for global side metadata must be less than 1/4th of the source data.
