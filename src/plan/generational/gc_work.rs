--- conflicted
+++ resolved
@@ -41,25 +41,20 @@
         let plan = base.plan().downcast_ref().unwrap();
         Self { plan, base }
     }
-<<<<<<< HEAD
 
     #[cfg(feature = "debug_publish_object")]
     fn new(
         sources: Vec<ObjectReference>,
-        edges: Vec<EdgeOf<Self>>,
+        slots: Vec<EdgeOf<Self>>,
         roots: bool,
         vm_roots: u8,
         mmtk: &'static MMTK<VM>,
         bucket: WorkBucketStage,
     ) -> Self {
-        let base = ProcessEdgesBase::new(sources, edges, roots, vm_roots, mmtk, bucket);
+        let base = ProcessEdgesBase::new(sources, slots, roots, vm_roots, mmtk, bucket);
         let plan = base.plan().downcast_ref().unwrap();
         Self { plan, base }
     }
-    fn trace_object(&mut self, object: ObjectReference) -> ObjectReference {
-        debug_assert!(!object.is_null());
-=======
->>>>>>> eb919f23
 
     fn trace_object(&mut self, object: ObjectReference) -> ObjectReference {
         // We cannot borrow `self` twice in a call, so we extract `worker` as a local variable.
@@ -189,7 +184,7 @@
             // Collect all the entries in all the slices
             let mut slots = vec![];
             for slice in &self.modbuf {
-                for slot in slice.iter_slots() {
+                for slot in slice.iter_edges() {
                     slots.push(slot);
                 }
             }
@@ -200,6 +195,7 @@
                 worker,
                 mmtk,
             );
+
             #[cfg(feature = "debug_publish_object")]
             // Forward entries
             GCWork::do_work(
