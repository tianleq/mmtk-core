--- conflicted
+++ resolved
@@ -17,27 +17,16 @@
 #[cfg(feature = "jikesrvm")]
 use vm::jikesrvm::heap_layout_constants::BOOT_IMAGE_DATA_START;
 use util::Address;
-<<<<<<< HEAD
 use util::statistics::stats::Stats;
-=======
-use util::statistics::stats::{STATS, get_gathering_stats, new_counter};
->>>>>>> c7d1066f
 use util::statistics::counter::{Counter, LongCounter};
 use util::statistics::counter::MonotoneNanoTime;
 use util::heap::layout::heap_layout::VMMap;
 use util::heap::layout::heap_layout::Mmapper;
 use util::heap::layout::Mmapper as IMmapper;
-<<<<<<< HEAD
-use util::heap::layout::ByteMapMmapper;
-use util::options::Options;
-use std::sync::Mutex;
-use util::opaque_pointer::UNINITIALIZED_OPAQUE_POINTER;
-=======
 use util::options::{Options, UnsafeOptionsWrapper};
 use std::rc::Rc;
 use std::sync::{Arc, Mutex};
 use mmtk::MMTK;
->>>>>>> c7d1066f
 
 // FIXME: Move somewhere more appropriate
 #[cfg(feature = "jikesrvm")]
@@ -62,22 +51,13 @@
     type TraceLocalT: TraceLocal;
     type CollectorT: ParallelCollector;
 
-<<<<<<< HEAD
-    fn new(vm_map: &'static VMMap, mmapper: &'static ByteMapMmapper, options: &'static Options) -> Self;
-=======
     fn new(vm_map: &'static VMMap, mmapper: &'static Mmapper, options: Arc<UnsafeOptionsWrapper>) -> Self;
->>>>>>> c7d1066f
     fn common(&self) -> &CommonPlan;
     fn mmapper(&self) -> &'static Mmapper {
         self.common().mmapper
     }
-<<<<<<< HEAD
-    fn options(&self) -> &'static Options {
-        self.common().options
-=======
     fn options(&self) -> &Options {
         &self.common().options
->>>>>>> c7d1066f
     }
     // unsafe because this can only be called once by the init thread
     unsafe fn gc_init(&self, heap_size: usize, vm_map: &'static VMMap);
@@ -212,23 +192,6 @@
 
     fn is_user_triggered_collection(&self) -> bool {
         self.common().user_triggered_collection.load(Ordering::Relaxed)
-<<<<<<< HEAD
-    }
-
-    fn reset_collection_trigger(&self) {
-        self.common().user_triggered_collection.store(false, Ordering::Relaxed)
-    }
-
-    fn determine_collection_attempts(&self) -> usize {
-        if !self.common().allocation_success.load(Ordering::Relaxed) {
-            self.common().collection_attempts.fetch_add(1, Ordering::Relaxed);
-        } else {
-            self.common().allocation_success.store(false, Ordering::Relaxed);
-            self.common().collection_attempts.store(1, Ordering::Relaxed);
-        }
-
-        self.common().collection_attempts.load(Ordering::Relaxed)
-=======
     }
 
     fn reset_collection_trigger(&self) {
@@ -244,7 +207,6 @@
         }
 
         self.common().max_collection_attempts.load(Ordering::Relaxed)
->>>>>>> c7d1066f
     }
 
     fn is_mapped_object(&self, object: ObjectReference) -> bool {
@@ -283,12 +245,8 @@
 pub struct CommonPlan {
     pub vm_map: &'static VMMap,
     pub mmapper: &'static Mmapper,
-<<<<<<< HEAD
-    pub options: &'static Options,
+    pub options: Arc<UnsafeOptionsWrapper>,
     pub stats: Stats,
-=======
-    pub options: Arc<UnsafeOptionsWrapper>,
->>>>>>> c7d1066f
     pub heap: HeapMeta,
 
     pub initialized: AtomicBool,
@@ -297,10 +255,6 @@
     pub stacks_prepared: AtomicBool,
     pub emergency_collection: AtomicBool,
     pub user_triggered_collection: AtomicBool,
-<<<<<<< HEAD
-    pub allocation_success: AtomicBool,
-    pub collection_attempts: AtomicUsize,
-=======
     // Has an allocation succeeded since the emergency collection?
     pub allocation_success: AtomicBool,
     // Maximum number of failed attempts by a single thread
@@ -308,7 +262,6 @@
     // Current collection attempt
     pub cur_collection_attempts: AtomicUsize,
     // Lock used for out of memory handling
->>>>>>> c7d1066f
     pub oom_lock: Mutex<()>,
 
     pub control_collector_context: ControllerCollectorContext,
@@ -318,16 +271,10 @@
 }
 
 impl CommonPlan {
-<<<<<<< HEAD
-    pub fn new(vm_map: &'static VMMap, mmapper: &'static Mmapper, options: &'static Options, heap: HeapMeta) -> CommonPlan {
+    pub fn new(vm_map: &'static VMMap, mmapper: &'static Mmapper, options: Arc<UnsafeOptionsWrapper>, heap: HeapMeta) -> CommonPlan {
         CommonPlan {
             vm_map, mmapper, options, heap,
             stats: Stats::new(),
-=======
-    pub fn new(vm_map: &'static VMMap, mmapper: &'static Mmapper, options: Arc<UnsafeOptionsWrapper>, heap: HeapMeta) -> CommonPlan {
-        CommonPlan {
-            vm_map, mmapper, options, heap,
->>>>>>> c7d1066f
             initialized: AtomicBool::new(false),
             gc_status: Mutex::new(GcStatus::NotInGC),
             last_stress_pages: AtomicUsize::new(0),
@@ -335,12 +282,8 @@
             emergency_collection: AtomicBool::new(false),
             user_triggered_collection: AtomicBool::new(false),
             allocation_success: AtomicBool::new(false),
-<<<<<<< HEAD
-            collection_attempts: AtomicUsize::new(0),
-=======
             max_collection_attempts: AtomicUsize::new(0),
             cur_collection_attempts: AtomicUsize::new(0),
->>>>>>> c7d1066f
             oom_lock: Mutex::new(()),
             control_collector_context: ControllerCollectorContext::new(),
 
@@ -354,22 +297,13 @@
         if *gc_status == GcStatus::NotInGC {
             self.stacks_prepared.store(false, Ordering::SeqCst);
             // FIXME stats
-<<<<<<< HEAD
             self.stats.start_gc();
-=======
-            STATS.lock().unwrap().start_gc();
->>>>>>> c7d1066f
         }
         *gc_status = s;
         if *gc_status == GcStatus::NotInGC {
             // FIXME stats
-<<<<<<< HEAD
             if self.stats.get_gathering_stats() {
                 self.stats.end_gc();
-=======
-            if get_gathering_stats() {
-                STATS.lock().unwrap().end_gc();
->>>>>>> c7d1066f
             }
         }
     }
@@ -400,102 +334,6 @@
     pub fn is_in_sanity(&self) -> bool {
         self.inside_sanity.load(Ordering::Relaxed)
     }
-<<<<<<< HEAD
-=======
-}
-
-lazy_static! {
-    pub static ref PREPARE_STACKS: Phase = Phase::Complex(vec![
-        ScheduledPhase::new(Schedule::Mutator, Phase::PrepareStacks),
-        ScheduledPhase::new(Schedule::Global, Phase::PrepareStacks)
-    ], 0, None);
-
-    pub static ref SANITY_BUILD_PHASE: Phase = Phase::Complex(vec![
-        ScheduledPhase::new(Schedule::Global, Phase::SanityPrepare),
-        ScheduledPhase::new(Schedule::Collector, Phase::SanityPrepare),
-        ScheduledPhase::new(Schedule::Complex, PREPARE_STACKS.clone()),
-        ScheduledPhase::new(Schedule::Collector, Phase::SanityRoots),
-        ScheduledPhase::new(Schedule::Global, Phase::SanityRoots),
-        ScheduledPhase::new(Schedule::Collector, Phase::SanityCopyRoots),
-        ScheduledPhase::new(Schedule::Global, Phase::SanityBuildTable)
-    ], 0, None);
-
-    pub static ref SANITY_CHECK_PHASE: Phase = Phase::Complex(vec![
-        ScheduledPhase::new(Schedule::Global, Phase::SanityCheckTable),
-        ScheduledPhase::new(Schedule::Collector, Phase::SanityRelease),
-        ScheduledPhase::new(Schedule::Global, Phase::SanityRelease)
-    ], 0, None);
-
-    pub static ref INIT_PHASE: Phase = Phase::Complex(vec![
-        ScheduledPhase::new(Schedule::Global, Phase::SetCollectionKind),
-        ScheduledPhase::new(Schedule::Global, Phase::Initiate),
-        ScheduledPhase::new(Schedule::Placeholder, Phase::PreSanityPlaceholder)
-    ], 0, Some(new_counter(LongCounter::<MonotoneNanoTime>::new("init".to_string(), false, true))));
-
-    pub static ref ROOT_CLOSURE_PHASE: Phase = Phase::Complex(vec![
-        ScheduledPhase::new(Schedule::Mutator, Phase::Prepare),
-        ScheduledPhase::new(Schedule::Global, Phase::Prepare),
-        ScheduledPhase::new(Schedule::Collector, Phase::Prepare),
-        ScheduledPhase::new(Schedule::Complex, PREPARE_STACKS.clone()),
-        ScheduledPhase::new(Schedule::Collector, Phase::StackRoots),
-        ScheduledPhase::new(Schedule::Global, Phase::StackRoots),
-        ScheduledPhase::new(Schedule::Collector, Phase::Roots),
-        ScheduledPhase::new(Schedule::Global, Phase::Roots),
-        ScheduledPhase::new(Schedule::Global, Phase::Closure),
-        ScheduledPhase::new(Schedule::Collector, Phase::Closure)
-    ], 0, None);
-
-    pub static ref REF_TYPE_CLOSURE_PHASE: Phase = Phase::Complex(vec![
-        ScheduledPhase::new(Schedule::Collector, Phase::SoftRefs),
-        ScheduledPhase::new(Schedule::Global, Phase::Closure),
-        ScheduledPhase::new(Schedule::Collector, Phase::Closure),
-        ScheduledPhase::new(Schedule::Collector, Phase::WeakRefs),
-        ScheduledPhase::new(Schedule::Collector, Phase::Finalizable),
-        ScheduledPhase::new(Schedule::Global, Phase::Closure),
-        ScheduledPhase::new(Schedule::Collector, Phase::Closure),
-        ScheduledPhase::new(Schedule::Placeholder, Phase::WeakTrackRefs),
-        ScheduledPhase::new(Schedule::Collector, Phase::PhantomRefs)
-    ], 0, None);
-
-    pub static ref FORWARD_PHASE: Phase = Phase::Complex(vec![
-        ScheduledPhase::new(Schedule::Placeholder, Phase::Forward),
-        ScheduledPhase::new(Schedule::Collector, Phase::ForwardRefs),
-        ScheduledPhase::new(Schedule::Collector, Phase::ForwardFinalizable)
-    ], 0, None);
-
-    pub static ref COMPLETE_CLOSURE_PHASE: Phase = Phase::Complex(vec![
-        ScheduledPhase::new(Schedule::Mutator, Phase::Release),
-        ScheduledPhase::new(Schedule::Collector, Phase::Release),
-        ScheduledPhase::new(Schedule::Global, Phase::Release)
-    ], 0, None);
-
-    pub static ref FINISH_PHASE: Phase = Phase::Complex(vec![
-        ScheduledPhase::new(Schedule::Placeholder, Phase::PostSanityPlaceholder),
-        ScheduledPhase::new(Schedule::Collector, Phase::Complete),
-        ScheduledPhase::new(Schedule::Global, Phase::Complete)
-    ], 0, Some(new_counter(LongCounter::<MonotoneNanoTime>::new("finish".to_string(), false, true))));
-
-    pub static ref COLLECTION: Phase = Phase::Complex(vec![
-        ScheduledPhase::new(Schedule::Complex, INIT_PHASE.clone()),
-        ScheduledPhase::new(Schedule::Complex, ROOT_CLOSURE_PHASE.clone()),
-        ScheduledPhase::new(Schedule::Complex, REF_TYPE_CLOSURE_PHASE.clone()),
-        ScheduledPhase::new(Schedule::Complex, FORWARD_PHASE.clone()),
-        ScheduledPhase::new(Schedule::Complex, COMPLETE_CLOSURE_PHASE.clone()),
-        ScheduledPhase::new(Schedule::Complex, FINISH_PHASE.clone())
-    ], 0, None);
-
-    pub static ref PRE_SANITY_PHASE: Phase = Phase::Complex(vec![
-        ScheduledPhase::new(Schedule::Global, Phase::SanitySetPreGC),
-        ScheduledPhase::new(Schedule::Complex, SANITY_BUILD_PHASE.clone()),
-        ScheduledPhase::new(Schedule::Complex, SANITY_CHECK_PHASE.clone())
-    ], 0, None);
-
-    pub static ref POST_SANITY_PHASE: Phase = Phase::Complex(vec![
-        ScheduledPhase::new(Schedule::Global, Phase::SanitySetPostGC),
-        ScheduledPhase::new(Schedule::Complex, SANITY_BUILD_PHASE.clone()),
-        ScheduledPhase::new(Schedule::Complex, SANITY_CHECK_PHASE.clone())
-    ], 0, None);
->>>>>>> c7d1066f
 }
 
 #[repr(i32)]
