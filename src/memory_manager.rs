--- conflicted
+++ resolved
@@ -30,8 +30,8 @@
 use crate::vm::ReferenceGlue;
 use crate::vm::Scanning;
 use crate::vm::VMBinding;
-
 use std::sync::atomic::Ordering;
+
 /// Initialize an MMTk instance. A VM should call this method after creating an [`crate::MMTK`]
 /// instance but before using any of the methods provided in MMTk (except `process()` and `process_bulk()`).
 ///
@@ -460,14 +460,7 @@
         "gc_poll() can only be called by a mutator thread."
     );
 
-<<<<<<< HEAD
     if VM::VMCollection::is_collection_enabled() && mmtk.gc_trigger.poll(false, None) {
-=======
-    let plan = mmtk.get_plan();
-    if plan.should_trigger_gc_when_heap_is_full()
-        && plan.base().gc_trigger.poll(false, None, tls).is_some()
-    {
->>>>>>> e1c373c9
         debug!("Collection required");
         assert!(mmtk.state.is_initialized(), "GC is not allowed here: collection is not initialized (did you call initialize_collection()?).");
         VM::VMCollection::block_for_gc(tls);
