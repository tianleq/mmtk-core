--- conflicted
+++ resolved
@@ -160,14 +160,12 @@
         dst: <Self::VM as VMBinding>::VMMemorySlice,
     );
 
-<<<<<<< HEAD
     /// Object will probably be modified
     fn object_probable_write_slow(&mut self, _obj: ObjectReference) {}
-=======
+
     fn current_mutator(&self) -> VMMutatorThread {
         VMMutatorThread(VMThread::UNINITIALIZED)
     }
->>>>>>> cd3033fa
 }
 
 /// Generic object barrier with a type argument defining it's slow-path behaviour.
@@ -252,14 +250,12 @@
     ) {
         self.semantics.memory_region_copy_slow(src, dst);
     }
-<<<<<<< HEAD
 
     fn object_probable_write(&mut self, obj: ObjectReference) {
         if self.object_is_unlogged(obj) {
             self.semantics.object_probable_write_slow(obj);
         }
     }
-=======
 }
 
 pub struct PublicObjectMarkingBarrier<S: BarrierSemantics> {
@@ -345,5 +341,89 @@
     fn flush(&mut self) {}
 
     fn memory_region_copy_slow(&mut self, _src: VM::VMMemorySlice, _dst: VM::VMMemorySlice) {}
->>>>>>> cd3033fa
+}
+
+pub struct PublicObjectMarkingBarrier<S: BarrierSemantics> {
+    semantics: S,
+}
+
+impl<S: BarrierSemantics> PublicObjectMarkingBarrier<S> {
+    pub fn new(semantics: S) -> Self {
+        Self { semantics }
+    }
+}
+
+impl<S: BarrierSemantics> Barrier<S::VM> for PublicObjectMarkingBarrier<S> {
+    #[inline(always)]
+    fn object_reference_write_pre(
+        &mut self,
+        src: ObjectReference,
+        slot: <S::VM as VMBinding>::VMEdge,
+        target: ObjectReference,
+    ) {
+        // only trace when store private to a public object
+        if is_public::<S::VM>(src) {
+            if !target.is_null() && !is_public::<S::VM>(target) {
+                self.object_reference_write_slow(src, slot, target);
+            }
+        }
+    }
+
+    #[inline(always)]
+    fn object_reference_write_slow(
+        &mut self,
+        src: ObjectReference,
+        slot: <S::VM as VMBinding>::VMEdge,
+        target: ObjectReference,
+    ) {
+        debug_assert!(is_public::<S::VM>(src), "source check is broken");
+        debug_assert!(!target.is_null(), "target null check is broken");
+        debug_assert!(!is_public::<S::VM>(target), "target check is broken");
+        self.semantics
+            .object_reference_write_slow(src, slot, target);
+    }
+
+    #[inline(always)]
+    fn memory_region_copy_post(
+        &mut self,
+        src: <S::VM as VMBinding>::VMMemorySlice,
+        dst: <S::VM as VMBinding>::VMMemorySlice,
+    ) {
+        self.semantics.memory_region_copy_slow(src, dst);
+    }
+}
+
+pub struct PublicObjectMarkingBarrierSemantics<VM: VMBinding> {
+    mmtk: &'static MMTK<VM>,
+}
+
+impl<VM: VMBinding> PublicObjectMarkingBarrierSemantics<VM> {
+    pub fn new(mmtk: &'static MMTK<VM>) -> Self {
+        Self { mmtk }
+    }
+
+    fn trace_public_object(&mut self, _src: ObjectReference, value: ObjectReference) {
+        let mut closure = MarkingObjectPublicClosure::<VM>::new(self.mmtk);
+        set_public_bit::<VM>(value);
+        self.mmtk.plan.publish_object(value);
+        VM::VMScanning::scan_object(VMWorkerThread(VMThread::UNINITIALIZED), value, &mut closure);
+        closure.do_closure();
+    }
+}
+
+impl<VM: VMBinding> BarrierSemantics for PublicObjectMarkingBarrierSemantics<VM> {
+    type VM = VM;
+
+    fn object_reference_write_slow(
+        &mut self,
+        src: ObjectReference,
+        _slot: VM::VMEdge,
+        target: ObjectReference,
+    ) {
+        self.trace_public_object(src, target)
+    }
+
+    fn flush(&mut self) {}
+
+    fn memory_region_copy_slow(&mut self, _src: VM::VMMemorySlice, _dst: VM::VMMemorySlice) {}
 }