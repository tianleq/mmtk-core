--- conflicted
+++ resolved
@@ -85,9 +85,12 @@
 /// if the buffer is full or if the type gets dropped.
 pub struct ObjectsClosure<'a, E: ProcessEdgesWork> {
     buffer: VectorQueue<EdgeOf<E>>,
-<<<<<<< HEAD
+    #[cfg(feature = "debug_publish_object")]
+    sources: VectorQueue<ObjectReference>,
     pub(crate) worker: &'a mut GCWorker<E::VM>,
     bucket: WorkBucketStage,
+    single_thread: bool,
+    _mutator_tls: Option<VMMutatorThread>,
 }
 
 impl<'a, E: ProcessEdgesWork> ObjectsClosure<'a, E> {
@@ -96,33 +99,19 @@
     /// Arguments:
     /// * `worker`: the current worker. The objects closure should not leave the context of this worker.
     /// * `bucket`: new work generated will be push ed to the bucket.
-    pub fn new(worker: &'a mut GCWorker<E::VM>, bucket: WorkBucketStage) -> Self {
-=======
-    #[cfg(feature = "debug_publish_object")]
-    sources: VectorQueue<ObjectReference>,
-    worker: &'a mut GCWorker<E::VM>,
-    single_thread: bool,
-    _mutator_tls: Option<VMMutatorThread>,
-}
-
-impl<'a, E: ProcessEdgesWork> ObjectsClosure<'a, E> {
     pub fn new(
-        worker: &'a mut GCWorker<E::VM>,
+        worker: &'a mut GCWorker<E::VM>, bucket: WorkBucketStage,
         single_thread: bool,
         mutator_tls: Option<VMMutatorThread>,
     ) -> Self {
->>>>>>> e1c373c9
         Self {
             buffer: VectorQueue::new(),
             #[cfg(feature = "debug_publish_object")]
             sources: VectorQueue::new(),
             worker,
-<<<<<<< HEAD
             bucket,
-=======
             single_thread,
             _mutator_tls: mutator_tls,
->>>>>>> e1c373c9
         }
     }
 
@@ -132,12 +121,6 @@
         let sources = self.sources.take();
 
         if !buf.is_empty() {
-<<<<<<< HEAD
-            self.worker.add_work(
-                self.bucket,
-                E::new(buf, false, self.worker.mmtk, self.bucket),
-            );
-=======
             if self.single_thread {
                 #[cfg(not(feature = "debug_publish_object"))]
                 self.worker.add_local_work(
@@ -168,12 +151,11 @@
                         "The number of objects and slots do not equal"
                     );
                     self.worker.add_work(
-                        WorkBucketStage::Closure,
-                        E::new(sources, buf, false, 0, self.worker.mmtk, None),
+                        self.bucket,
+                        E::new(sources, buf, false, 0, self.worker.mmtk, self.bucket, None),
                     );
                 }
             }
->>>>>>> e1c373c9
         }
     }
 }
