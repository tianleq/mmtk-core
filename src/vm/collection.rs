use crate::plan::MutatorContext;
use crate::scheduler::gc_work::ProcessEdgesWork;
use crate::scheduler::*;
<<<<<<< HEAD
use crate::util::{OpaquePointer, Address};
=======
use crate::util::opaque_pointer::*;
>>>>>>> 2af0bd37
use crate::vm::VMBinding;

/// VM-specific methods for garbage collection.
pub trait Collection<VM: VMBinding> {
    /// Stop all the mutator threads. MMTk calls this method when it requires all the mutator to yield for a GC.
    /// This method is called by a single thread in MMTk (the GC controller).
    /// This method should not return until all the threads are yielded.
    /// The actual thread synchronization mechanism is up to the VM, and MMTk does not make assumptions on that.
    ///
    /// Arguments:
    /// * `tls`: The thread pointer for the GC controller/coordinator.
    fn stop_all_mutators<E: ProcessEdgesWork<VM = VM>>(tls: VMWorkerThread);

    /// Resume all the mutator threads, the opposite of the above. When a GC is finished, MMTk calls this method.
    ///
    /// Arguments:
    /// * `tls`: The thread pointer for the GC controller/coordinator.
    fn resume_mutators(tls: VMWorkerThread);

    /// Block the current thread for GC. This is called when an allocation request cannot be fulfilled and a GC
    /// is needed. MMTk calls this method to inform the VM that the current thread needs to be blocked as a GC
    /// is going to happen. Then MMTk starts a GC. For a stop-the-world GC, MMTk will then call `stop_all_mutators()`
    /// before the GC, and call `resume_mutators()` after the GC.
    ///
    /// Arguments:
    /// * `tls`: The current thread pointer that should be blocked. The VM can optionally check if the current thread matches `tls`.
    fn block_for_gc(tls: VMMutatorThread);

    /// Ask the VM to spawn a GC thread for MMTk. A GC thread may later call into the VM through these VM traits. Some VMs
    /// have assumptions that those calls needs to be within VM internal threads.
    /// As a result, MMTk does not spawn GC threads itself to avoid breaking this kind of assumptions.
    /// MMTk calls this method to spawn GC threads during [`enable_collection()`](../memory_manager/fn.enable_collection.html).
    ///
    /// Arguments:
    /// * `tls`: The thread pointer for the parent thread that we spawn new threads from. This is the same `tls` when the VM
    ///   calls `enable_collection()` and passes as an argument.
    /// * `ctx`: The GC worker context for the GC thread. If `None` is passed, it means spawning a GC thread for the GC controller,
    ///   which does not have a worker context.
    fn spawn_worker_thread(tls: VMThread, ctx: Option<&GCWorker<VM>>);

    /// Allow VM-specific behaviors for a mutator after all the mutators are stopped and before any actual GC work starts.
    ///
    /// Arguments:
    /// * `tls_worker`: The thread pointer for the worker thread performing this call.
    /// * `tls_mutator`: The thread pointer for the target mutator thread.
    /// * `m`: The mutator context for the thread.
    fn prepare_mutator<T: MutatorContext<VM>>(
        tls_worker: VMWorkerThread,
        tls_mutator: VMMutatorThread,
        m: &T,
    );

    /// Inform the VM for an out-of-memory error. The VM can implement its own error routine for OOM.
    /// Note the VM needs to fail in this call. We do not expect the VM to resume in any way.
    ///
    /// Arguments:
    /// * `tls`: The thread pointer for the mutator which failed the allocation and triggered the OOM.
    fn out_of_memory(_tls: VMThread) {
        panic!("Out of memory!");
    }

    /// Inform the VM to schedule finalization threads.
    ///
    /// Arguments:
    /// * `tls`: The thread pointer for the current GC thread.
<<<<<<< HEAD
    fn schedule_finalization(_tls: OpaquePointer) {}

    fn sweep(_addr: Address) {}
    fn process_weak_refs() {}
=======
    fn schedule_finalization(_tls: VMWorkerThread) {}
>>>>>>> 2af0bd37
}<|MERGE_RESOLUTION|>--- conflicted
+++ resolved
@@ -1,11 +1,7 @@
-use crate::plan::MutatorContext;
+use crate::{plan::MutatorContext, util::Address};
 use crate::scheduler::gc_work::ProcessEdgesWork;
 use crate::scheduler::*;
-<<<<<<< HEAD
-use crate::util::{OpaquePointer, Address};
-=======
 use crate::util::opaque_pointer::*;
->>>>>>> 2af0bd37
 use crate::vm::VMBinding;
 
 /// VM-specific methods for garbage collection.
@@ -71,12 +67,8 @@
     ///
     /// Arguments:
     /// * `tls`: The thread pointer for the current GC thread.
-<<<<<<< HEAD
-    fn schedule_finalization(_tls: OpaquePointer) {}
+    fn schedule_finalization(_tls: VMWorkerThread) {}
 
     fn sweep(_addr: Address) {}
     fn process_weak_refs() {}
-=======
-    fn schedule_finalization(_tls: VMWorkerThread) {}
->>>>>>> 2af0bd37
 }