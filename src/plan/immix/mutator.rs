use std::borrow::BorrowMut;

use super::Immix;
use crate::plan::barriers::{PublicObjectMarkingBarrier, PublicObjectMarkingBarrierSemantics};
use crate::plan::mutator_context::create_allocator_mapping;
use crate::plan::mutator_context::create_space_mapping;
use crate::plan::mutator_context::unreachable_prepare_func;
use crate::plan::mutator_context::Mutator;
use crate::plan::mutator_context::MutatorConfig;
use crate::plan::mutator_context::ReservedAllocators;
use crate::plan::AllocationSemantics;
use crate::util::alloc::allocators::{AllocatorSelector, Allocators};
use crate::util::alloc::ImmixAllocator;
use crate::util::opaque_pointer::{VMMutatorThread, VMWorkerThread};
use crate::vm::VMBinding;
use crate::MMTK;
<<<<<<< HEAD
use crate::{
    plan::barriers::NoBarrier,
    util::opaque_pointer::{VMMutatorThread, VMWorkerThread},
};
use enum_map::EnumMap;

=======
use enum_map::EnumMap;

pub fn immix_mutator_prepare<VM: VMBinding>(mutator: &mut Mutator<VM>, _tls: VMWorkerThread) {
    #[cfg(feature = "thread_local_gc")]
    use crate::util::alloc::LargeObjectAllocator;
    let allocators: &mut Allocators<VM> = mutator.allocators.borrow_mut();

    let immix_allocator = unsafe {
        allocators.get_allocator_mut(mutator.config.allocator_mapping[AllocationSemantics::Default])
    }
    .downcast_mut::<ImmixAllocator<VM>>()
    .unwrap();
    immix_allocator.reset();

    #[cfg(feature = "thread_local_gc")]
    {
        immix_allocator.prepare();
        let los_allocator: &mut LargeObjectAllocator<VM> = unsafe {
            allocators.get_allocator_mut(mutator.config.allocator_mapping[AllocationSemantics::Los])
        }
        .downcast_mut::<LargeObjectAllocator<VM>>()
        .unwrap();
        los_allocator.prepare();
    }
}

>>>>>>> e1c373c9
pub fn immix_mutator_release<VM: VMBinding>(mutator: &mut Mutator<VM>, _tls: VMWorkerThread) {
    #[cfg(feature = "thread_local_gc")]
    use crate::util::alloc::LargeObjectAllocator;
    let allocators: &mut Allocators<VM> = mutator.allocators.borrow_mut();

    let immix_allocator = unsafe {
        allocators.get_allocator_mut(mutator.config.allocator_mapping[AllocationSemantics::Default])
    }
    .downcast_mut::<ImmixAllocator<VM>>()
    .unwrap();
    immix_allocator.reset();

    #[cfg(feature = "thread_local_gc")]
    {
        // For a thread local gc, it needs to sweep blocks from its local block list
        // so need to do it here
        immix_allocator.release();
        let los_allocator: &mut LargeObjectAllocator<VM> = unsafe {
            allocators.get_allocator_mut(mutator.config.allocator_mapping[AllocationSemantics::Los])
        }
        .downcast_mut::<LargeObjectAllocator<VM>>()
        .unwrap();
        los_allocator.release();
    }
}

#[cfg(feature = "thread_local_gc")]
pub fn immix_mutator_thread_local_prepare<VM: VMBinding>(mutator: &mut Mutator<VM>) {
    use crate::util::alloc::LargeObjectAllocator;
    let allocators: &mut Allocators<VM> = mutator.allocators.borrow_mut();

    let immix_allocator = unsafe {
        allocators.get_allocator_mut(mutator.config.allocator_mapping[AllocationSemantics::Default])
    }
    .downcast_mut::<ImmixAllocator<VM>>()
    .unwrap();
    immix_allocator.reset();
    immix_allocator.thread_local_prepare();
    let los_allocator: &mut LargeObjectAllocator<VM> = unsafe {
        allocators.get_allocator_mut(mutator.config.allocator_mapping[AllocationSemantics::Los])
    }
    .downcast_mut::<LargeObjectAllocator<VM>>()
    .unwrap();
    los_allocator.thread_local_prepare();
}

#[cfg(feature = "thread_local_gc")]
pub fn immix_mutator_thread_local_release<VM: VMBinding>(mutator: &mut Mutator<VM>) {
    use crate::util::alloc::LargeObjectAllocator;
    let allocators: &mut Allocators<VM> = mutator.allocators.borrow_mut();

    let immix_allocator = unsafe {
        allocators.get_allocator_mut(mutator.config.allocator_mapping[AllocationSemantics::Default])
    }
    .downcast_mut::<ImmixAllocator<VM>>()
    .unwrap();
    immix_allocator.reset();
    immix_allocator.thread_local_release();
    let los_allocator: &mut LargeObjectAllocator<VM> = unsafe {
        allocators.get_allocator_mut(mutator.config.allocator_mapping[AllocationSemantics::Los])
    }
    .downcast_mut::<LargeObjectAllocator<VM>>()
    .unwrap();
    los_allocator.thread_local_release();
}

#[cfg(feature = "thread_local_gc_copying")]
pub fn immix_mutator_thread_local_alloc_copy<VM: VMBinding>(
    mutator: &mut Mutator<VM>,
    bytes: usize,
    align: usize,
    offset: usize,
) -> crate::util::Address {
    let allocators: &mut Allocators<VM> = mutator.allocators.borrow_mut();

    let immix_allocator: &mut ImmixAllocator<VM> = unsafe {
        allocators.get_allocator_mut(mutator.config.allocator_mapping[AllocationSemantics::Default])
    }
    .downcast_mut::<ImmixAllocator<VM>>()
    .unwrap();
    immix_allocator.alloc_copy(bytes, align, offset)
}

#[cfg(feature = "thread_local_gc_copying")]
fn immix_mutator_thread_local_post_copy<VM: VMBinding>(
    mutator: &mut Mutator<VM>,
    obj: crate::util::ObjectReference,
    bytes: usize,
) {
    let allocators: &mut Allocators<VM> = mutator.allocators.borrow_mut();

    let immix_allocator: &mut ImmixAllocator<VM> = unsafe {
        allocators.get_allocator_mut(mutator.config.allocator_mapping[AllocationSemantics::Default])
    }
    .downcast_mut::<ImmixAllocator<VM>>()
    .unwrap();
    immix_allocator.immix_space().post_copy(obj, bytes)
}

pub(in crate::plan) const RESERVED_ALLOCATORS: ReservedAllocators = ReservedAllocators {
    n_immix: 1,
    ..ReservedAllocators::DEFAULT
};

lazy_static! {
    pub static ref ALLOCATOR_MAPPING: EnumMap<AllocationSemantics, AllocatorSelector> = {
        let mut map = create_allocator_mapping(RESERVED_ALLOCATORS, true);
        map[AllocationSemantics::Default] = AllocatorSelector::Immix(0);
        map
    };
}

pub fn create_immix_mutator<VM: VMBinding>(
    mutator_tls: VMMutatorThread,
    mmtk: &'static MMTK<VM>,
) -> Mutator<VM> {
<<<<<<< HEAD
    let immix = mmtk.get_plan().downcast_ref::<Immix<VM>>().unwrap();
=======
    let plan = &*mmtk.plan;
    let immix = plan.downcast_ref::<Immix<VM>>().unwrap();
>>>>>>> e1c373c9
    let config = MutatorConfig {
        allocator_mapping: &ALLOCATOR_MAPPING,
        space_mapping: Box::new({
            let mut vec = create_space_mapping(RESERVED_ALLOCATORS, true, immix);
            vec.push((AllocatorSelector::Immix(0), &immix.immix_space));
            vec
        }),
        prepare_func: &unreachable_prepare_func,
        release_func: &immix_mutator_release,
        #[cfg(feature = "thread_local_gc")]
        thread_local_prepare_func: &immix_mutator_thread_local_prepare,
        #[cfg(feature = "thread_local_gc")]
        thread_local_release_func: &immix_mutator_thread_local_release,
        #[cfg(feature = "thread_local_gc_copying")]
        thread_local_alloc_copy_func: &immix_mutator_thread_local_alloc_copy,
        #[cfg(feature = "thread_local_gc_copying")]
        thread_local_post_copy_func: &immix_mutator_thread_local_post_copy,
    };
    let mutator_id = crate::util::MUTATOR_ID_GENERATOR.fetch_add(1, atomic::Ordering::SeqCst);
    #[cfg(feature = "public_bit")]
    let barrier = Box::new(PublicObjectMarkingBarrier::new(
        PublicObjectMarkingBarrierSemantics::new(mmtk),
    ));
    #[cfg(not(feature = "public_bit"))]
    let barrier = Box::new(NoBarrier);
    Mutator {
<<<<<<< HEAD
        allocators: Allocators::<VM>::new(mutator_tls, mmtk, &config.space_mapping),
        barrier: Box::new(NoBarrier),
        mutator_tls,
        config,
        plan: immix,
=======
        allocators: Allocators::<VM>::new(mutator_tls, mutator_id, plan, &config.space_mapping),
        barrier,
        mutator_tls,
        config,
        plan,
        mutator_id,
        #[cfg(feature = "thread_local_gc")]
        thread_local_gc_status: 0,
        #[cfg(feature = "thread_local_gc")]
        finalizable_candidates: Box::new(Vec::new()),
        #[cfg(feature = "public_object_analysis")]
        allocation_count: 0,
        #[cfg(feature = "public_object_analysis")]
        bytes_allocated: 0,
        #[cfg(all(feature = "thread_local_gc", feature = "debug_publish_object"))]
        request_id: 0,
        #[cfg(feature = "public_object_analysis")]
        copy_bytes: 0,
>>>>>>> e1c373c9
    }
}<|MERGE_RESOLUTION|>--- conflicted
+++ resolved
@@ -14,14 +14,10 @@
 use crate::util::opaque_pointer::{VMMutatorThread, VMWorkerThread};
 use crate::vm::VMBinding;
 use crate::MMTK;
-<<<<<<< HEAD
 use crate::{
     plan::barriers::NoBarrier,
     util::opaque_pointer::{VMMutatorThread, VMWorkerThread},
 };
-use enum_map::EnumMap;
-
-=======
 use enum_map::EnumMap;
 
 pub fn immix_mutator_prepare<VM: VMBinding>(mutator: &mut Mutator<VM>, _tls: VMWorkerThread) {
@@ -48,7 +44,6 @@
     }
 }
 
->>>>>>> e1c373c9
 pub fn immix_mutator_release<VM: VMBinding>(mutator: &mut Mutator<VM>, _tls: VMWorkerThread) {
     #[cfg(feature = "thread_local_gc")]
     use crate::util::alloc::LargeObjectAllocator;
@@ -165,12 +160,7 @@
     mutator_tls: VMMutatorThread,
     mmtk: &'static MMTK<VM>,
 ) -> Mutator<VM> {
-<<<<<<< HEAD
     let immix = mmtk.get_plan().downcast_ref::<Immix<VM>>().unwrap();
-=======
-    let plan = &*mmtk.plan;
-    let immix = plan.downcast_ref::<Immix<VM>>().unwrap();
->>>>>>> e1c373c9
     let config = MutatorConfig {
         allocator_mapping: &ALLOCATOR_MAPPING,
         space_mapping: Box::new({
@@ -197,18 +187,11 @@
     #[cfg(not(feature = "public_bit"))]
     let barrier = Box::new(NoBarrier);
     Mutator {
-<<<<<<< HEAD
-        allocators: Allocators::<VM>::new(mutator_tls, mmtk, &config.space_mapping),
-        barrier: Box::new(NoBarrier),
+        allocators: Allocators::<VM>::new(mutator_tls, mutator_id, mmtk, &config.space_mapping),
+        barrier,
         mutator_tls,
         config,
         plan: immix,
-=======
-        allocators: Allocators::<VM>::new(mutator_tls, mutator_id, plan, &config.space_mapping),
-        barrier,
-        mutator_tls,
-        config,
-        plan,
         mutator_id,
         #[cfg(feature = "thread_local_gc")]
         thread_local_gc_status: 0,
@@ -222,6 +205,5 @@
         request_id: 0,
         #[cfg(feature = "public_object_analysis")]
         copy_bytes: 0,
->>>>>>> e1c373c9
     }
 }