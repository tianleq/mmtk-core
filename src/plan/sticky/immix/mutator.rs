--- conflicted
+++ resolved
@@ -1,7 +1,6 @@
 use crate::plan::barriers::ObjectBarrier;
 use crate::plan::generational::barrier::GenObjectBarrierSemantics;
 use crate::plan::immix;
-<<<<<<< HEAD
 #[cfg(feature = "thread_local_gc_copying")]
 use crate::plan::mutator_context::generic_thread_local_alloc_copy;
 #[cfg(feature = "thread_local_gc_copying")]
@@ -12,12 +11,8 @@
 use crate::plan::mutator_context::generic_thread_local_prepare;
 #[cfg(feature = "thread_local_gc")]
 use crate::plan::mutator_context::generic_thread_local_release;
+use crate::plan::mutator_context::MutatorBuilder;
 use crate::plan::mutator_context::{create_space_mapping, unreachable_prepare_func, MutatorConfig};
-=======
-use crate::plan::mutator_context::{
-    create_space_mapping, unreachable_prepare_func, MutatorBuilder, MutatorConfig,
-};
->>>>>>> 374ec2c3
 use crate::plan::sticky::immix::global::StickyImmix;
 use crate::util::alloc::AllocatorSelector;
 use crate::util::opaque_pointer::VMWorkerThread;
@@ -58,38 +53,10 @@
         thread_local_defrag_prepare_func: &generic_thread_local_defrag_prepare,
     };
 
-<<<<<<< HEAD
-    Mutator {
-        allocators: Allocators::<VM>::new(mutator_tls, 0, mmtk, &config.space_mapping),
-        barrier: Box::new(ObjectBarrier::new(GenObjectBarrierSemantics::new(
-            mmtk,
-            stickyimmix,
-        ))),
-        mutator_tls,
-        config,
-        plan: mmtk.get_plan(),
-        mutator_id: 0,
-        #[cfg(feature = "thread_local_gc")]
-        thread_local_gc_status: 0,
-        #[cfg(feature = "thread_local_gc")]
-        finalizable_candidates: Box::new(Vec::new()),
-
-        #[cfg(any(
-            feature = "debug_thread_local_gc_copying",
-            feature = "debug_publish_object"
-        ))]
-        request_id: 0,
-        #[cfg(feature = "debug_thread_local_gc_copying")]
-        stats: Box::new(crate::util::LocalGCStatistics::default()),
-        #[cfg(feature = "thread_local_gc_copying")]
-        local_allocation_size: 0,
-    }
-=======
     let builder = MutatorBuilder::new(mutator_tls, mmtk, config);
     builder
         .barrier(Box::new(ObjectBarrier::new(
             GenObjectBarrierSemantics::new(mmtk, stickyimmix),
         )))
         .build()
->>>>>>> 374ec2c3
 }