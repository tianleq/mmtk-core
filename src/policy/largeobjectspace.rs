--- conflicted
+++ resolved
@@ -317,7 +317,6 @@
         queue: &mut Q,
         object: ObjectReference,
     ) -> ObjectReference {
-<<<<<<< HEAD
         match self.trace_object_impl(object) {
             ThreadlocalTracedObjectType::Scanned(_) => (),
             ThreadlocalTracedObjectType::ToBeScanned(object) => queue.enqueue(object),
@@ -331,8 +330,6 @@
     #[allow(clippy::collapsible_if)]
     pub fn trace_object_impl(&self, object: ObjectReference) -> ThreadlocalTracedObjectType {
         debug_assert!(!object.is_null());
-=======
->>>>>>> eb919f23
         #[cfg(feature = "vo_bit")]
         debug_assert!(
             crate::util::metadata::vo_bit::is_vo_bit_set::<VM>(object),
@@ -385,7 +382,6 @@
         queue: &mut Q,
         object: ObjectReference,
     ) -> ObjectReference {
-        debug_assert!(!object.is_null());
         #[cfg(feature = "vo_bit")]
         debug_assert!(
             crate::util::metadata::vo_bit::is_vo_bit_set::<VM>(object),
