--- conflicted
+++ resolved
@@ -655,19 +655,15 @@
                             hole_size = 0;
                         }
                     }
-<<<<<<< HEAD
-                    // line is not marked, so it is free, line level public bit
-                    // needs to be cleared
-                    #[cfg(feature = "thread_local_gc_ibm_style")]
-                    line.reset_publication();
-
-=======
                     // We need to clear the line mark state at least twice in every 128 GC
                     // otherwise, the line mark state of the last GC will stick around
                     if line_mark_state > Line::MAX_MARK_STATE - 2 {
                         line.mark(0);
-                    }
->>>>>>> 054feef9
+                    } // line is not marked, so it is free, line level public bit
+                      // needs to be cleared
+                    #[cfg(feature = "thread_local_gc_ibm_style")]
+                    line.reset_publication();
+
                     #[cfg(feature = "immix_zero_on_release")]
                     crate::util::memory::zero(line.start(), Line::BYTES);
                     #[cfg(feature = "thread_local_gc_copying")]
