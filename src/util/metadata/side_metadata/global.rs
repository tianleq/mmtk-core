use super::*;
use crate::util::constants::{BYTES_IN_PAGE, LOG_BITS_IN_BYTE};
use crate::util::debug_bit::DEBUG_SIDE_METADATA_SPEC;
use crate::util::heap::layout::vm_layout_constants::BYTES_IN_CHUNK;
use crate::util::memory;
use crate::util::metadata::metadata_val_traits::*;
<<<<<<< HEAD
#[cfg(feature = "vo_bit")]
use crate::util::metadata::vo_bit::VO_BIT_SIDE_METADATA_SPEC;
=======
use crate::util::public_bit::PUBLIC_SIDE_METADATA_SPEC;
>>>>>>> cd3033fa
use crate::util::Address;
use num_traits::FromPrimitive;
use std::fmt;
use std::io::Result;
use std::sync::atomic::{AtomicU8, Ordering};

/// This struct stores the specification of a side metadata bit-set.
/// It is used as an input to the (inline) functions provided by the side metadata module.
///
/// Each plan or policy which uses a metadata bit-set, needs to create an instance of this struct.
///
/// For performance reasons, objects of this struct should be constants.
#[derive(Clone, Copy, PartialEq, Eq, Hash)]
pub struct SideMetadataSpec {
    pub name: &'static str,
    pub is_global: bool,
    pub offset: SideMetadataOffset,
    /// Number of bits needed per region. E.g. 0 = 1 bit, 1 = 2 bit.
    pub log_num_of_bits: usize,
    /// Number of bytes of the region. E.g. 3 = 8 bytes, 12 = 4096 bytes (page).
    pub log_bytes_in_region: usize,
}

impl SideMetadataSpec {
    /// Is offset for this spec Address? (contiguous side metadata for 64 bits, and global specs in 32 bits)
    pub const fn is_absolute_offset(&self) -> bool {
        self.is_global || cfg!(target_pointer_width = "64")
    }
    /// If offset for this spec relative? (chunked side metadata for local specs in 32 bits)
    pub const fn is_rel_offset(&self) -> bool {
        !self.is_absolute_offset()
    }

    pub const fn get_absolute_offset(&self) -> Address {
        debug_assert!(self.is_absolute_offset());
        unsafe { self.offset.addr }
    }

    pub const fn get_rel_offset(&self) -> usize {
        debug_assert!(self.is_rel_offset());
        unsafe { self.offset.rel_offset }
    }

    /// Return the upperbound offset for the side metadata. The next side metadata should be laid out at this offset.
    #[cfg(target_pointer_width = "64")]
    pub const fn upper_bound_offset(&self) -> SideMetadataOffset {
        debug_assert!(self.is_absolute_offset());
        SideMetadataOffset {
            addr: unsafe { self.offset.addr }
                .add(crate::util::metadata::side_metadata::metadata_address_range_size(self)),
        }
    }

    /// Return the upperbound offset for the side metadata. The next side metadata should be laid out at this offset.
    #[cfg(target_pointer_width = "32")]
    pub const fn upper_bound_offset(&self) -> SideMetadataOffset {
        if self.is_absolute_offset() {
            SideMetadataOffset {
                addr: unsafe { self.offset.addr }
                    .add(crate::util::metadata::side_metadata::metadata_address_range_size(self)),
            }
        } else {
            SideMetadataOffset {
                rel_offset: unsafe { self.offset.rel_offset }
                    + crate::util::metadata::side_metadata::metadata_bytes_per_chunk(
                        self.log_bytes_in_region,
                        self.log_num_of_bits,
                    ),
            }
        }
    }

    /// The upper bound address for metadata address computed for this global spec. The computed metadata address
    /// should never be larger than this address. Otherwise, we are accessing the metadata that is laid out
    /// after this spec. This spec must be a contiguous side metadata spec (which uses address
    /// as offset).
    pub const fn upper_bound_address_for_contiguous(&self) -> Address {
        debug_assert!(self.is_absolute_offset());
        unsafe { self.upper_bound_offset().addr }
    }

    /// The upper bound address for metadata address computed for this global spec. The computed metadata address
    /// should never be larger than this address. Otherwise, we are accessing the metadata that is laid out
    /// after this spec. This spec must be a chunked side metadata spec (which uses relative offset). Only 32 bit local
    /// side metadata uses chunked metadata.
    #[cfg(target_pointer_width = "32")]
    pub const fn upper_bound_address_for_chunked(&self, data_addr: Address) -> Address {
        debug_assert!(self.is_rel_offset());
        address_to_meta_chunk_addr(data_addr).add(unsafe { self.upper_bound_offset().rel_offset })
    }

    /// Used only for debugging.
    /// This panics if the required metadata is not mapped
    #[cfg(debug_assertions)]
    pub(crate) fn assert_metadata_mapped(&self, data_addr: Address) {
        let meta_start = address_to_meta_address(self, data_addr).align_down(BYTES_IN_PAGE);

        trace!(
            "ensure_metadata_is_mapped({}).meta_start({})",
            data_addr,
            meta_start
        );

        memory::panic_if_unmapped(meta_start, BYTES_IN_PAGE);
    }

    /// Used only for debugging.
    /// * Assert if the given MetadataValue type matches the spec.
    /// * Assert if the provided value is valid in the spec.
    #[cfg(debug_assertions)]
    fn assert_value_type<T: MetadataValue>(&self, val: Option<T>) {
        let log_b = self.log_num_of_bits;
        match log_b {
            _ if log_b < 3 => {
                assert_eq!(T::LOG2, 3);
                if let Some(v) = val {
                    assert!(
                        v.to_u8().unwrap() < (1 << (1 << log_b)),
                        "Input value {:?} is invalid for the spec {:?}",
                        v,
                        self
                    );
                }
            }
            3..=6 => assert_eq!(T::LOG2, log_b as u32),
            _ => unreachable!("side metadata > {}-bits is not supported", 1 << log_b),
        }
    }

    /// Check with the mmapper to see if side metadata is mapped for the spec for the data address.
    pub(crate) fn is_mapped(&self, data_addr: Address) -> bool {
        use crate::MMAPPER;
        let meta_addr = address_to_meta_address(self, data_addr);
        MMAPPER.is_mapped_address(meta_addr)
    }

    /// This method is used for bulk updating side metadata for a data address range. As we cannot guarantee
    /// that the data address range can be mapped to whole metadata bytes, we have to deal with cases that
    /// we need to mask and zero certain bits in a metadata byte. The end address and the end bit are exclusive.
    /// The end bit for update_bits could be 8, so overflowing needs to be taken care of.
    pub(super) fn update_meta_bits(
        meta_start_addr: Address,
        meta_start_bit: u8,
        meta_end_addr: Address,
        meta_end_bit: u8,
        update_bytes: &impl Fn(Address, Address),
        update_bits: &impl Fn(Address, u8, u8),
    ) {
        // Start/end is the same, we don't need to do anything.
        if meta_start_addr == meta_end_addr && meta_start_bit == meta_end_bit {
            return;
        }

        // zeroing bytes
        if meta_start_bit == 0 && meta_end_bit == 0 {
            update_bytes(meta_start_addr, meta_end_addr);
            return;
        }

        if meta_start_addr == meta_end_addr {
            // Update bits in the same byte between start and end bit
            update_bits(meta_start_addr, meta_start_bit, meta_end_bit);
        } else if meta_start_addr + 1usize == meta_end_addr && meta_end_bit == 0 {
            // Update bits in the same byte after the start bit (between start bit and 8)
            update_bits(meta_start_addr, meta_start_bit, 8);
        } else {
            // update bits in the first byte
            Self::update_meta_bits(
                meta_start_addr,
                meta_start_bit,
                meta_start_addr + 1usize,
                0,
                update_bytes,
                update_bits,
            );
            // update bytes in the middle
            Self::update_meta_bits(
                meta_start_addr + 1usize,
                0,
                meta_end_addr,
                0,
                update_bytes,
                update_bits,
            );
            // update bits in the last byte
            Self::update_meta_bits(
                meta_end_addr,
                0,
                meta_end_addr,
                meta_end_bit,
                update_bytes,
                update_bits,
            );
        }
    }

    /// This method is used for bulk zeroing side metadata for a data address range.
    pub(super) fn zero_meta_bits(
        meta_start_addr: Address,
        meta_start_bit: u8,
        meta_end_addr: Address,
        meta_end_bit: u8,
    ) {
        let zero_bytes = |start: Address, end: Address| {
            memory::zero(start, end - start);
        };
        let zero_bits = |addr: Address, start_bit: u8, end_bit: u8| {
            // we are zeroing selected bits in one byte
            let mask: u8 =
                u8::MAX.checked_shl(end_bit.into()).unwrap_or(0) | !(u8::MAX << start_bit); // Get a mask that the bits we need to zero are set to zero, and the other bits are 1.
            unsafe { addr.as_ref::<AtomicU8>() }.fetch_and(mask, Ordering::SeqCst);
        };
        Self::update_meta_bits(
            meta_start_addr,
            meta_start_bit,
            meta_end_addr,
            meta_end_bit,
            &zero_bytes,
            &zero_bits,
        );
    }

    /// This method is used for bulk setting side metadata for a data address range.
    pub(super) fn set_meta_bits(
        meta_start_addr: Address,
        meta_start_bit: u8,
        meta_end_addr: Address,
        meta_end_bit: u8,
    ) {
        let set_bytes = |start: Address, end: Address| {
            memory::set(start, 0xff, end - start);
        };
        let set_bits = |addr: Address, start_bit: u8, end_bit: u8| {
            // we are setting selected bits in one byte
            let mask: u8 =
                !(u8::MAX.checked_shl(end_bit.into()).unwrap_or(0)) & (u8::MAX << start_bit); // Get a mask that the bits we need to set are 1, and the other bits are 0.
            unsafe { addr.as_ref::<AtomicU8>() }.fetch_or(mask, Ordering::SeqCst);
        };
        Self::update_meta_bits(
            meta_start_addr,
            meta_start_bit,
            meta_end_addr,
            meta_end_bit,
            &set_bytes,
            &set_bits,
        );
    }

    /// This method does bulk update for the given data range. It calculates the metadata bits for the given data range,
    /// and invoke the given method to update the metadata bits.
    pub(super) fn bulk_update_metadata(
        &self,
        start: Address,
        size: usize,
        update_meta_bits: &impl Fn(Address, u8, Address, u8),
    ) {
        // Update bits for a contiguous side metadata spec. We can simply calculate the data end address, and
        // calculate the metadata address for the data end.
        let update_contiguous = |data_start: Address, data_bytes: usize| {
            if data_bytes == 0 {
                return;
            }
            let meta_start = address_to_meta_address(self, data_start);
            let meta_start_shift = meta_byte_lshift(self, data_start);
            let meta_end = address_to_meta_address(self, data_start + data_bytes);
            let meta_end_shift = meta_byte_lshift(self, data_start + data_bytes);
            update_meta_bits(meta_start, meta_start_shift, meta_end, meta_end_shift);
        };

        // Update bits for a discontiguous side metadata spec (chunked metadata). The side metadata for different
        // chunks are stored in discontiguous memory. For example, Chunk #2 follows Chunk #1, but the side metadata
        // for Chunk #2 does not immediately follow the side metadata for Chunk #1. So when we bulk update metadata for Chunk #1,
        // we cannot update up to the metadata address for the Chunk #2 start. Otherwise it may modify unrelated metadata
        // between the two chunks' metadata.
        // Instead, we compute how many bytes/bits we need to update.
        // The data for which the metadata will be updates has to be in the same chunk.
        #[cfg(target_pointer_width = "32")]
        let update_discontiguous = |data_start: Address, data_bytes: usize| {
            use crate::util::constants::BITS_IN_BYTE;
            if data_bytes == 0 {
                return;
            }
            debug_assert_eq!(
                data_start.align_down(BYTES_IN_CHUNK),
                (data_start + data_bytes - 1).align_down(BYTES_IN_CHUNK),
                "The data to be zeroed in discontiguous specs needs to be in the same chunk"
            );
            let meta_start = address_to_meta_address(self, data_start);
            let meta_start_shift = meta_byte_lshift(self, data_start);
            // How many bits we need to zero for data_bytes
            let meta_total_bits = (data_bytes >> self.log_bytes_in_region) << self.log_num_of_bits;
            let meta_delta_bytes = meta_total_bits >> LOG_BITS_IN_BYTE;
            let meta_delta_bits: u8 = (meta_total_bits % BITS_IN_BYTE) as u8;
            // Calculate the end byte/addr and end bit
            let (meta_end, meta_end_shift) = {
                let mut end_addr = meta_start + meta_delta_bytes;
                let mut end_bit = meta_start_shift + meta_delta_bits;
                if end_bit >= BITS_IN_BYTE as u8 {
                    end_bit -= BITS_IN_BYTE as u8;
                    end_addr += 1usize;
                }
                (end_addr, end_bit)
            };

            update_meta_bits(meta_start, meta_start_shift, meta_end, meta_end_shift);
        };

        if cfg!(target_pointer_width = "64") || self.is_global {
            update_contiguous(start, size);
        }
        #[cfg(target_pointer_width = "32")]
        if !self.is_global {
            // per chunk policy-specific metadata for 32-bits targets
            let chunk_num = ((start + size).align_down(BYTES_IN_CHUNK)
                - start.align_down(BYTES_IN_CHUNK))
                / BYTES_IN_CHUNK;
            if chunk_num == 0 {
                update_discontiguous(start, size);
            } else {
                let second_data_chunk = start.align_up(BYTES_IN_CHUNK);
                // bzero the first sub-chunk
                update_discontiguous(start, second_data_chunk - start);

                let last_data_chunk = (start + size).align_down(BYTES_IN_CHUNK);
                // bzero the last sub-chunk
                update_discontiguous(last_data_chunk, start + size - last_data_chunk);
                let mut next_data_chunk = second_data_chunk;

                // bzero all chunks in the middle
                while next_data_chunk != last_data_chunk {
                    update_discontiguous(next_data_chunk, BYTES_IN_CHUNK);
                    next_data_chunk += BYTES_IN_CHUNK;
                }
            }
        }
    }

    /// Bulk-zero a specific metadata for a memory region. Note that this method is more sophisiticated than a simple memset, especially in the following
    /// cases:
    /// * the metadata for the range includes partial bytes (a few bits in the same byte).
    /// * for 32 bits local side metadata, the side metadata is stored in discontiguous chunks, we will have to bulk zero for each chunk's side metadata.
    ///
    /// # Arguments
    ///
    /// * `start`: The starting address of a memory region. The side metadata starting from this data address will be zeroed.
    /// * `size`: The size of the memory region.
    pub fn bzero_metadata(&self, start: Address, size: usize) {
        #[cfg(feature = "extreme_assertions")]
        let _lock = sanity::SANITY_LOCK.lock().unwrap();

        #[cfg(feature = "extreme_assertions")]
        sanity::verify_bzero(self, start, size);

        self.bulk_update_metadata(start, size, &Self::zero_meta_bits)
    }

    /// Bulk set a specific metadata for a memory region. Note that this method is more sophisiticated than a simple memset, especially in the following
    /// cases:
    /// * the metadata for the range includes partial bytes (a few bits in the same byte).
    /// * for 32 bits local side metadata, the side metadata is stored in discontiguous chunks, we will have to bulk set for each chunk's side metadata.
    ///
    /// # Arguments
    ///
    /// * `start`: The starting address of a memory region. The side metadata starting from this data address will be set to all 1s in the bits.
    /// * `size`: The size of the memory region.
    pub fn bset_metadata(&self, start: Address, size: usize) {
        #[cfg(feature = "extreme_assertions")]
        let _lock = sanity::SANITY_LOCK.lock().unwrap();

        #[cfg(feature = "extreme_assertions")]
        sanity::verify_bset(self, start, size);

        self.bulk_update_metadata(start, size, &Self::set_meta_bits)
    }

    /// Bulk copy the `other` side metadata for a memory region to this side metadata.
    ///
    /// This function only works for contiguous metadata.
    /// Curently all global metadata are contiguous.
    /// It also requires the other metadata to have the same number of bits per region
    /// and the same region size.
    ///
    /// # Arguments
    ///
    /// * `start`: The starting address of a memory region.
    /// * `size`: The size of the memory region.
    /// * `other`: The other metadata to copy from.
    pub fn bcopy_metadata_contiguous(&self, start: Address, size: usize, other: &SideMetadataSpec) {
        #[cfg(feature = "extreme_assertions")]
        let _lock = sanity::SANITY_LOCK.lock().unwrap();

        #[cfg(feature = "extreme_assertions")]
        sanity::verify_bcopy(self, start, size, other);

        debug_assert_eq!(other.log_bytes_in_region, self.log_bytes_in_region);
        debug_assert_eq!(other.log_num_of_bits, self.log_num_of_bits);

        let dst_meta_start_addr = address_to_meta_address(self, start);
        let dst_meta_start_bit = meta_byte_lshift(self, start);
        let dst_meta_end_addr = address_to_meta_address(self, start + size);
        let dst_meta_end_bit = meta_byte_lshift(self, start + size);

        let src_meta_start_addr = address_to_meta_address(other, start);
        let src_meta_start_bit = meta_byte_lshift(other, start);

        debug_assert_eq!(dst_meta_start_bit, src_meta_start_bit);

        let copy_bytes = |dst_start: Address, dst_end: Address| unsafe {
            let byte_offset = dst_start - dst_meta_start_addr;
            let src_start = src_meta_start_addr + byte_offset;
            let size = dst_end - dst_start;
            std::ptr::copy::<u8>(src_start.to_ptr(), dst_start.to_mut_ptr(), size);
        };

        let copy_bits = |dst: Address, start_bit: u8, end_bit: u8| {
            let byte_offset = dst - dst_meta_start_addr;
            let src = src_meta_start_addr + byte_offset;
            // we are setting selected bits in one byte
            let mask: u8 =
                !(u8::MAX.checked_shl(end_bit.into()).unwrap_or(0)) & (u8::MAX << start_bit); // Get a mask that the bits we need to set are 1, and the other bits are 0.
            let old_src = unsafe { src.as_ref::<AtomicU8>() }.load(Ordering::Relaxed);
            let old_dst = unsafe { dst.as_ref::<AtomicU8>() }.load(Ordering::Relaxed);
            let new = (old_src & mask) | (old_dst & !mask);
            unsafe { dst.as_ref::<AtomicU8>() }.store(new, Ordering::Relaxed);
        };

        Self::update_meta_bits(
            dst_meta_start_addr,
            dst_meta_start_bit,
            dst_meta_end_addr,
            dst_meta_end_bit,
            &copy_bytes,
            &copy_bits,
        );
    }

    /// This is a wrapper method for implementing side metadata access. It does nothing other than
    /// calling the access function with no overhead, but in debug builds,
    /// it includes multiple checks to make sure the access is sane.
    /// * check whether the given value type matches the number of bits for the side metadata.
    /// * check if the side metadata memory is mapped.
    /// * check if the side metadata content is correct based on a sanity map (only for extreme assertions).
    #[allow(unused_variables)] // data_addr/input is not used in release build
    fn side_metadata_access<T: MetadataValue, R: Copy, F: FnOnce() -> R, V: FnOnce(R)>(
        &self,
        data_addr: Address,
        input: Option<T>,
        access_func: F,
        verify_func: V,
    ) -> R {
        // With extreme assertions, we maintain a sanity table for each side metadata access. For whatever we store in
        // side metadata, we store in the sanity table. So we can use that table to check if its results are conssitent
        // with the actual side metadata.
        // To achieve this, we need to apply a lock when we access side metadata. This will hide some concurrency bugs,
        // but makes it possible for us to assert our side metadata implementation is correct.
        #[cfg(feature = "extreme_assertions")]
        let _lock = sanity::SANITY_LOCK.lock().unwrap();

        // A few checks
        #[cfg(debug_assertions)]
        {
            self.assert_value_type::<T>(input);
            #[cfg(feature = "extreme_assertions")]
            self.assert_metadata_mapped(data_addr);
        }

        // Actual access to the side metadata
        let ret = access_func();

        // Verifying the side metadata: checks the result with the sanity table, or store some results to the sanity table
        verify_func(ret);

        ret
    }

    /// Non-atomic load of metadata.
    ///
    /// # Safety
    ///
    /// This is unsafe because:
    ///
    /// 1. Concurrent access to this operation is undefined behaviour.
    /// 2. Interleaving Non-atomic and atomic operations is undefined behaviour.
    pub unsafe fn load<T: MetadataValue>(&self, data_addr: Address) -> T {
        self.side_metadata_access::<T, _, _, _>(
            data_addr,
            None,
            || {
                let meta_addr = address_to_meta_address(self, data_addr);
                let bits_num_log = self.log_num_of_bits;
                if bits_num_log < 3 {
                    let lshift = meta_byte_lshift(self, data_addr);
                    let mask = meta_byte_mask(self) << lshift;
                    let byte_val = meta_addr.load::<u8>();

                    FromPrimitive::from_u8((byte_val & mask) >> lshift).unwrap()
                } else {
                    meta_addr.load::<T>()
                }
            },
            |_v| {
                #[cfg(feature = "extreme_assertions")]
                sanity::verify_load(self, data_addr, _v);
            },
        )
    }

    /// Non-atomic store of metadata.
    ///
    /// # Safety
    ///
    /// This is unsafe because:
    ///
    /// 1. Concurrent access to this operation is undefined behaviour.
    /// 2. Interleaving Non-atomic and atomic operations is undefined behaviour.
    pub unsafe fn store<T: MetadataValue>(&self, data_addr: Address, metadata: T) {
        self.side_metadata_access::<T, _, _, _>(
            data_addr,
            Some(metadata),
            || {
                let meta_addr = address_to_meta_address(self, data_addr);
                let bits_num_log = self.log_num_of_bits;
                if bits_num_log < 3 {
                    let lshift = meta_byte_lshift(self, data_addr);
                    let mask = meta_byte_mask(self) << lshift;
                    let old_val = meta_addr.load::<u8>();
                    let new_val = (old_val & !mask) | (metadata.to_u8().unwrap() << lshift);

                    meta_addr.store::<u8>(new_val);
                } else {
                    meta_addr.store::<T>(metadata);
                }
            },
            |_| {
                #[cfg(feature = "extreme_assertions")]
                sanity::verify_store(self, data_addr, metadata);
            },
        )
    }

    pub fn load_atomic<T: MetadataValue>(&self, data_addr: Address, order: Ordering) -> T {
        self.side_metadata_access::<T, _, _, _>(
            data_addr,
            None,
            || {
                let meta_addr = address_to_meta_address(self, data_addr);
                let bits_num_log = self.log_num_of_bits;
                if bits_num_log < 3 {
                    let lshift = meta_byte_lshift(self, data_addr);
                    let mask = meta_byte_mask(self) << lshift;
                    let byte_val = unsafe { meta_addr.atomic_load::<AtomicU8>(order) };
                    FromPrimitive::from_u8((byte_val & mask) >> lshift).unwrap()
                } else {
                    unsafe { T::load_atomic(meta_addr, order) }
                }
            },
            |_v| {
                #[cfg(feature = "extreme_assertions")]
                sanity::verify_load(self, data_addr, _v);
            },
        )
    }

    pub fn store_atomic<T: MetadataValue>(&self, data_addr: Address, metadata: T, order: Ordering) {
        self.side_metadata_access::<T, _, _, _>(
            data_addr,
            Some(metadata),
            || {
                let meta_addr = address_to_meta_address(self, data_addr);
                let bits_num_log = self.log_num_of_bits;
                if bits_num_log < 3 {
                    let lshift = meta_byte_lshift(self, data_addr);
                    let mask = meta_byte_mask(self) << lshift;
                    let metadata_u8 = metadata.to_u8().unwrap();
                    let _ = unsafe {
                        <u8 as MetadataValue>::fetch_update(meta_addr, order, order, |v: u8| {
                            Some((v & !mask) | (metadata_u8 << lshift))
                        })
                    };
                } else {
                    unsafe {
                        T::store_atomic(meta_addr, metadata, order);
                    }
                }
            },
            |_| {
                #[cfg(feature = "extreme_assertions")]
                sanity::verify_store(self, data_addr, metadata);
            },
        )
    }

    /// Non-atomically store zero to the side metadata for the given address.
    /// This method mainly facilitates clearing multiple metadata specs for the same address in a loop.
    ///
    /// # Safety
    ///
    /// This is unsafe because:
    ///
    /// 1. Concurrent access to this operation is undefined behaviour.
    /// 2. Interleaving Non-atomic and atomic operations is undefined behaviour.
    pub unsafe fn set_zero(&self, data_addr: Address) {
        use num_traits::Zero;
        match self.log_num_of_bits {
            0..=3 => self.store(data_addr, u8::zero()),
            4 => self.store(data_addr, u16::zero()),
            5 => self.store(data_addr, u32::zero()),
            6 => self.store(data_addr, u64::zero()),
            _ => unreachable!(),
        }
    }

    /// Atomiccally store zero to the side metadata for the given address.
    /// This method mainly facilitates clearing multiple metadata specs for the same address in a loop.
    pub fn set_zero_atomic(&self, data_addr: Address, order: Ordering) {
        use num_traits::Zero;
        match self.log_num_of_bits {
            0..=3 => self.store_atomic(data_addr, u8::zero(), order),
            4 => self.store_atomic(data_addr, u16::zero(), order),
            5 => self.store_atomic(data_addr, u32::zero(), order),
            6 => self.store_atomic(data_addr, u64::zero(), order),
            _ => unreachable!(),
        }
    }

    /// Atomically store one to the side metadata for the data address with the _possible_ side effect of corrupting
    /// and setting the entire byte in the side metadata to 0xff. This can only be used for side metadata smaller
    /// than a byte.
    /// This means it does not only set the side metadata for the data address, and it may also have a side effect of
    /// corrupting and setting the side metadata for the adjacent data addresses. This method is only intended to be
    /// used as an optimization to skip masking and setting bits in some scenarios where setting adjancent bits to 1 is benign.
    ///
    /// # Safety
    /// This method _may_ corrupt and set adjacent bits in the side metadata as a side effect. The user must
    /// make sure that this behavior is correct and must not rely on the side effect of this method to set bits.
    pub unsafe fn set_raw_byte_atomic(&self, data_addr: Address, order: Ordering) {
        debug_assert!(self.log_num_of_bits < 3);
        cfg_if::cfg_if! {
            if #[cfg(feature = "extreme_assertions")] {
                // For extreme assertions, we only set 1 to the given address.
                self.store_atomic::<u8>(data_addr, 1, order)
            } else {
                self.side_metadata_access::<u8, _, _, _>(
                    data_addr,
                    Some(1u8),
                    || {
                        let meta_addr = address_to_meta_address(self, data_addr);
                        u8::store_atomic(meta_addr, 0xffu8, order);
                    },
                    |_| {}
                )
            }
        }
    }

    pub fn compare_exchange_atomic<T: MetadataValue>(
        &self,
        data_addr: Address,
        old_metadata: T,
        new_metadata: T,
        success_order: Ordering,
        failure_order: Ordering,
    ) -> std::result::Result<T, T> {
        self.side_metadata_access::<T, _, _, _>(
            data_addr,
            Some(new_metadata),
            || {
                let meta_addr = address_to_meta_address(self, data_addr);
                let bits_num_log = self.log_num_of_bits;
                if bits_num_log < 3 {
                    let lshift = meta_byte_lshift(self, data_addr);
                    let mask = meta_byte_mask(self) << lshift;

                    let real_old_byte = unsafe { meta_addr.atomic_load::<AtomicU8>(success_order) };
                    let expected_old_byte =
                        (real_old_byte & !mask) | ((old_metadata.to_u8().unwrap()) << lshift);
                    let expected_new_byte =
                        (expected_old_byte & !mask) | ((new_metadata.to_u8().unwrap()) << lshift);

                    unsafe {
                        meta_addr.compare_exchange::<AtomicU8>(
                            expected_old_byte,
                            expected_new_byte,
                            success_order,
                            failure_order,
                        )
                    }
                    .map(|x| FromPrimitive::from_u8((x & mask) >> lshift).unwrap())
                    .map_err(|x| FromPrimitive::from_u8((x & mask) >> lshift).unwrap())
                } else {
                    unsafe {
                        T::compare_exchange(
                            meta_addr,
                            old_metadata,
                            new_metadata,
                            success_order,
                            failure_order,
                        )
                    }
                }
            },
            |_res| {
                #[cfg(feature = "extreme_assertions")]
                if _res.is_ok() {
                    sanity::verify_store(self, data_addr, new_metadata);
                }
            },
        )
    }

    /// This is used to implement fetch_add/sub for bits.
    /// For fetch_and/or, we don't necessarily need this method. We could directly do fetch_and/or on the u8.
    fn fetch_ops_on_bits<F: Fn(u8) -> u8>(
        &self,
        data_addr: Address,
        meta_addr: Address,
        set_order: Ordering,
        fetch_order: Ordering,
        update: F,
    ) -> u8 {
        let lshift = meta_byte_lshift(self, data_addr);
        let mask = meta_byte_mask(self) << lshift;

        let old_raw_byte = unsafe {
            <u8 as MetadataValue>::fetch_update(
                meta_addr,
                set_order,
                fetch_order,
                |raw_byte: u8| {
                    let old_val = (raw_byte & mask) >> lshift;
                    let new_val = update(old_val);
                    let new_raw_byte = (raw_byte & !mask) | ((new_val << lshift) & mask);
                    Some(new_raw_byte)
                },
            )
        }
        .unwrap();
        (old_raw_byte & mask) >> lshift
    }

    /// Wraps around on overflow.
    pub fn fetch_add_atomic<T: MetadataValue>(
        &self,
        data_addr: Address,
        val: T,
        order: Ordering,
    ) -> T {
        self.side_metadata_access::<T, _, _, _>(
            data_addr,
            Some(val),
            || {
                let meta_addr = address_to_meta_address(self, data_addr);
                let bits_num_log = self.log_num_of_bits;
                if bits_num_log < 3 {
                    FromPrimitive::from_u8(self.fetch_ops_on_bits(
                        data_addr,
                        meta_addr,
                        order,
                        order,
                        |x: u8| x.wrapping_add(val.to_u8().unwrap()),
                    ))
                    .unwrap()
                } else {
                    unsafe { T::fetch_add(meta_addr, val, order) }
                }
            },
            |_old_val| {
                #[cfg(feature = "extreme_assertions")]
                sanity::verify_update::<T>(self, data_addr, _old_val, _old_val.wrapping_add(&val))
            },
        )
    }

    pub fn fetch_sub_atomic<T: MetadataValue>(
        &self,
        data_addr: Address,
        val: T,
        order: Ordering,
    ) -> T {
        self.side_metadata_access::<T, _, _, _>(
            data_addr,
            Some(val),
            || {
                let meta_addr = address_to_meta_address(self, data_addr);
                if self.log_num_of_bits < 3 {
                    FromPrimitive::from_u8(self.fetch_ops_on_bits(
                        data_addr,
                        meta_addr,
                        order,
                        order,
                        |x: u8| x.wrapping_sub(val.to_u8().unwrap()),
                    ))
                    .unwrap()
                } else {
                    unsafe { T::fetch_sub(meta_addr, val, order) }
                }
            },
            |_old_val| {
                #[cfg(feature = "extreme_assertions")]
                sanity::verify_update::<T>(self, data_addr, _old_val, _old_val.wrapping_sub(&val))
            },
        )
    }

    pub fn fetch_and_atomic<T: MetadataValue>(
        &self,
        data_addr: Address,
        val: T,
        order: Ordering,
    ) -> T {
        self.side_metadata_access::<T, _, _, _>(
            data_addr,
            Some(val),
            || {
                let meta_addr = address_to_meta_address(self, data_addr);
                if self.log_num_of_bits < 3 {
                    let lshift = meta_byte_lshift(self, data_addr);
                    let mask = meta_byte_mask(self) << lshift;
                    // We do not need to use fetch_ops_on_bits(), we can just set irrelavent bits to 1, and do fetch_and
                    let rhs = (val.to_u8().unwrap() << lshift) | !mask;
                    let old_raw_byte =
                        unsafe { <u8 as MetadataValue>::fetch_and(meta_addr, rhs, order) };
                    let old_val = (old_raw_byte & mask) >> lshift;
                    FromPrimitive::from_u8(old_val).unwrap()
                } else {
                    unsafe { T::fetch_and(meta_addr, val, order) }
                }
            },
            |_old_val| {
                #[cfg(feature = "extreme_assertions")]
                sanity::verify_update::<T>(self, data_addr, _old_val, _old_val.bitand(val))
            },
        )
    }

    pub fn fetch_or_atomic<T: MetadataValue>(
        &self,
        data_addr: Address,
        val: T,
        order: Ordering,
    ) -> T {
        self.side_metadata_access::<T, _, _, _>(
            data_addr,
            Some(val),
            || {
                let meta_addr = address_to_meta_address(self, data_addr);
                if self.log_num_of_bits < 3 {
                    let lshift = meta_byte_lshift(self, data_addr);
                    let mask = meta_byte_mask(self) << lshift;
                    // We do not need to use fetch_ops_on_bits(), we can just set irrelavent bits to 0, and do fetch_or
                    let rhs = (val.to_u8().unwrap() << lshift) & mask;
                    let old_raw_byte =
                        unsafe { <u8 as MetadataValue>::fetch_or(meta_addr, rhs, order) };
                    let old_val = (old_raw_byte & mask) >> lshift;
                    FromPrimitive::from_u8(old_val).unwrap()
                } else {
                    unsafe { T::fetch_or(meta_addr, val, order) }
                }
            },
            |_old_val| {
                #[cfg(feature = "extreme_assertions")]
                sanity::verify_update::<T>(self, data_addr, _old_val, _old_val.bitor(val))
            },
        )
    }

    pub fn fetch_update_atomic<T: MetadataValue, F: FnMut(T) -> Option<T> + Copy>(
        &self,
        data_addr: Address,
        set_order: Ordering,
        fetch_order: Ordering,
        mut f: F,
    ) -> std::result::Result<T, T> {
        self.side_metadata_access::<T, _, _, _>(
            data_addr,
            None,
            move || -> std::result::Result<T, T> {
                let meta_addr = address_to_meta_address(self, data_addr);
                if self.log_num_of_bits < 3 {
                    let lshift = meta_byte_lshift(self, data_addr);
                    let mask = meta_byte_mask(self) << lshift;

                    unsafe {
                        <u8 as MetadataValue>::fetch_update(
                            meta_addr,
                            set_order,
                            fetch_order,
                            |raw_byte: u8| {
                                let old_val = (raw_byte & mask) >> lshift;
                                f(FromPrimitive::from_u8(old_val).unwrap()).map(|new_val| {
                                    (raw_byte & !mask)
                                        | ((new_val.to_u8().unwrap() << lshift) & mask)
                                })
                            },
                        )
                    }
                    .map(|x| FromPrimitive::from_u8((x & mask) >> lshift).unwrap())
                    .map_err(|x| FromPrimitive::from_u8((x & mask) >> lshift).unwrap())
                } else {
                    unsafe { T::fetch_update(meta_addr, set_order, fetch_order, f) }
                }
            },
            |_result| {
                #[cfg(feature = "extreme_assertions")]
                if let Ok(old_val) = _result {
                    println!("Ok({})", old_val);
                    sanity::verify_update::<T>(self, data_addr, old_val, f(old_val).unwrap())
                }
            },
        )
    }
}

impl fmt::Debug for SideMetadataSpec {
    fn fmt(&self, f: &mut fmt::Formatter<'_>) -> fmt::Result {
        f.write_fmt(format_args!(
            "SideMetadataSpec {} {{ \
            **is_global: {:?} \
            **offset: {} \
            **log_num_of_bits: 0x{:x} \
            **log_bytes_in_region: 0x{:x} \
            }}",
            self.name,
            self.is_global,
            unsafe {
                if self.is_absolute_offset() {
                    format!("0x{:x}", self.offset.addr)
                } else {
                    format!("0x{:x}", self.offset.rel_offset)
                }
            },
            self.log_num_of_bits,
            self.log_bytes_in_region
        ))
    }
}

/// A union of Address or relative offset (usize) used to store offset for a side metadata spec.
/// If a spec is contiguous side metadata, it uses address. Othrewise it uses usize.
// The fields are made private on purpose. They can only be accessed from SideMetadata which knows whether it is Address or usize.
#[derive(Clone, Copy)]
pub union SideMetadataOffset {
    addr: Address,
    rel_offset: usize,
}

impl SideMetadataOffset {
    // Get an offset for a fixed address. This is usually used to set offset for the first spec (subsequent ones can be laid out with `layout_after`).
    pub const fn addr(addr: Address) -> Self {
        SideMetadataOffset { addr }
    }

    // Get an offset for a relative offset (usize). This is usually used to set offset for the first spec (subsequent ones can be laid out with `layout_after`).
    pub const fn rel(rel_offset: usize) -> Self {
        SideMetadataOffset { rel_offset }
    }

    /// Get an offset after a spec. This is used to layout another spec immediately after this one.
    pub const fn layout_after(spec: &SideMetadataSpec) -> SideMetadataOffset {
        spec.upper_bound_offset()
    }
}

// Address and usize has the same layout, so we use usize for implementing these traits.

impl PartialEq for SideMetadataOffset {
    fn eq(&self, other: &Self) -> bool {
        unsafe { self.rel_offset == other.rel_offset }
    }
}
impl Eq for SideMetadataOffset {}

impl std::hash::Hash for SideMetadataOffset {
    fn hash<H: std::hash::Hasher>(&self, state: &mut H) {
        unsafe { self.rel_offset }.hash(state);
    }
}

/// This struct stores all the side metadata specs for a policy. Generally a policy needs to know its own
/// side metadata spec as well as the plan's specs.
pub struct SideMetadataContext {
    // For plans
    pub global: Vec<SideMetadataSpec>,
    // For policies
    pub local: Vec<SideMetadataSpec>,
}

impl SideMetadataContext {
    #[allow(clippy::vec_init_then_push)] // allow this, as we conditionally push based on features.
    pub fn new_global_specs(specs: &[SideMetadataSpec]) -> Vec<SideMetadataSpec> {
        let mut ret = vec![];

<<<<<<< HEAD
        #[cfg(feature = "vo_bit")]
        ret.push(VO_BIT_SIDE_METADATA_SPEC);
=======
        #[cfg(feature = "global_alloc_bit")]
        ret.push(ALLOC_SIDE_METADATA_SPEC);
        ret.push(PUBLIC_SIDE_METADATA_SPEC);
        ret.push(DEBUG_SIDE_METADATA_SPEC);
>>>>>>> cd3033fa

        if let Some(spec) = crate::mmtk::SFT_MAP.get_side_metadata() {
            if spec.is_global {
                ret.push(*spec);
            }
        }

        ret.extend_from_slice(specs);
        ret
    }

    pub fn get_local_specs(&self) -> &[SideMetadataSpec] {
        &self.local
    }

    /// Return the pages reserved for side metadata based on the data pages we used.
    // We used to use PageAccouting to count pages used in side metadata. However,
    // that means we always count pages while we may reserve less than a page each time.
    // This could lead to overcount. I think the easier way is to not account
    // when we allocate for sidemetadata, but to calculate the side metadata usage based on
    // how many data pages we use when reporting.
    pub fn calculate_reserved_pages(&self, data_pages: usize) -> usize {
        let mut total = 0;
        for spec in self.global.iter() {
            let rshift = addr_rshift(spec);
            total += (data_pages + ((1 << rshift) - 1)) >> rshift;
        }
        for spec in self.local.iter() {
            let rshift = addr_rshift(spec);
            total += (data_pages + ((1 << rshift) - 1)) >> rshift;
        }
        total
    }

    pub fn reset(&self) {}

    // ** NOTE: **
    //  Regardless of the number of bits in a metadata unit, we always represent its content as a word.

    /// Tries to map the required metadata space and returns `true` is successful.
    /// This can be called at page granularity.
    pub fn try_map_metadata_space(&self, start: Address, size: usize) -> Result<()> {
        debug!(
            "try_map_metadata_space({}, 0x{:x}, {}, {})",
            start,
            size,
            self.global.len(),
            self.local.len()
        );
        // Page aligned
        debug_assert!(start.is_aligned_to(BYTES_IN_PAGE));
        debug_assert!(size % BYTES_IN_PAGE == 0);
        self.map_metadata_internal(start, size, false)
    }

    /// Tries to map the required metadata address range, without reserving swap-space/physical memory for it.
    /// This will make sure the address range is exclusive to the caller. This should be called at chunk granularity.
    ///
    /// NOTE: Accessing addresses in this range will produce a segmentation fault if swap-space is not mapped using the `try_map_metadata_space` function.
    pub fn try_map_metadata_address_range(&self, start: Address, size: usize) -> Result<()> {
        debug!(
            "try_map_metadata_address_range({}, 0x{:x}, {}, {})",
            start,
            size,
            self.global.len(),
            self.local.len()
        );
        // Chunk aligned
        debug_assert!(start.is_aligned_to(BYTES_IN_CHUNK));
        debug_assert!(size % BYTES_IN_CHUNK == 0);
        self.map_metadata_internal(start, size, true)
    }

    /// The internal function to mmap metadata
    ///
    /// # Arguments
    /// * `start` - The starting address of the source data.
    /// * `size` - The size of the source data (in bytes).
    /// * `no_reserve` - whether to invoke mmap with a noreserve flag (we use this flag to quanrantine address range)
    fn map_metadata_internal(&self, start: Address, size: usize, no_reserve: bool) -> Result<()> {
        for spec in self.global.iter() {
            match try_mmap_contiguous_metadata_space(start, size, spec, no_reserve) {
                Ok(_) => {}
                Err(e) => return Result::Err(e),
            }
        }

        #[cfg(target_pointer_width = "32")]
        let mut lsize: usize = 0;

        for spec in self.local.iter() {
            // For local side metadata, we always have to reserve address space for all
            // local metadata required by all policies in MMTk to be able to calculate a constant offset for each local metadata at compile-time
            // (it's like assigning an ID to each policy).
            // As the plan is chosen at run-time, we will never know which subset of policies will be used during run-time.
            // We can't afford this much address space in 32-bits.
            // So, we switch to the chunk-based approach for this specific case.
            //
            // The global metadata is different in that for each plan, we can calculate its constant base addresses at compile-time.
            // Using the chunk-based approach will need the same address space size as the current not-chunked approach.
            #[cfg(target_pointer_width = "64")]
            {
                match try_mmap_contiguous_metadata_space(start, size, spec, no_reserve) {
                    Ok(_) => {}
                    Err(e) => return Result::Err(e),
                }
            }
            #[cfg(target_pointer_width = "32")]
            {
                lsize += metadata_bytes_per_chunk(spec.log_bytes_in_region, spec.log_num_of_bits);
            }
        }

        #[cfg(target_pointer_width = "32")]
        if lsize > 0 {
            let max = BYTES_IN_CHUNK >> super::constants::LOG_LOCAL_SIDE_METADATA_WORST_CASE_RATIO;
            debug_assert!(
                lsize <= max,
                "local side metadata per chunk (0x{:x}) must be less than (0x{:x})",
                lsize,
                max
            );
            match try_map_per_chunk_metadata_space(start, size, lsize, no_reserve) {
                Ok(_) => {}
                Err(e) => return Result::Err(e),
            }
        }

        Ok(())
    }

    /// Unmap the corresponding metadata space or panic.
    ///
    /// Note-1: This function is only used for test and debug right now.
    ///
    /// Note-2: This function uses munmap() which works at page granularity.
    ///     If the corresponding metadata space's size is not a multiple of page size,
    ///     the actual unmapped space will be bigger than what you specify.
    #[cfg(test)]
    pub fn ensure_unmap_metadata_space(&self, start: Address, size: usize) {
        trace!("ensure_unmap_metadata_space({}, 0x{:x})", start, size);
        debug_assert!(start.is_aligned_to(BYTES_IN_PAGE));
        debug_assert!(size % BYTES_IN_PAGE == 0);

        for spec in self.global.iter() {
            ensure_munmap_contiguos_metadata_space(start, size, spec);
        }

        for spec in self.local.iter() {
            #[cfg(target_pointer_width = "64")]
            {
                ensure_munmap_contiguos_metadata_space(start, size, spec);
            }
            #[cfg(target_pointer_width = "32")]
            {
                ensure_munmap_chunked_metadata_space(start, size, spec);
            }
        }
    }
}

/// A byte array in side-metadata
pub struct MetadataByteArrayRef<const ENTRIES: usize> {
    #[cfg(feature = "extreme_assertions")]
    heap_range_start: Address,
    #[cfg(feature = "extreme_assertions")]
    spec: SideMetadataSpec,
    data: &'static [u8; ENTRIES],
}

impl<const ENTRIES: usize> MetadataByteArrayRef<ENTRIES> {
    /// Get a piece of metadata address range as a byte array.
    ///
    /// # Arguments
    ///
    /// * `metadata_spec` - The specification of the target side metadata.
    /// * `start` - The starting address of the heap range.
    /// * `bytes` - The size of the heap range.
    ///
    pub fn new(metadata_spec: &SideMetadataSpec, start: Address, bytes: usize) -> Self {
        debug_assert_eq!(
            metadata_spec.log_num_of_bits, LOG_BITS_IN_BYTE as usize,
            "Each heap entry should map to a byte in side-metadata"
        );
        debug_assert_eq!(
            bytes >> metadata_spec.log_bytes_in_region,
            ENTRIES,
            "Heap range size and MetadataByteArray size does not match"
        );
        Self {
            #[cfg(feature = "extreme_assertions")]
            heap_range_start: start,
            #[cfg(feature = "extreme_assertions")]
            spec: *metadata_spec,
            // # Safety
            // The metadata memory is assumed to be mapped when accessing.
            data: unsafe { &*address_to_meta_address(metadata_spec, start).to_ptr() },
        }
    }

    /// Get the length of the array.
    #[allow(clippy::len_without_is_empty)]
    pub const fn len(&self) -> usize {
        ENTRIES
    }

    /// Get a byte from the metadata byte array at the given index.
    #[allow(clippy::let_and_return)]
    pub fn get(&self, index: usize) -> u8 {
        #[cfg(feature = "extreme_assertions")]
        let _lock = sanity::SANITY_LOCK.lock().unwrap();
        let value = self.data[index];
        #[cfg(feature = "extreme_assertions")]
        {
            let data_addr = self.heap_range_start + (index << self.spec.log_bytes_in_region);
            sanity::verify_load::<u8>(&self.spec, data_addr, value);
        }
        value
    }
}

#[cfg(test)]
mod tests {
    use super::*;
    use crate::util::metadata::side_metadata::SideMetadataContext;

    // offset is not used in these tests.
    pub const ZERO_OFFSET: SideMetadataOffset = SideMetadataOffset { rel_offset: 0 };

    #[test]
    fn calculate_reserved_pages_one_spec() {
        // 1 bit per 8 bytes - 1:64
        let spec = SideMetadataSpec {
            name: "test_spec",
            is_global: true,
            offset: ZERO_OFFSET,
            log_num_of_bits: 0,
            log_bytes_in_region: 3,
        };
        let side_metadata = SideMetadataContext {
            global: vec![spec],
            local: vec![],
        };
        assert_eq!(side_metadata.calculate_reserved_pages(0), 0);
        assert_eq!(side_metadata.calculate_reserved_pages(63), 1);
        assert_eq!(side_metadata.calculate_reserved_pages(64), 1);
        assert_eq!(side_metadata.calculate_reserved_pages(65), 2);
        assert_eq!(side_metadata.calculate_reserved_pages(1024), 16);
    }

    #[test]
    fn calculate_reserved_pages_multi_specs() {
        // 1 bit per 8 bytes - 1:64
        let gspec = SideMetadataSpec {
            name: "gspec",
            is_global: true,
            offset: ZERO_OFFSET,
            log_num_of_bits: 0,
            log_bytes_in_region: 3,
        };
        // 2 bits per page - 2 / (4k * 8) = 1:16k
        let lspec = SideMetadataSpec {
            name: "lspec",
            is_global: false,
            offset: ZERO_OFFSET,
            log_num_of_bits: 1,
            log_bytes_in_region: 12,
        };
        let side_metadata = SideMetadataContext {
            global: vec![gspec],
            local: vec![lspec],
        };
        assert_eq!(side_metadata.calculate_reserved_pages(1024), 16 + 1);
    }

    use crate::util::heap::layout::vm_layout_constants;
    use crate::util::test_util::{serial_test, with_cleanup};
    use paste::paste;

    fn test_side_metadata(
        log_bits: usize,
        f: impl Fn(&SideMetadataSpec, Address, Address) + std::panic::RefUnwindSafe,
    ) {
        serial_test(|| {
            let spec = SideMetadataSpec {
                name: "Test Spec $tname",
                is_global: true,
                offset: SideMetadataOffset::addr(GLOBAL_SIDE_METADATA_BASE_ADDRESS),
                log_num_of_bits: log_bits,
                log_bytes_in_region: 12, // page size
            };
            let context = SideMetadataContext {
                global: vec![spec],
                local: vec![],
            };
            let mut sanity = SideMetadataSanity::new();
            sanity.verify_metadata_context("TestPolicy", &context);

            let data_addr = vm_layout_constants::HEAP_START;
            let meta_addr = address_to_meta_address(&spec, data_addr);
            with_cleanup(
                || {
                    let mmap_result = context.try_map_metadata_space(data_addr, BYTES_IN_PAGE);
                    assert!(mmap_result.is_ok());

                    f(&spec, data_addr, meta_addr);
                },
                || {
                    // Clear the metadata -- use u64 (max length we support)
                    assert!(log_bits <= 6);
                    let meta_ptr: *mut u64 = meta_addr.to_mut_ptr();
                    unsafe { *meta_ptr = 0 };

                    sanity::reset();
                },
            )
        })
    }

    fn max_value(log_bits: usize) -> u64 {
        (0..(1 << log_bits)).fold(0, |accum, x| accum + (1 << x))
    }
    #[test]
    fn test_max_value() {
        assert_eq!(max_value(0), 1);
        assert_eq!(max_value(1), 0b11);
        assert_eq!(max_value(2), 0b1111);
        assert_eq!(max_value(3), 255);
        assert_eq!(max_value(4), 65535);
    }

    macro_rules! test_side_metadata_access {
        ($tname: ident, $type: ty, $log_bits: expr) => {
            paste!{
                #[test]
                fn [<$tname _load>]() {
                    test_side_metadata($log_bits, |spec, data_addr, meta_addr| {
                        let meta_ptr: *mut $type = meta_addr.to_mut_ptr();

                        // Initial value should be 0
                        assert_eq!(unsafe { spec.load::<$type>(data_addr) }, 0);
                        assert_eq!(spec.load_atomic::<$type>(data_addr, Ordering::SeqCst), 0);

                        // Set to max
                        let max_value: $type = max_value($log_bits) as _;
                        unsafe { spec.store::<$type>(data_addr, max_value); }
                        assert_eq!(unsafe { spec.load::<$type>(data_addr) }, max_value);
                        assert_eq!(spec.load_atomic::<$type>(data_addr, Ordering::SeqCst), max_value);
                        assert_eq!(unsafe { *meta_ptr }, max_value);
                    });
                }

                #[test]
                fn [<$tname _store>]() {
                    test_side_metadata($log_bits, |spec, data_addr, meta_addr| {
                        let meta_ptr: *mut $type = meta_addr.to_mut_ptr();
                        let max_value: $type = max_value($log_bits) as _;

                        // Set the metadata byte(s) to all 1s
                        unsafe { *meta_ptr = <$type>::MAX; }
                        // Store 0 to the side metadata
                        unsafe { spec.store::<$type>(data_addr, 0); }
                        assert_eq!(unsafe { spec.load::<$type>(data_addr) }, 0);
                        // Only the affected bits are set to 0
                        assert_eq!(unsafe { *meta_ptr }, <$type>::MAX & (!max_value));
                    });
                }

                #[test]
                fn [<$tname _atomic_store>]() {
                    test_side_metadata($log_bits, |spec, data_addr, meta_addr| {
                        let meta_ptr: *mut $type = meta_addr.to_mut_ptr();
                        let max_value: $type = max_value($log_bits) as _;

                        // Set the metadata byte(s) to all 1s
                        unsafe { *meta_ptr = <$type>::MAX; }
                        // Store 0 to the side metadata
                        spec.store_atomic::<$type>(data_addr, 0, Ordering::SeqCst);
                        assert_eq!(unsafe { spec.load::<$type>(data_addr) }, 0);
                        // Only the affected bits are set to 0
                        assert_eq!(unsafe { *meta_ptr }, <$type>::MAX & (!max_value));
                    });
                }

                #[test]
                fn [<$tname _compare_exchange_success>]() {
                    test_side_metadata($log_bits, |spec, data_addr, meta_addr| {
                        let meta_ptr: *mut $type = meta_addr.to_mut_ptr();
                        let max_value: $type = max_value($log_bits) as _;
                        // Set the metadata byte(s) to all 1s
                        unsafe { *meta_ptr = <$type>::MAX; }
                        // Store 1 to the side metadata
                        spec.store_atomic::<$type>(data_addr, 1, Ordering::SeqCst);

                        let old_val = spec.load_atomic::<$type>(data_addr, Ordering::SeqCst);
                        assert_eq!(old_val, 1);

                        let new_val = 0;
                        let res = spec.compare_exchange_atomic::<$type>(data_addr, old_val, new_val, Ordering::SeqCst, Ordering::SeqCst);
                        assert!(res.is_ok());
                        assert_eq!(res.unwrap(), old_val, "old vals do not match");

                        let after_update = spec.load_atomic::<$type>(data_addr, Ordering::SeqCst);
                        assert_eq!(after_update, new_val);
                        // Only the affected bits are set to 0
                        assert_eq!(unsafe { *meta_ptr }, <$type>::MAX & (!max_value));
                    });
                }

                #[test]
                fn [<$tname _compare_exchange_fail>]() {
                    test_side_metadata($log_bits, |spec, data_addr, meta_addr| {
                        let meta_ptr: *mut $type = meta_addr.to_mut_ptr();
                        // Set the metadata byte(s) to all 1s
                        unsafe { *meta_ptr = <$type>::MAX; }
                        // Store 1 to the side metadata
                        spec.store_atomic::<$type>(data_addr, 1, Ordering::SeqCst);

                        let old_val = spec.load_atomic::<$type>(data_addr, Ordering::SeqCst);
                        assert_eq!(old_val, 1);

                        // make old_val outdated
                        spec.store_atomic::<$type>(data_addr, 0, Ordering::SeqCst);
                        let bits_before_cas = unsafe { *meta_ptr };

                        let new_val = 0;
                        let res = spec.compare_exchange_atomic::<$type>(data_addr, old_val, new_val, Ordering::SeqCst, Ordering::SeqCst);
                        assert!(res.is_err());
                        assert_eq!(res.err().unwrap(), 0);
                        let bits_after_cas = unsafe { *meta_ptr };
                        assert_eq!(bits_before_cas, bits_after_cas);
                    });
                }

                #[test]
                fn [<$tname _fetch_add_1>]() {
                    test_side_metadata($log_bits, |spec, data_addr, meta_addr| {
                        let meta_ptr: *mut $type = meta_addr.to_mut_ptr();
                        // Set the metadata byte(s) to all 1s
                        unsafe { *meta_ptr = <$type>::MAX; }
                        // Store 0 to the side metadata
                        spec.store_atomic::<$type>(data_addr, 0, Ordering::SeqCst);

                        let old_val = spec.load_atomic::<$type>(data_addr, Ordering::SeqCst);

                        let old_val_from_fetch = spec.fetch_add_atomic::<$type>(data_addr, 1, Ordering::SeqCst);
                        assert_eq!(old_val_from_fetch, old_val);

                        let new_val = spec.load_atomic::<$type>(data_addr, Ordering::SeqCst);
                        assert_eq!(new_val, 1);
                    });
                }

                #[test]
                fn [<$tname _fetch_add_max>]() {
                    test_side_metadata($log_bits, |spec, data_addr, meta_addr| {
                        let meta_ptr: *mut $type = meta_addr.to_mut_ptr();
                        let max_value: $type = max_value($log_bits) as _;
                        // Set the metadata byte(s) to all 1s
                        unsafe { *meta_ptr = <$type>::MAX; }
                        // Store 0 to the side metadata
                        spec.store_atomic::<$type>(data_addr, 0, Ordering::SeqCst);

                        let old_val = spec.load_atomic::<$type>(data_addr, Ordering::SeqCst);

                        let old_val_from_fetch = spec.fetch_add_atomic::<$type>(data_addr, max_value, Ordering::SeqCst);
                        assert_eq!(old_val_from_fetch, old_val);

                        let new_val = spec.load_atomic::<$type>(data_addr, Ordering::SeqCst);
                        assert_eq!(new_val, max_value);
                    });
                }

                #[test]
                fn [<$tname _fetch_add_overflow>]() {
                    test_side_metadata($log_bits, |spec, data_addr, meta_addr| {
                        let meta_ptr: *mut $type = meta_addr.to_mut_ptr();
                        let max_value: $type = max_value($log_bits) as _;
                        // Set the metadata byte(s) to all 1s
                        unsafe { *meta_ptr = <$type>::MAX; }
                        // Store max to the side metadata
                        spec.store_atomic::<$type>(data_addr, max_value, Ordering::SeqCst);

                        let old_val = spec.load_atomic::<$type>(data_addr, Ordering::SeqCst);

                        // add 1 to max value will cause overflow and wrap around to 0
                        let old_val_from_fetch = spec.fetch_add_atomic::<$type>(data_addr, 1, Ordering::SeqCst);
                        assert_eq!(old_val_from_fetch, old_val);

                        let new_val = spec.load_atomic::<$type>(data_addr, Ordering::SeqCst);
                        assert_eq!(new_val, 0);
                    });
                }

                #[test]
                fn [<$tname _fetch_sub_1>]() {
                    test_side_metadata($log_bits, |spec, data_addr, meta_addr| {
                        let meta_ptr: *mut $type = meta_addr.to_mut_ptr();
                        // Set the metadata byte(s) to all 1s
                        unsafe { *meta_ptr = <$type>::MAX; }
                        // Store 1 to the side metadata
                        spec.store_atomic::<$type>(data_addr, 1, Ordering::SeqCst);

                        let old_val = spec.load_atomic::<$type>(data_addr, Ordering::SeqCst);

                        let old_val_from_fetch = spec.fetch_sub_atomic::<$type>(data_addr, 1, Ordering::SeqCst);
                        assert_eq!(old_val_from_fetch, old_val);

                        let new_val = spec.load_atomic::<$type>(data_addr, Ordering::SeqCst);
                        assert_eq!(new_val, 0);
                    });
                }

                #[test]
                fn [<$tname _fetch_sub_max>]() {
                    test_side_metadata($log_bits, |spec, data_addr, meta_addr| {
                        let meta_ptr: *mut $type = meta_addr.to_mut_ptr();
                        let max_value: $type = max_value($log_bits) as _;
                        // Set the metadata byte(s) to all 1s
                        unsafe { *meta_ptr = <$type>::MAX; }
                        // Store max to the side metadata
                        spec.store_atomic::<$type>(data_addr, max_value, Ordering::SeqCst);

                        let old_val = spec.load_atomic::<$type>(data_addr, Ordering::SeqCst);

                        let old_val_from_fetch = spec.fetch_sub_atomic::<$type>(data_addr, max_value, Ordering::SeqCst);
                        assert_eq!(old_val_from_fetch, old_val);

                        let new_val = spec.load_atomic::<$type>(data_addr, Ordering::SeqCst);
                        assert_eq!(new_val, 0);
                    });
                }

                #[test]
                fn [<$tname _fetch_sub_overflow>]() {
                    test_side_metadata($log_bits, |spec, data_addr, meta_addr| {
                        let meta_ptr: *mut $type = meta_addr.to_mut_ptr();
                        let max_value: $type = max_value($log_bits) as _;
                        // Set the metadata byte(s) to all 1s
                        unsafe { *meta_ptr = <$type>::MAX; }
                        // Store 0 to the side metadata
                        spec.store_atomic::<$type>(data_addr, 0, Ordering::SeqCst);

                        let old_val = spec.load_atomic::<$type>(data_addr, Ordering::SeqCst);

                        // sub 1 from 0 will cause overflow, and wrap around to max
                        let old_val_from_fetch = spec.fetch_sub_atomic::<$type>(data_addr, 1, Ordering::SeqCst);
                        assert_eq!(old_val_from_fetch, old_val);

                        let new_val = spec.load_atomic::<$type>(data_addr, Ordering::SeqCst);
                        assert_eq!(new_val, max_value);
                    });
                }

                #[test]
                fn [<$tname _fetch_and>]() {
                    test_side_metadata($log_bits, |spec, data_addr, meta_addr| {
                        let meta_ptr: *mut $type = meta_addr.to_mut_ptr();
                        let max_value: $type = max_value($log_bits) as _;
                        // Set the metadata byte(s) to all 1s
                        unsafe { *meta_ptr = <$type>::MAX; }
                        // Store all 1s to the side metadata
                        spec.store_atomic::<$type>(data_addr, max_value, Ordering::SeqCst);

                        // max and max should be max
                        let old_val = spec.load_atomic::<$type>(data_addr, Ordering::SeqCst);
                        let old_val_from_fetch = spec.fetch_and_atomic::<$type>(data_addr, max_value, Ordering::SeqCst);
                        assert_eq!(old_val_from_fetch, old_val, "old values do not match");
                        assert_eq!(spec.load_atomic::<$type>(data_addr, Ordering::SeqCst), max_value, "load values do not match");
                        assert_eq!(unsafe { *meta_ptr }, <$type>::MAX, "raw values do not match");

                        // max and last_bit_zero should last_bit_zero
                        let last_bit_zero = max_value - 1;
                        let old_val = spec.load_atomic::<$type>(data_addr, Ordering::SeqCst);
                        let old_val_from_fetch = spec.fetch_and_atomic::<$type>(data_addr, last_bit_zero, Ordering::SeqCst);
                        assert_eq!(old_val_from_fetch, old_val);
                        assert_eq!(spec.load_atomic::<$type>(data_addr, Ordering::SeqCst), last_bit_zero);
                        assert_eq!(unsafe { *meta_ptr }, <$type>::MAX - 1);
                    });
                }

                #[test]
                fn [<$tname _fetch_or>]() {
                    test_side_metadata($log_bits, |spec, data_addr, meta_addr| {
                        let meta_ptr: *mut $type = meta_addr.to_mut_ptr();
                        let max_value: $type = max_value($log_bits) as _;
                        // Set the metadata byte(s) to all 0s
                        unsafe { *meta_ptr = 0; }
                        // Store 0 to the side metadata
                        spec.store_atomic::<$type>(data_addr, 0, Ordering::SeqCst);

                        // 0 or 0 should be 0
                        let old_val = spec.load_atomic::<$type>(data_addr, Ordering::SeqCst);
                        let old_val_from_fetch = spec.fetch_or_atomic::<$type>(data_addr, 0, Ordering::SeqCst);
                        assert_eq!(old_val_from_fetch, old_val);
                        assert_eq!(spec.load_atomic::<$type>(data_addr, Ordering::SeqCst), 0);
                        assert_eq!(unsafe { *meta_ptr }, 0);

                        // 0 and max should max
                        let old_val = spec.load_atomic::<$type>(data_addr, Ordering::SeqCst);
                        let old_val_from_fetch = spec.fetch_or_atomic::<$type>(data_addr, max_value, Ordering::SeqCst);
                        assert_eq!(old_val_from_fetch, old_val);
                        assert_eq!(spec.load_atomic::<$type>(data_addr, Ordering::SeqCst), max_value);
                        assert_eq!(unsafe { *meta_ptr }, max_value);
                    });
                }

                #[test]
                fn [<$tname _fetch_update_success>]() {
                    test_side_metadata($log_bits, |spec, data_addr, meta_addr| {
                        let meta_ptr: *mut $type = meta_addr.to_mut_ptr();
                        let max_value: $type = max_value($log_bits) as _;
                        // Set the metadata byte(s) to all 1s
                        unsafe { *meta_ptr = <$type>::MAX; }
                        // Store all 1s to the side metadata
                        spec.store_atomic::<$type>(data_addr, max_value, Ordering::SeqCst);

                        // update from max to zero
                        let old_val = spec.load_atomic::<$type>(data_addr, Ordering::SeqCst);
                        let fetch_res = spec.fetch_update_atomic::<$type, _>(data_addr, Ordering::SeqCst, Ordering::SeqCst, |_x: $type| Some(0));
                        assert!(fetch_res.is_ok());
                        assert_eq!(fetch_res.unwrap(), old_val);
                        assert_eq!(spec.load_atomic::<$type>(data_addr, Ordering::SeqCst), 0);
                        // Only the affected bits are set to 0
                        assert_eq!(unsafe { *meta_ptr }, <$type>::MAX & (!max_value));
                    });
                }

                #[test]
                fn [<$tname _fetch_update_fail>]() {
                    test_side_metadata($log_bits, |spec, data_addr, meta_addr| {
                        let meta_ptr: *mut $type = meta_addr.to_mut_ptr();
                        let max_value: $type = max_value($log_bits) as _;
                        // Set the metadata byte(s) to all 1s
                        unsafe { *meta_ptr = <$type>::MAX; }
                        // Store all 1s to the side metadata
                        spec.store_atomic::<$type>(data_addr, max_value, Ordering::SeqCst);

                        // update from max to zero
                        let old_val = spec.load_atomic::<$type>(data_addr, Ordering::SeqCst);
                        let fetch_res = spec.fetch_update_atomic::<$type, _>(data_addr, Ordering::SeqCst, Ordering::SeqCst, |_x: $type| None);
                        assert!(fetch_res.is_err());
                        assert_eq!(fetch_res.err().unwrap(), old_val);
                        assert_eq!(spec.load_atomic::<$type>(data_addr, Ordering::SeqCst), max_value);
                        // Only the affected bits are set to 0
                        assert_eq!(unsafe { *meta_ptr }, <$type>::MAX);
                    });
                }
            }
        }
    }

    test_side_metadata_access!(test_u1, u8, 0);
    test_side_metadata_access!(test_u2, u8, 1);
    test_side_metadata_access!(test_u4, u8, 2);
    test_side_metadata_access!(test_u8, u8, 3);
    test_side_metadata_access!(test_u16, u16, 4);
    test_side_metadata_access!(test_u32, u32, 5);
    test_side_metadata_access!(test_u64, u64, 6);
    test_side_metadata_access!(
        test_usize,
        usize,
        if cfg!(target_pointer_width = "64") {
            6
        } else if cfg!(target_pointer_width = "32") {
            5
        } else {
            unreachable!()
        }
    );

    #[test]
    fn test_bulk_update_meta_bits() {
        let raw_mem =
            unsafe { std::alloc::alloc_zeroed(std::alloc::Layout::from_size_align(8, 8).unwrap()) };
        let addr = Address::from_mut_ptr(raw_mem);

        SideMetadataSpec::set_meta_bits(addr, 0, addr, 4);
        assert_eq!(unsafe { addr.load::<u64>() }, 0b1111);

        SideMetadataSpec::zero_meta_bits(addr, 1, addr, 3);
        assert_eq!(unsafe { addr.load::<u64>() }, 0b1001);

        SideMetadataSpec::set_meta_bits(addr, 2, addr, 6);
        assert_eq!(unsafe { addr.load::<u64>() }, 0b0011_1101);

        SideMetadataSpec::zero_meta_bits(addr, 0, addr + 1usize, 0);
        assert_eq!(unsafe { addr.load::<u64>() }, 0b0);

        SideMetadataSpec::set_meta_bits(addr, 2, addr + 1usize, 2);
        assert_eq!(unsafe { addr.load::<u64>() }, 0b11_1111_1100);

        SideMetadataSpec::set_meta_bits(addr, 0, addr + 1usize, 2);
        assert_eq!(unsafe { addr.load::<u64>() }, 0b11_1111_1111);
    }
}<|MERGE_RESOLUTION|>--- conflicted
+++ resolved
@@ -4,12 +4,9 @@
 use crate::util::heap::layout::vm_layout_constants::BYTES_IN_CHUNK;
 use crate::util::memory;
 use crate::util::metadata::metadata_val_traits::*;
-<<<<<<< HEAD
 #[cfg(feature = "vo_bit")]
 use crate::util::metadata::vo_bit::VO_BIT_SIDE_METADATA_SPEC;
-=======
 use crate::util::public_bit::PUBLIC_SIDE_METADATA_SPEC;
->>>>>>> cd3033fa
 use crate::util::Address;
 use num_traits::FromPrimitive;
 use std::fmt;
@@ -1002,15 +999,10 @@
     pub fn new_global_specs(specs: &[SideMetadataSpec]) -> Vec<SideMetadataSpec> {
         let mut ret = vec![];
 
-<<<<<<< HEAD
         #[cfg(feature = "vo_bit")]
         ret.push(VO_BIT_SIDE_METADATA_SPEC);
-=======
-        #[cfg(feature = "global_alloc_bit")]
-        ret.push(ALLOC_SIDE_METADATA_SPEC);
         ret.push(PUBLIC_SIDE_METADATA_SPEC);
         ret.push(DEBUG_SIDE_METADATA_SPEC);
->>>>>>> cd3033fa
 
         if let Some(spec) = crate::mmtk::SFT_MAP.get_side_metadata() {
             if spec.is_global {
