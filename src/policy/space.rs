use ::util::Address;
use ::util::ObjectReference;
use ::util::conversions::*;

use ::vm::{ActivePlan, Collection, ObjectModel};
use ::util::heap::{VMRequest, PageResource};
use ::util::heap::layout::vm_layout_constants::{HEAP_START, HEAP_END, AVAILABLE_BYTES, LOG_BYTES_IN_CHUNK};
use ::util::heap::layout::vm_layout_constants::{AVAILABLE_START, AVAILABLE_END};

use ::plan::Plan;
use ::plan::{Allocator, TransitiveClosure};

use std::sync::atomic::{AtomicUsize, Ordering};

use ::util::constants::LOG_BYTES_IN_MBYTE;
use ::util::conversions;
use ::util::heap::space_descriptor;
use ::util::OpaquePointer;

use std::fmt::Debug;

use libc::c_void;
use util::heap::layout::heap_layout::VMMap;
use util::heap::layout::heap_layout::Mmapper;
<<<<<<< HEAD
use util::heap::HeapMeta;
use util::heap::space_descriptor::{SpaceDescriptor, UNINITIALIZED_SPACE_DESCRIPTOR};
use vm::VMBinding;
use std::marker::PhantomData;
=======
use plan::selected_plan::SelectedPlan;
use util::heap::HeapMeta;
use util::heap::space_descriptor::SpaceDescriptor;
use vm::VMBinding;
use std::marker::PhantomData;
use util::heap::layout::vm_layout_constants::BYTES_IN_CHUNK;
>>>>>>> ee7ab348

pub trait Space<VM: VMBinding>: Sized + 'static {
    type PR: PageResource<VM, Space = Self>;

    fn init(&mut self, vm_map: &'static VMMap);

    fn acquire(&self, tls: OpaquePointer, pages: usize) -> Address {
        trace!("Space.acquire, tls={:?}", tls);
        // debug_assert!(tls != 0);
<<<<<<< HEAD
        let allow_poll = unsafe { VM::VMActivePlan::is_mutator(tls) };
=======
        let allow_poll = unsafe { VM::VMActivePlan::is_mutator(tls) } && VM::VMActivePlan::global().is_initialized();
>>>>>>> ee7ab348

        trace!("Reserving pages");
        let pr = self.common().pr.as_ref().unwrap();
        let pages_reserved = pr.reserve_pages(pages);
        trace!("Pages reserved");

        // FIXME: Possibly unnecessary borrow-checker fighting
        let me = unsafe { &*(self as *const Self) };

        trace!("Polling ..");

        if allow_poll && VM::VMActivePlan::global().poll::<Self::PR>(false, me) {
            trace!("Collection required");
            pr.clear_request(pages_reserved);
            VM::VMCollection::block_for_gc(tls);
            unsafe { Address::zero() }
        } else {
            trace!("Collection not required");
            let rtn = pr.get_new_pages(pages_reserved, pages, self.common().zeroed, tls);
            if rtn.is_zero() {
                if !allow_poll {
                    panic!("Physical allocation failed when polling not allowed!");
                }

                let gc_performed = VM::VMActivePlan::global().poll::<Self::PR>(true, me);
                debug_assert!(gc_performed, "GC not performed when forced.");
                pr.clear_request(pages_reserved);
                VM::VMCollection::block_for_gc(tls);
                unsafe { Address::zero() }
            } else {
                rtn
            }
        }
    }

    fn in_space(&self, object: ObjectReference) -> bool {
        let start = VM::VMObjectModel::ref_to_address(object);
        if !self.common().descriptor.is_contiguous() {
            self.common().vm_map().get_descriptor_for_address(start) == self.common().descriptor
        } else {
            start >= self.common().start
                && start < self.common().start + self.common().extent
        }
    }

    // UNSAFE: potential data race as this mutates 'common'
    unsafe fn grow_discontiguous_space(&self, chunks: usize) -> Address {
        // FIXME
        let new_head: Address = self.common().vm_map().allocate_contiguous_chunks(self.common().descriptor, chunks, self.common().head_discontiguous_region);
        if new_head.is_zero() {
            return unsafe{Address::zero()};
        }

        self.unsafe_common_mut().head_discontiguous_region = new_head;
        new_head
    }

    /**
     * This hook is called by page resources each time a space grows.  The space may
     * tap into the hook to monitor heap growth.  The call is made from within the
     * page resources' critical region, immediately before yielding the lock.
     *
     * @param start The start of the newly allocated space
     * @param bytes The size of the newly allocated space
     * @param new_chunk {@code true} if the new space encroached upon or started a new chunk or chunks.
     */
    fn grow_space(&self, start: Address, bytes: usize, new_chunk: bool) {}

    fn reserved_pages(&self) -> usize {
        self.common().pr.as_ref().unwrap().reserved_pages()
    }

    fn get_name(&self) -> &'static str {
        self.common().name
    }

    fn common(&self) -> &CommonSpace<VM, Self::PR>;
    fn common_mut(&mut self) -> &mut CommonSpace<VM, Self::PR> {
        // SAFE: Reference is exclusive
        unsafe {self.unsafe_common_mut()}
    }

    // UNSAFE: This get's a mutable reference from self
    // (i.e. make sure their are no concurrent accesses through self when calling this)_
    unsafe fn unsafe_common_mut(&self) -> &mut CommonSpace<VM, Self::PR>;

    fn is_live(&self, object: ObjectReference) -> bool;
    fn is_movable(&self) -> bool;

    fn release_discontiguous_chunks(&mut self, chunk: Address) {
        debug_assert!(chunk == conversions::chunk_align_down(chunk));
        if chunk == self.common().head_discontiguous_region {
            self.common_mut().head_discontiguous_region = self.common().vm_map().get_next_contiguous_region(chunk);
        }
        self.common().vm_map().free_contiguous_chunks(chunk);
    }

    fn release_multiple_pages(&mut self, start: Address);

    unsafe fn release_all_chunks(&self) {
        self.common().vm_map().free_all_chunks(self.common().head_discontiguous_region);
        self.unsafe_common_mut().head_discontiguous_region = Address::zero();
    }

    fn print_vm_map(&self) {
        let common = self.common();
        print!("{} ", common.name);
        if common.immortal {
            print!("I");
        } else {
            print!(" ");
        }
        if common.movable {
            print!(" ");
        } else {
            print!("N");
        }
        print!(" ");
        if common.contiguous {
            print!("{}->{}", common.start, common.start+common.extent-1);
            match common.vmrequest {
                VMRequest::RequestExtent { extent, top } => {
                    print!(" E {}", extent);
                },
                VMRequest::RequestFraction {frac, top } => {
                    print!(" F {}", frac);
                },
                _ => {}
            }
        } else {
            let mut a = common.head_discontiguous_region;
            while !a.is_zero() {
                print!("{}->{}", a, a + self.common().vm_map().get_contiguous_region_size(a) - 1);
                a = self.common().vm_map().get_next_contiguous_region(a);
                if !a.is_zero() {
                    print!(" ");
                }
            }
        }
        println!();
    }
}

pub struct CommonSpace<VM: VMBinding, PR: PageResource<VM>> {
    pub name: &'static str,
    name_length: usize,
    pub descriptor: SpaceDescriptor,
    index: usize,
    pub vmrequest: VMRequest,

    immortal: bool,
    movable: bool,
    pub contiguous: bool,
    pub zeroed: bool,

    pub pr: Option<PR>,
    pub start: Address,
    pub extent: usize,
    pub head_discontiguous_region: Address,

    pub vm_map: &'static VMMap,
    pub mmapper: &'static Mmapper,

    p: PhantomData<VM>,
}

const DEBUG: bool = false;

impl<VM: VMBinding, PR: PageResource<VM>> CommonSpace<VM, PR> {
    pub fn new(name: &'static str, movable: bool, immortal: bool, zeroed: bool,
               vmrequest: VMRequest, vm_map: &'static VMMap, mmapper: &'static Mmapper, heap: &mut HeapMeta) -> Self {
        let mut rtn = CommonSpace {
            name,
            name_length: name.len(),
<<<<<<< HEAD
            descriptor: UNINITIALIZED_SPACE_DESCRIPTOR,
=======
            descriptor: SpaceDescriptor::UNINITIALIZED,
>>>>>>> ee7ab348
            index: heap.new_space_index(),
            vmrequest,
            immortal,
            movable,
            contiguous: true,
            zeroed,
            pr: None,
            start: unsafe{Address::zero()},
            extent: 0,
            head_discontiguous_region: unsafe{Address::zero()},
            vm_map,
            mmapper,
            p: PhantomData,
        };

        if vmrequest.is_discontiguous() {
            rtn.contiguous = false;
            // FIXME
            rtn.descriptor = SpaceDescriptor::create_descriptor();
            // VM.memory.setHeapRange(index, HEAP_START, HEAP_END);
            return rtn;
        }

        let (extent, top) = match vmrequest {
            VMRequest::RequestFraction{frac, top: _top}                   => (get_frac_available(frac), _top),
            VMRequest::RequestExtent{extent: _extent, top: _top}          => (_extent, _top),
            VMRequest::RequestFixed{start: _, extent: _extent, top: _top} => (_extent, _top),
            _                                                             => unreachable!(),
        };

        if extent != raw_align_up(extent, BYTES_IN_CHUNK) {
            panic!("{} requested non-aligned extent: {} bytes", name, extent);
        }

        let start: Address;
        if let VMRequest::RequestFixed{start: _start, extent: _, top: _} = vmrequest {
            start = _start;
            if start != chunk_align_up(start) {
                panic!("{} starting on non-aligned boundary: {}", name, start);
            }
        } else {
            // FIXME
            //if (HeapLayout.vmMap.isFinalized()) VM.assertions.fail("heap is narrowed after regionMap is finalized: " + name);
            start = heap.reserve(extent, top);
        }

        rtn.contiguous = true;
        rtn.start = start;
        rtn.extent = extent;
        // FIXME
        rtn.descriptor = SpaceDescriptor::create_descriptor_from_heap_range(start, start + extent);
        // VM.memory.setHeapRange(index, start, start.plus(extent));
        vm_map.insert(start, extent, rtn.descriptor);

        if DEBUG {
            println!("{} {} {} {}", name, start, start + extent, extent);
        }

        rtn
    }

    pub fn vm_map(&self) -> &'static VMMap {
        self.vm_map
    }
}

fn get_frac_available(frac: f32) -> usize {
    trace!("AVAILABLE_START={}", AVAILABLE_START);
    trace!("AVAILABLE_END={}", AVAILABLE_END);
    let bytes = (frac * AVAILABLE_BYTES as f32) as usize;
    trace!("bytes={}*{}={}", frac, AVAILABLE_BYTES, bytes);
    let mb = bytes >> LOG_BYTES_IN_MBYTE;
    let rtn = mb << LOG_BYTES_IN_MBYTE;
    trace!("rtn={}", rtn);
    let aligned_rtn = raw_align_up(rtn, BYTES_IN_CHUNK);
    trace!("aligned_rtn={}", aligned_rtn);
    aligned_rtn
}

pub fn required_chunks(pages: usize) -> usize {
    let extent = raw_align_up(pages_to_bytes(pages), BYTES_IN_CHUNK);
    extent >> LOG_BYTES_IN_CHUNK
}<|MERGE_RESOLUTION|>--- conflicted
+++ resolved
@@ -22,19 +22,11 @@
 use libc::c_void;
 use util::heap::layout::heap_layout::VMMap;
 use util::heap::layout::heap_layout::Mmapper;
-<<<<<<< HEAD
-use util::heap::HeapMeta;
-use util::heap::space_descriptor::{SpaceDescriptor, UNINITIALIZED_SPACE_DESCRIPTOR};
-use vm::VMBinding;
-use std::marker::PhantomData;
-=======
-use plan::selected_plan::SelectedPlan;
 use util::heap::HeapMeta;
 use util::heap::space_descriptor::SpaceDescriptor;
 use vm::VMBinding;
 use std::marker::PhantomData;
 use util::heap::layout::vm_layout_constants::BYTES_IN_CHUNK;
->>>>>>> ee7ab348
 
 pub trait Space<VM: VMBinding>: Sized + 'static {
     type PR: PageResource<VM, Space = Self>;
@@ -44,11 +36,7 @@
     fn acquire(&self, tls: OpaquePointer, pages: usize) -> Address {
         trace!("Space.acquire, tls={:?}", tls);
         // debug_assert!(tls != 0);
-<<<<<<< HEAD
-        let allow_poll = unsafe { VM::VMActivePlan::is_mutator(tls) };
-=======
         let allow_poll = unsafe { VM::VMActivePlan::is_mutator(tls) } && VM::VMActivePlan::global().is_initialized();
->>>>>>> ee7ab348
 
         trace!("Reserving pages");
         let pr = self.common().pr.as_ref().unwrap();
@@ -223,11 +211,7 @@
         let mut rtn = CommonSpace {
             name,
             name_length: name.len(),
-<<<<<<< HEAD
-            descriptor: UNINITIALIZED_SPACE_DESCRIPTOR,
-=======
             descriptor: SpaceDescriptor::UNINITIALIZED,
->>>>>>> ee7ab348
             index: heap.new_space_index(),
             vmrequest,
             immortal,
