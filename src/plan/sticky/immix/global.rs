use crate::plan::generational::global::GenerationalPlan;
use crate::plan::global::CommonPlan;
use crate::plan::global::CreateGeneralPlanArgs;
use crate::plan::global::CreateSpecificPlanArgs;
use crate::plan::immix;
use crate::plan::PlanConstraints;
use crate::policy::immix::ImmixSpace;
use crate::policy::sft::SFT;
use crate::policy::space::Space;
use crate::util::copy::CopyConfig;
use crate::util::copy::CopySelector;
use crate::util::copy::CopySemantics;
use crate::util::heap::gc_trigger::SpaceStats;
use crate::util::metadata::side_metadata::SideMetadataContext;
use crate::util::statistics::counter::EventCounter;
use crate::vm::ObjectModel;
use crate::vm::VMBinding;
use crate::Plan;

use atomic::Ordering;
use std::sync::atomic::AtomicBool;
use std::sync::{Arc, Mutex};

use mmtk_macros::{HasSpaces, PlanTraceObject};

use super::gc_work::StickyImmixMatureGCWorkContext;
use super::gc_work::StickyImmixNurseryGCWorkContext;

#[derive(HasSpaces, PlanTraceObject)]
pub struct StickyImmix<VM: VMBinding> {
    #[parent]
    immix: immix::Immix<VM>,
    gc_full_heap: AtomicBool,
    next_gc_full_heap: AtomicBool,
    full_heap_gc_count: Arc<Mutex<EventCounter>>,
}

/// The plan constraints for the sticky immix plan.
pub const STICKY_IMMIX_CONSTRAINTS: PlanConstraints = PlanConstraints {
    moves_objects: crate::policy::immix::DEFRAG || crate::policy::immix::PREFER_COPY_ON_NURSERY_GC,
    needs_log_bit: true,
    barrier: crate::plan::BarrierSelector::ObjectBarrier,
    // We may trace duplicate edges in sticky immix (or any plan that uses object remembering barrier). See https://github.com/mmtk/mmtk-core/issues/743.
    may_trace_duplicate_edges: true,
    ..immix::IMMIX_CONSTRAINTS
};

impl<VM: VMBinding> Plan for StickyImmix<VM> {
    fn constraints(&self) -> &'static crate::plan::PlanConstraints {
        &STICKY_IMMIX_CONSTRAINTS
    }

    fn create_copy_config(&'static self) -> CopyConfig<Self::VM> {
        use enum_map::enum_map;
        CopyConfig {
            copy_mapping: enum_map! {
                CopySemantics::DefaultCopy => CopySelector::Immix(0),
                _ => CopySelector::Unused,
            },
            space_mapping: vec![(CopySelector::Immix(0), &self.immix.immix_space)],
            constraints: &STICKY_IMMIX_CONSTRAINTS,
        }
    }

    fn base(&self) -> &crate::plan::global::BasePlan<Self::VM> {
        self.immix.base()
    }

    fn base_mut(&mut self) -> &mut crate::plan::global::BasePlan<Self::VM> {
        self.immix.base_mut()
    }

    fn generational(
        &self,
    ) -> Option<&dyn crate::plan::generational::global::GenerationalPlan<VM = Self::VM>> {
        Some(self)
    }

    fn common(&self) -> &CommonPlan<Self::VM> {
        self.immix.common()
    }

    fn schedule_collection(&'static self, scheduler: &crate::scheduler::GCWorkScheduler<Self::VM>) {
        let is_full_heap = self.requires_full_heap_collection();
        self.gc_full_heap.store(is_full_heap, Ordering::SeqCst);

        if !is_full_heap {
            info!("Nursery GC");
            // nursery GC -- we schedule it
            scheduler.schedule_common_work::<StickyImmixNurseryGCWorkContext<VM>>(self);
        } else {
            info!("Full heap GC");
            use crate::plan::immix::Immix;
            use crate::policy::immix::{TRACE_KIND_DEFRAG, TRACE_KIND_FAST};
            Immix::schedule_immix_full_heap_collection::<
                StickyImmix<VM>,
                StickyImmixMatureGCWorkContext<VM, TRACE_KIND_FAST>,
                StickyImmixMatureGCWorkContext<VM, TRACE_KIND_DEFRAG>,
            >(self, &self.immix.immix_space, scheduler);
        }
    }

    fn get_allocator_mapping(
        &self,
    ) -> &'static enum_map::EnumMap<crate::AllocationSemantics, crate::util::alloc::AllocatorSelector>
    {
        &super::mutator::ALLOCATOR_MAPPING
    }

    fn prepare(&mut self, tls: crate::util::VMWorkerThread) {
        if self.is_current_gc_nursery() {
            // Prepare both large object space and immix space
            self.immix.immix_space.prepare(
                false,
                crate::policy::immix::defrag::StatsForDefrag::new(self),
            );
            self.immix.common.los.prepare(false);
        } else {
            self.full_heap_gc_count.lock().unwrap().inc();
            self.immix.prepare(tls);
        }
    }

    fn release(&mut self, tls: crate::util::VMWorkerThread) {
        if self.is_current_gc_nursery() {
            let was_defrag = self.immix.immix_space.release(false);
            self.immix
                .set_last_gc_was_defrag(was_defrag, Ordering::Relaxed);
            self.immix.common.los.release(false);
        } else {
            self.immix.release(tls);
        }
    }

    fn end_of_gc(&mut self, _tls: crate::util::opaque_pointer::VMWorkerThread) {
        let next_gc_full_heap =
            crate::plan::generational::global::CommonGenPlan::should_next_gc_be_full_heap(self);
        self.next_gc_full_heap
            .store(next_gc_full_heap, Ordering::Relaxed);
    }

    fn collection_required(&self, space_full: bool, space: Option<SpaceStats<Self::VM>>) -> bool {
        let nursery_full =
            self.immix.immix_space.get_pages_allocated() > self.options().get_max_nursery_pages();
        if space_full
            && space.is_some()
            && space.as_ref().unwrap().0.name() != self.immix.immix_space.name()
        {
            self.next_gc_full_heap.store(true, Ordering::SeqCst);
        }
        self.immix.collection_required(space_full, space) || nursery_full
    }

    fn last_collection_was_exhaustive(&self) -> bool {
        self.gc_full_heap.load(Ordering::Relaxed) && self.immix.last_collection_was_exhaustive()
    }

    fn get_collection_reserved_pages(&self) -> usize {
        self.immix.get_collection_reserved_pages()
    }

    fn get_used_pages(&self) -> usize {
        self.immix.get_used_pages()
    }

    fn sanity_check_object(&self, object: crate::util::ObjectReference) -> bool {
        if self.is_current_gc_nursery() {
            // Every reachable object should be logged
            if !VM::VMObjectModel::GLOBAL_LOG_BIT_SPEC.is_unlogged::<VM>(object, Ordering::SeqCst) {
                error!("Object {} is not unlogged (all objects that have been traced should be unlogged/mature)", object);
                return false;
            }

            // Every reachable object should be marked
            if self.immix.immix_space.in_space(object) && !self.immix.immix_space.is_marked(object)
            {
                error!(
                    "Object {} is not marked (all objects that have been traced should be marked)",
                    object
                );
                return false;
            } else if self.immix.common.los.in_space(object)
                && !self.immix.common.los.is_live(object)
            {
                error!("LOS Object {} is not marked", object);
                return false;
            }
        }
        true
    }

    #[cfg(feature = "thread_local_gc")]
    fn publish_object(&self, _object: crate::util::ObjectReference) {}
}

impl<VM: VMBinding> GenerationalPlan for StickyImmix<VM> {
    fn is_current_gc_nursery(&self) -> bool {
        !self.gc_full_heap.load(Ordering::SeqCst)
    }

    fn is_object_in_nursery(&self, object: crate::util::ObjectReference) -> bool {
        self.immix.immix_space.in_space(object) && !self.immix.immix_space.is_marked(object)
    }

    // This check is used for memory slice copying barrier, where we only know addresses instead of objects.
    // As sticky immix needs object metadata to know if an object is an nursery object or not, we cannot really tell
    // whether an address is in nursery or not. In this case, we just return false -- this is a conservative return value
    // for the memory slice copying barrier. It means we will treat the object as if it is in mature space, and will
    // push it to the remembered set.
    // FIXME: this will remember excessive objects, and can cause serious slowdown in some cases.
    fn is_address_in_nursery(&self, _addr: crate::util::Address) -> bool {
        false
    }

    fn get_mature_physical_pages_available(&self) -> usize {
        self.immix.immix_space.available_physical_pages()
    }

    fn get_mature_reserved_pages(&self) -> usize {
        self.immix.immix_space.reserved_pages()
    }

    fn force_full_heap_collection(&self) {
        self.next_gc_full_heap.store(true, Ordering::SeqCst);
    }

    fn last_collection_full_heap(&self) -> bool {
        self.gc_full_heap.load(Ordering::SeqCst)
    }
}

impl<VM: VMBinding> crate::plan::generational::global::GenerationalPlanExt<VM> for StickyImmix<VM> {
    fn trace_object_nursery<Q: crate::ObjectQueue>(
        &self,
        queue: &mut Q,
        object: crate::util::ObjectReference,
        worker: &mut crate::scheduler::GCWorker<VM>,
    ) -> crate::util::ObjectReference {
        if self.immix.immix_space.in_space(object) {
            if !self.is_object_in_nursery(object) {
                // Mature object
                trace!("Immix mature object {}, skip", object);
                return object;
            } else {
                let object = if crate::policy::immix::PREFER_COPY_ON_NURSERY_GC {
                    let ret = self.immix.immix_space.trace_object_with_opportunistic_copy(
                        queue,
                        object,
                        // We just use default copy here. We have set args for ImmixSpace to deal with unlogged bit,
                        // and we do not need to use CopySemantics::PromoteToMature.
                        CopySemantics::DefaultCopy,
                        worker,
                        true,
                    );
                    trace!(
                        "Immix nursery object {} is being traced with opportunistic copy {}",
                        object,
                        if ret == object {
                            "".to_string()
                        } else {
                            format!(" -> new object {}", ret)
                        }
                    );
                    ret
                } else {
                    trace!(
                        "Immix nursery object {} is being traced without moving",
                        object
                    );
                    self.immix
                        .immix_space
                        .trace_object_without_moving(queue, object)
                };

                return object;
            }
        }

        if self.immix.common().get_los().in_space(object) {
            return self
                .immix
                .common()
                .get_los()
                .trace_object::<Q>(queue, object);
        }

        object
    }
}

impl<VM: VMBinding> StickyImmix<VM> {
    pub fn new(args: CreateGeneralPlanArgs<VM>) -> Self {
        let full_heap_gc_count = args.stats.new_event_counter("majorGC", true, true);
        let plan_args = CreateSpecificPlanArgs {
            global_args: args,
            constraints: &STICKY_IMMIX_CONSTRAINTS,
            global_side_metadata_specs: SideMetadataContext::new_global_specs(
                &crate::plan::generational::new_generational_global_metadata_specs::<VM>(),
            ),
        };

        let immix = immix::Immix::new_with_args(
            plan_args,
            crate::policy::immix::ImmixSpaceArgs {
                // Every object we trace in nursery GC becomes a mature object.
                // Every object we trace in full heap GC is a mature object. Thus in both cases,
                // they should be unlogged.
                unlog_object_when_traced: true,
                // In full heap GC, mature objects may die, and their unlogged bit needs to be reset.
                // Along with the option above, we unlog them again during tracing.
                reset_log_bit_in_major_gc: true,
                // In StickyImmix, both young and old objects are allocated in the ImmixSpace.
                mixed_age: true,
            },
        );
<<<<<<< HEAD
=======
        let full_heap_gc_count = immix
            .base()
            .stats
            .new_event_counter("majorGC", true, true, true);
>>>>>>> e1c373c9
        Self {
            immix,
            gc_full_heap: AtomicBool::new(false),
            next_gc_full_heap: AtomicBool::new(false),
            full_heap_gc_count,
        }
    }

    fn requires_full_heap_collection(&self) -> bool {
        // Separate each condition so the code is clear
        #[allow(clippy::if_same_then_else, clippy::needless_bool)]
        if self
            .immix
            .common
            .base
            .global_state
            .user_triggered_collection
            .load(Ordering::SeqCst)
            && *self.immix.common.base.options.full_heap_system_gc
        {
            // User triggered collection, and we force full heap for user triggered collection
            true
        } else if self.next_gc_full_heap.load(Ordering::SeqCst)
            || self
                .immix
                .common
                .base
                .global_state
                .cur_collection_attempts
                .load(Ordering::SeqCst)
                > 1
        {
            // Forces full heap collection
            true
        } else {
            false
        }
    }

    pub fn get_immix_space(&self) -> &ImmixSpace<VM> {
        &self.immix.immix_space
    }
}<|MERGE_RESOLUTION|>--- conflicted
+++ resolved
@@ -313,13 +313,6 @@
                 mixed_age: true,
             },
         );
-<<<<<<< HEAD
-=======
-        let full_heap_gc_count = immix
-            .base()
-            .stats
-            .new_event_counter("majorGC", true, true, true);
->>>>>>> e1c373c9
         Self {
             immix,
             gc_full_heap: AtomicBool::new(false),
