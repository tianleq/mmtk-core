use super::work_bucket::WorkBucketStage;
use super::*;
use crate::global_state::GcStatus;
use crate::plan::ObjectsClosure;
use crate::plan::VectorObjectQueue;
use crate::util::*;
use crate::vm::slot::Slot;
use crate::vm::*;
use crate::*;
use std::marker::PhantomData;
use std::ops::{Deref, DerefMut};

pub struct ScheduleCollection;

impl<VM: VMBinding> GCWork<VM> for ScheduleCollection {
    fn do_work(&mut self, worker: &mut GCWorker<VM>, mmtk: &'static MMTK<VM>) {
        // Tell GC trigger that GC started.
        mmtk.gc_trigger.policy.on_gc_start(mmtk);

        // Determine collection kind
        let is_emergency = mmtk.state.set_collection_kind(
            mmtk.get_plan().last_collection_was_exhaustive(),
            mmtk.gc_trigger.policy.can_heap_size_grow(),
        );
        if is_emergency {
            mmtk.get_plan().notify_emergency_collection();
        }
        // Set to GcPrepare
        mmtk.set_gc_status(GcStatus::GcPrepare);

        // Let the plan to schedule collection work
        mmtk.get_plan().schedule_collection(worker.scheduler());
    }
}

/// The global GC Preparation Work
/// This work packet invokes prepare() for the plan (which will invoke prepare() for each space), and
/// pushes work packets for preparing mutators and collectors.
/// We should only have one such work packet per GC, before any actual GC work starts.
/// We assume this work packet is the only running work packet that accesses plan, and there should
/// be no other concurrent work packet that accesses plan (read or write). Otherwise, there may
/// be a race condition.
pub struct Prepare<C: GCWorkContext> {
    pub plan: *const C::PlanType,
}

unsafe impl<C: GCWorkContext> Send for Prepare<C> {}

impl<C: GCWorkContext> Prepare<C> {
    pub fn new(plan: *const C::PlanType) -> Self {
        Self { plan }
    }
}

impl<C: GCWorkContext> GCWork<C::VM> for Prepare<C> {
    fn do_work(&mut self, worker: &mut GCWorker<C::VM>, mmtk: &'static MMTK<C::VM>) {
        trace!("Prepare Global");
        // We assume this is the only running work packet that accesses plan at the point of execution
        let plan_mut: &mut C::PlanType = unsafe { &mut *(self.plan as *const _ as *mut _) };
        plan_mut.prepare(worker.tls);

        if plan_mut.constraints().needs_prepare_mutator {
<<<<<<< HEAD
            for mutator in <C::VM as VMBinding>::VMActivePlan::mutators() {
                #[cfg(feature = "thread_local_gc")]
                {
                    let candidates =
                        mutator
                            .finalizable_candidates
                            .iter()
                            .map(|v| *v)
                            .filter(|f| {
                                crate::util::metadata::public_bit::is_public::<C::VM>(
                                    f.get_reference(),
                                )
                            });

                    // move global finalizable candidates from local buffer to the global buffer
                    mmtk.finalizable_processor
                        .lock()
                        .unwrap()
                        .add_candidates(candidates);

                    mutator.finalizable_candidates.retain(|f| {
                        !crate::util::metadata::public_bit::is_public::<C::VM>(f.get_reference())
                    });
                }

                mmtk.scheduler.work_buckets[WorkBucketStage::Prepare]
                    .add(PrepareMutator::<C::VM>::new(mutator));
            }
=======
            let prepare_mutator_packets = <C::VM as VMBinding>::VMActivePlan::mutators()
                .map(|mutator| Box::new(PrepareMutator::<C::VM>::new(mutator)) as _)
                .collect::<Vec<_>>();
            // Just in case the VM binding is inconsistent about the number of mutators and the actual mutator list.
            debug_assert_eq!(
                prepare_mutator_packets.len(),
                <C::VM as VMBinding>::VMActivePlan::number_of_mutators()
            );
            mmtk.scheduler.work_buckets[WorkBucketStage::Prepare].bulk_add(prepare_mutator_packets);
>>>>>>> 160b7702
        }

        for w in &mmtk.scheduler.worker_group.workers_shared {
            let result = w.designated_work.push(Box::new(PrepareCollector));
            debug_assert!(result.is_ok());
        }
    }
}

/// The mutator GC Preparation Work
pub struct PrepareMutator<VM: VMBinding> {
    // The mutator reference has static lifetime.
    // It is safe because the actual lifetime of this work-packet will not exceed the lifetime of a GC.
    pub mutator: &'static mut Mutator<VM>,
}

impl<VM: VMBinding> PrepareMutator<VM> {
    pub fn new(mutator: &'static mut Mutator<VM>) -> Self {
        Self { mutator }
    }
}

impl<VM: VMBinding> GCWork<VM> for PrepareMutator<VM> {
    fn do_work(&mut self, worker: &mut GCWorker<VM>, _mmtk: &'static MMTK<VM>) {
        trace!("Prepare Mutator");
        self.mutator.prepare(worker.tls);
    }
}

/// The collector GC Preparation Work
#[derive(Default)]
pub struct PrepareCollector;

impl<VM: VMBinding> GCWork<VM> for PrepareCollector {
    fn do_work(&mut self, worker: &mut GCWorker<VM>, mmtk: &'static MMTK<VM>) {
        trace!("Prepare Collector");
        worker.get_copy_context_mut().prepare();
        mmtk.get_plan().prepare_worker(worker);
    }
}

/// The global GC release Work
/// This work packet invokes release() for the plan (which will invoke release() for each space), and
/// pushes work packets for releasing mutators and collectors.
/// We should only have one such work packet per GC, after all actual GC work ends.
/// We assume this work packet is the only running work packet that accesses plan, and there should
/// be no other concurrent work packet that accesses plan (read or write). Otherwise, there may
/// be a race condition.
pub struct Release<C: GCWorkContext> {
    pub plan: *const C::PlanType,
}

impl<C: GCWorkContext> Release<C> {
    pub fn new(plan: *const C::PlanType) -> Self {
        Self { plan }
    }
}

unsafe impl<C: GCWorkContext> Send for Release<C> {}

impl<C: GCWorkContext + 'static> GCWork<C::VM> for Release<C> {
    fn do_work(&mut self, worker: &mut GCWorker<C::VM>, mmtk: &'static MMTK<C::VM>) {
        trace!("Release Global");

        mmtk.gc_trigger.policy.on_gc_release(mmtk);
        // We assume this is the only running work packet that accesses plan at the point of execution

        let plan_mut: &mut C::PlanType = unsafe { &mut *(self.plan as *const _ as *mut _) };
        plan_mut.release(worker.tls);

<<<<<<< HEAD
        #[cfg(not(feature = "thread_local_gc"))]
        for mutator in <C::VM as VMBinding>::VMActivePlan::mutators() {
            mmtk.scheduler.work_buckets[WorkBucketStage::Release]
                .add(ReleaseMutator::<C::VM>::new(mutator));
        }
=======
        let release_mutator_packets = <C::VM as VMBinding>::VMActivePlan::mutators()
            .map(|mutator| Box::new(ReleaseMutator::<C::VM>::new(mutator)) as _)
            .collect::<Vec<_>>();
        // Just in case the VM binding is inconsistent about the number of mutators and the actual mutator list.
        debug_assert_eq!(
            release_mutator_packets.len(),
            <C::VM as VMBinding>::VMActivePlan::number_of_mutators()
        );
        mmtk.scheduler.work_buckets[WorkBucketStage::Release].bulk_add(release_mutator_packets);
>>>>>>> 160b7702

        for w in &mmtk.scheduler.worker_group.workers_shared {
            let result = w.designated_work.push(Box::new(ReleaseCollector));
            debug_assert!(result.is_ok());
        }

        #[cfg(feature = "count_live_bytes_in_gc")]
        {
            let live_bytes = mmtk
                .scheduler
                .worker_group
                .get_and_clear_worker_live_bytes();
            mmtk.state.set_live_bytes_in_last_gc(live_bytes);
        }
    }
}

/// The mutator release Work
pub struct ReleaseMutator<VM: VMBinding> {
    // The mutator reference has static lifetime.
    // It is safe because the actual lifetime of this work-packet will not exceed the lifetime of a GC.
    pub mutator: &'static mut Mutator<VM>,
}

impl<VM: VMBinding> ReleaseMutator<VM> {
    pub fn new(mutator: &'static mut Mutator<VM>) -> Self {
        Self { mutator }
    }
}

impl<VM: VMBinding> GCWork<VM> for ReleaseMutator<VM> {
    fn do_work(&mut self, worker: &mut GCWorker<VM>, _mmtk: &'static MMTK<VM>) {
        trace!("Release Mutator");
        self.mutator.release(worker.tls);
    }
}

/// The collector release Work
#[derive(Default)]
pub struct ReleaseCollector;

impl<VM: VMBinding> GCWork<VM> for ReleaseCollector {
    fn do_work(&mut self, worker: &mut GCWorker<VM>, _mmtk: &'static MMTK<VM>) {
        trace!("Release Collector");
        worker.get_copy_context_mut().release();
    }
}

#[cfg(feature = "thread_local_gc_copying")]
pub struct DefragMutator<VM: VMBinding> {
    tls: VMMutatorThread,
    phantom: PhantomData<VM>,
}

#[cfg(feature = "thread_local_gc_copying")]
impl<VM: VMBinding> DefragMutator<VM> {
    pub fn new(tls: VMMutatorThread) -> Self {
        Self {
            tls,
            phantom: PhantomData,
        }
    }
}

#[cfg(feature = "thread_local_gc_copying")]
impl<VM: VMBinding> GCWork<VM> for DefragMutator<VM> {
    fn do_work(&mut self, _worker: &mut GCWorker<VM>, _mmtk: &'static MMTK<VM>) {
        trace!("Defrag Mutator");
        _mmtk
            .get_plan()
            .do_thread_local_defrag(self.tls, _mmtk, _worker);
    }
}

/// Stop all mutators
///
/// TODO: Smaller work granularity
#[derive(Default)]
pub struct StopMutators<C: GCWorkContext>(PhantomData<C>);

impl<C: GCWorkContext> StopMutators<C> {
    pub fn new() -> Self {
        Self(PhantomData)
    }
}

impl<C: GCWorkContext> GCWork<C::VM> for StopMutators<C> {
    fn do_work(&mut self, worker: &mut GCWorker<C::VM>, mmtk: &'static MMTK<C::VM>) {
        trace!("stop_all_mutators start");
        mmtk.state.prepare_for_stack_scanning();
        <C::VM as VMBinding>::VMCollection::stop_all_mutators(worker.tls, |mutator| {
            // TODO: The stack scanning work won't start immediately, as the `Prepare` bucket is not opened yet (the bucket is opened in notify_mutators_paused).
            // Should we push to Unconstrained instead?
            #[cfg(not(feature = "thread_local_gc_copying"))]
            {
                mmtk.scheduler.work_buckets[WorkBucketStage::Prepare]
                    .add(ScanMutatorRoots::<C>(mutator));
            }
            #[cfg(feature = "thread_local_gc_copying")]
            {
                if mmtk.get_plan().defrag_mutator_required(mutator.mutator_tls) {
                    #[cfg(debug_assertions)]
                    warn!("mutator: {} needs defragmentation", mutator.mutator_id);
                    // DefragMutator will evacuate public object as well, so no need to create ScanMutatorRoots packet
                    mmtk.scheduler.work_buckets[WorkBucketStage::DefragMutator]
                        .add(DefragMutator::<C::VM>::new(mutator.mutator_tls))
                } else {
                    mmtk.scheduler.work_buckets[WorkBucketStage::Prepare]
                        .add(ScanMutatorRoots::<C>(mutator));
                }
            }
        });
        trace!("stop_all_mutators end");
        mmtk.scheduler.notify_mutators_paused(mmtk);
        mmtk.scheduler.work_buckets[WorkBucketStage::Prepare].add(ScanVMSpecificRoots::<C>::new());
    }
}

/// This implements `ObjectTracer` by forwarding the `trace_object` calls to the wrapped
/// `ProcessEdgesWork` instance.
pub(crate) struct ProcessEdgesWorkTracer<E: ProcessEdgesWork> {
    process_edges_work: E,
    stage: WorkBucketStage,
}

impl<E: ProcessEdgesWork> ObjectTracer for ProcessEdgesWorkTracer<E> {
    /// Forward the `trace_object` call to the underlying `ProcessEdgesWork`,
    /// and flush as soon as the underlying buffer of `process_edges_work` is full.
    fn trace_object(&mut self, object: ObjectReference) -> ObjectReference {
        let result = self.process_edges_work.trace_object(object);
        self.flush_if_full();
        result
    }
}

impl<E: ProcessEdgesWork> ProcessEdgesWorkTracer<E> {
    fn flush_if_full(&mut self) {
        if self.process_edges_work.nodes.is_full() {
            self.flush();
        }
    }

    pub fn flush_if_not_empty(&mut self) {
        if !self.process_edges_work.nodes.is_empty() {
            self.flush();
        }
    }

    fn flush(&mut self) {
        let next_nodes = self.process_edges_work.pop_nodes();
        assert!(!next_nodes.is_empty());
        let work_packet = self.process_edges_work.create_scan_work(next_nodes);
        let worker = self.process_edges_work.worker();
        worker.scheduler().work_buckets[self.stage].add(work_packet);
    }
}

/// This type implements `ObjectTracerContext` by creating a temporary `ProcessEdgesWork` during
/// the call to `with_tracer`, making use of its `trace_object` method.  It then creates work
/// packets using the methods of the `ProcessEdgesWork` and add the work packet into the given
/// `stage`.
pub(crate) struct ProcessEdgesWorkTracerContext<E: ProcessEdgesWork> {
    stage: WorkBucketStage,
    phantom_data: PhantomData<E>,
}

impl<E: ProcessEdgesWork> Clone for ProcessEdgesWorkTracerContext<E> {
    fn clone(&self) -> Self {
        Self { ..*self }
    }
}

impl<E: ProcessEdgesWork> ObjectTracerContext<E::VM> for ProcessEdgesWorkTracerContext<E> {
    type TracerType = ProcessEdgesWorkTracer<E>;

    fn with_tracer<R, F>(&self, worker: &mut GCWorker<E::VM>, func: F) -> R
    where
        F: FnOnce(&mut Self::TracerType) -> R,
    {
        let mmtk = worker.mmtk;

        // Prepare the underlying ProcessEdgesWork
        #[cfg(not(feature = "debug_publish_object"))]
        let mut process_edges_work = E::new(vec![], false, mmtk, self.stage);
        #[cfg(feature = "debug_publish_object")]
        let mut process_edges_work = E::new(vec![], vec![], false, 0, mmtk, self.stage);
        // FIXME: This line allows us to omit the borrowing lifetime of worker.
        // We should refactor ProcessEdgesWork so that it uses `worker` locally, not as a member.
        process_edges_work.set_worker(worker);

        // Cretae the tracer.
        let mut tracer = ProcessEdgesWorkTracer {
            process_edges_work,
            stage: self.stage,
        };

        // The caller can use the tracer here.
        let result = func(&mut tracer);

        // Flush the queued nodes.
        tracer.flush_if_not_empty();

        result
    }
}

/// Delegate to the VM binding for weak reference processing.
///
/// Some VMs (e.g. v8) do not have a Java-like global weak reference storage, and the
/// processing of those weakrefs may be more complex. For such case, we delegate to the
/// VM binding to process weak references.
///
/// NOTE: This will replace `{Soft,Weak,Phantom}RefProcessing` and `Finalization` in the future.
pub struct VMProcessWeakRefs<E: ProcessEdgesWork> {
    phantom_data: PhantomData<E>,
}

impl<E: ProcessEdgesWork> VMProcessWeakRefs<E> {
    pub fn new() -> Self {
        Self {
            phantom_data: PhantomData,
        }
    }
}

impl<E: ProcessEdgesWork> GCWork<E::VM> for VMProcessWeakRefs<E> {
    fn do_work(&mut self, worker: &mut GCWorker<E::VM>, _mmtk: &'static MMTK<E::VM>) {
        trace!("VMProcessWeakRefs");

        let stage = WorkBucketStage::VMRefClosure;

        let need_to_repeat = {
            let tracer_factory = ProcessEdgesWorkTracerContext::<E> {
                stage,
                phantom_data: PhantomData,
            };
            <E::VM as VMBinding>::VMScanning::process_weak_refs(worker, tracer_factory)
        };

        if need_to_repeat {
            // Schedule Self as the new sentinel so we'll call `process_weak_refs` again after the
            // current transitive closure.
            let new_self = Box::new(Self::new());

            worker.scheduler().work_buckets[stage].set_sentinel(new_self);
        }
    }
}

/// Delegate to the VM binding for forwarding weak references.
///
/// Some VMs (e.g. v8) do not have a Java-like global weak reference storage, and the
/// processing of those weakrefs may be more complex. For such case, we delegate to the
/// VM binding to process weak references.
///
/// NOTE: This will replace `RefForwarding` and `ForwardFinalization` in the future.
pub struct VMForwardWeakRefs<E: ProcessEdgesWork> {
    phantom_data: PhantomData<E>,
}

impl<E: ProcessEdgesWork> VMForwardWeakRefs<E> {
    pub fn new() -> Self {
        Self {
            phantom_data: PhantomData,
        }
    }
}

impl<E: ProcessEdgesWork> GCWork<E::VM> for VMForwardWeakRefs<E> {
    fn do_work(&mut self, worker: &mut GCWorker<E::VM>, _mmtk: &'static MMTK<E::VM>) {
        trace!("VMForwardWeakRefs");

        let stage = WorkBucketStage::VMRefForwarding;

        let tracer_factory = ProcessEdgesWorkTracerContext::<E> {
            stage,
            phantom_data: PhantomData,
        };
        <E::VM as VMBinding>::VMScanning::forward_weak_refs(worker, tracer_factory)
    }
}

/// This work packet calls `Collection::post_forwarding`.
///
/// NOTE: This will replace `RefEnqueue` in the future.
///
/// NOTE: Although this work packet runs in parallel with the `Release` work packet, it does not
/// access the `Plan` instance.
#[derive(Default)]
pub struct VMPostForwarding<VM: VMBinding> {
    phantom_data: PhantomData<VM>,
}

impl<VM: VMBinding> GCWork<VM> for VMPostForwarding<VM> {
    fn do_work(&mut self, worker: &mut GCWorker<VM>, _mmtk: &'static MMTK<VM>) {
        trace!("VMPostForwarding start");
        <VM as VMBinding>::VMCollection::post_forwarding(worker.tls);
        trace!("VMPostForwarding end");
    }
}

pub struct ScanMutatorRoots<C: GCWorkContext>(pub &'static mut Mutator<C::VM>);

impl<C: GCWorkContext> GCWork<C::VM> for ScanMutatorRoots<C> {
    fn do_work(&mut self, worker: &mut GCWorker<C::VM>, mmtk: &'static MMTK<C::VM>) {
        trace!("ScanMutatorRoots for mutator {:?}", self.0.get_tls());
        let mutators = <C::VM as VMBinding>::VMActivePlan::number_of_mutators();
        let factory = ProcessEdgesWorkRootsWorkFactory::<
            C::VM,
            C::DefaultProcessEdges,
            C::PinningProcessEdges,
        >::new(mmtk);
        <C::VM as VMBinding>::VMScanning::scan_roots_in_mutator_thread(
            worker.tls,
            unsafe { &mut *(self.0 as *mut _) },
            factory,
        );
        self.0.flush();

        if mmtk.state.inform_stack_scanned(mutators) {
            <C::VM as VMBinding>::VMScanning::notify_initial_thread_scan_complete(
                false, worker.tls,
            );
            mmtk.set_gc_status(GcStatus::GcProper);
        }
    }
}

#[derive(Default)]
pub struct ScanVMSpecificRoots<C: GCWorkContext>(PhantomData<C>);

impl<C: GCWorkContext> ScanVMSpecificRoots<C> {
    pub fn new() -> Self {
        Self(PhantomData)
    }
}

impl<C: GCWorkContext> GCWork<C::VM> for ScanVMSpecificRoots<C> {
    fn do_work(&mut self, worker: &mut GCWorker<C::VM>, mmtk: &'static MMTK<C::VM>) {
        trace!("ScanStaticRoots");
        let factory = ProcessEdgesWorkRootsWorkFactory::<
            C::VM,
            C::DefaultProcessEdges,
            C::PinningProcessEdges,
        >::new(mmtk);
        <C::VM as VMBinding>::VMScanning::scan_vm_specific_roots(worker.tls, factory);
    }
}

pub struct ProcessEdgesBase<VM: VMBinding> {
    pub slots: Vec<VM::VMSlot>,
    pub nodes: VectorObjectQueue,
    mmtk: &'static MMTK<VM>,
    // Use raw pointer for fast pointer dereferencing, instead of using `Option<&'static mut GCWorker<E::VM>>`.
    // Because a copying gc will dereference this pointer at least once for every object copy.
    worker: *mut GCWorker<VM>,
    pub roots: bool,
    pub bucket: WorkBucketStage,
    #[cfg(feature = "debug_publish_object")]
    pub sources: Vec<ObjectReference>,
    #[cfg(feature = "debug_publish_object")]
    pub vm_roots_type: u8,
}

unsafe impl<VM: VMBinding> Send for ProcessEdgesBase<VM> {}

impl<VM: VMBinding> ProcessEdgesBase<VM> {
    #[cfg(not(feature = "debug_publish_object"))]
    // Requires an MMTk reference. Each plan-specific type that uses ProcessEdgesBase can get a static plan reference
    // at creation. This avoids overhead for dynamic dispatch or downcasting plan for each object traced.
    pub fn new(
        slots: Vec<VM::VMSlot>,
        roots: bool,
        mmtk: &'static MMTK<VM>,
        bucket: WorkBucketStage,
    ) -> Self {
        #[cfg(feature = "extreme_assertions")]
        if crate::util::slot_logger::should_check_duplicate_slots(mmtk.get_plan()) {
            for slot in &slots {
                // log slot, panic if already logged
                mmtk.slot_logger.log_slot(*slot);
            }
        }
        Self {
            slots,
            nodes: VectorObjectQueue::new(),
            mmtk,
            worker: std::ptr::null_mut(),
            roots,
            bucket,
        }
    }

    #[cfg(feature = "debug_publish_object")]
    // Requires an MMTk reference. Each plan-specific type that uses ProcessEdgesBase can get a static plan reference
    // at creation. This avoids overhead for dynamic dispatch or downcasting plan for each object traced.
    pub fn new(
        sources: Vec<ObjectReference>,
        slots: Vec<VM::VMSlot>,
        roots: bool,
        vm_roots_type: u8,
        mmtk: &'static MMTK<VM>,
        bucket: WorkBucketStage,
    ) -> Self {
        #[cfg(feature = "extreme_assertions")]
        if crate::util::slot_logger::should_check_duplicate_slots(mmtk.get_plan()) {
            for slot in &slots {
                // log slot, panic if already logged
                mmtk.slot_logger.log_slot(*slot);
            }
        }
        Self {
            slots,
            nodes: VectorObjectQueue::new(),
            mmtk,
            worker: std::ptr::null_mut(),
            roots,
            sources,
            vm_roots_type,
            bucket,
        }
    }

    pub fn set_worker(&mut self, worker: &mut GCWorker<VM>) {
        self.worker = worker;
    }

    pub fn worker(&self) -> &'static mut GCWorker<VM> {
        unsafe { &mut *self.worker }
    }

    pub fn mmtk(&self) -> &'static MMTK<VM> {
        self.mmtk
    }

    pub fn plan(&self) -> &'static dyn Plan<VM = VM> {
        self.mmtk.get_plan()
    }

    /// Pop all nodes from nodes, and clear nodes to an empty vector.
    pub fn pop_nodes(&mut self) -> Vec<ObjectReference> {
        self.nodes.take()
    }

    pub fn is_roots(&self) -> bool {
        self.roots
    }
}

/// A short-hand for `<E::VM as VMBinding>::VMSlot`.
pub type SlotOf<E> = <<E as ProcessEdgesWork>::VM as VMBinding>::VMSlot;

/// An abstract trait for work packets that process object graph edges.  Its method
/// [`ProcessEdgesWork::trace_object`] traces an object and, upon first visit, enqueues it into an
/// internal queue inside the `ProcessEdgesWork` instance.  Each implementation of this trait
/// implement `trace_object` differently.  During [`Plan::schedule_collection`], plans select
/// (usually via `GCWorkContext`) specialized implementations of this trait to be used during each
/// trace according the nature of each trace, such as whether it is a nursery collection, whether it
/// is a defrag collection, whether it pins objects, etc.
///
/// This trait was originally designed for work packets that process object graph edges represented
/// as slots.  The constructor [`ProcessEdgesWork::new`] takes a vector of slots, and the created
/// work packet will trace the objects pointed by the object reference in each slot using the
/// `trace_object` method, and update the slot if the GC moves the target object when tracing.
///
/// This trait can also be used merely as a provider of the `trace_object` method by giving it an
/// empty vector of slots.  This is useful for node-enqueuing tracing
/// ([`Scanning::scan_object_and_trace_edges`]) as well as weak reference processing
/// ([`Scanning::process_weak_refs`] as well as `ReferenceProcessor` and `FinalizableProcessor`).
/// In those cases, the caller passes the reference to the target object to `trace_object`, an the
/// caller is responsible for updating the slots according the return value of `trace_object`.
///
/// TODO: We should refactor this trait to decouple it from slots. See:
/// <https://github.com/mmtk/mmtk-core/issues/599>
pub trait ProcessEdgesWork:
    Send + 'static + Sized + DerefMut + Deref<Target = ProcessEdgesBase<Self::VM>>
{
    /// The associate type for the VM.
    type VM: VMBinding;

    /// The work packet type for scanning objects when using this ProcessEdgesWork.
    type ScanObjectsWorkType: ScanObjectsWork<Self::VM>;

    /// The maximum number of slots that should be put to one of this work packets.
    /// The caller who creates a work packet of this trait should be responsible to
    /// comply with this capacity.
    /// Higher capacity means the packet will take longer to finish, and may lead to
    /// bad load balancing. On the other hand, lower capacity would lead to higher cost
    /// on scheduling many small work packets. It is important to find a proper capacity.
    const CAPACITY: usize = 4096;
    /// Do we update object reference? This has to be true for a moving GC.
    const OVERWRITE_REFERENCE: bool = true;
    /// If true, we do object scanning in this work packet with the same worker without scheduling overhead.
    /// If false, we will add object scanning work packets to the global queue and allow other workers to work on it.
    const SCAN_OBJECTS_IMMEDIATELY: bool = true;

    #[cfg(not(feature = "debug_publish_object"))]
    /// Create a [`ProcessEdgesWork`].
    ///
    /// Arguments:
    /// * `slots`: a vector of slots.
    /// * `roots`: are the objects root reachable objects?
    /// * `mmtk`: a reference to the MMTK instance.
    /// * `bucket`: which work bucket this packet belongs to. Further work generated from this packet will also be put to the same bucket.
    fn new(
        slots: Vec<SlotOf<Self>>,
        roots: bool,
        mmtk: &'static MMTK<Self::VM>,
        bucket: WorkBucketStage,
    ) -> Self;

    #[cfg(feature = "debug_publish_object")]
    fn new(
        _sources: Vec<ObjectReference>,
        slots: Vec<SlotOf<Self>>,
        roots: bool,
        vm_roots: u8,
        mmtk: &'static MMTK<Self::VM>,
        bucket: WorkBucketStage,
    ) -> Self;

    /// Trace an MMTk object. The implementation should forward this call to the policy-specific
    /// `trace_object()` methods, depending on which space this object is in.
    /// If the object is not in any MMTk space, the implementation should forward the call to
    /// `ActivePlan::vm_trace_object()` to let the binding handle the tracing.
    fn trace_object(&mut self, object: ObjectReference) -> ObjectReference;

    /// If the work includes roots, we will store the roots somewhere so for sanity GC, we can do another
    /// transitive closure from the roots.
    #[cfg(feature = "sanity")]
    fn cache_roots_for_sanity_gc(&mut self) {
        assert!(self.roots);
        self.mmtk()
            .sanity_checker
            .lock()
            .unwrap()
            .add_root_slots(self.slots.clone());
    }

    /// Start the a scan work packet. If SCAN_OBJECTS_IMMEDIATELY, the work packet will be executed immediately, in this method.
    /// Otherwise, the work packet will be added the Closure work bucket and will be dispatched later by the scheduler.
    fn start_or_dispatch_scan_work(&mut self, mut work_packet: impl GCWork<Self::VM>) {
        if Self::SCAN_OBJECTS_IMMEDIATELY {
            // We execute this `scan_objects_work` immediately.
            // This is expected to be a useful optimization because,
            // say for _pmd_ with 200M heap, we're likely to have 50000~60000 `ScanObjects` work packets
            // being dispatched (similar amount to `ProcessEdgesWork`).
            // Executing these work packets now can remarkably reduce the global synchronization time.
            work_packet.do_work(self.worker(), self.mmtk);
        } else {
            debug_assert!(self.bucket != WorkBucketStage::Unconstrained);
            self.mmtk.scheduler.work_buckets[self.bucket].add(work_packet);
        }
    }

    /// Create an object-scanning work packet to be used for this ProcessEdgesWork.
    ///
    /// `roots` indicates if we are creating a packet for root scanning.  It is only true when this
    /// method is called to handle `RootsWorkFactory::create_process_pinning_roots_work`.
    fn create_scan_work(&self, nodes: Vec<ObjectReference>) -> Self::ScanObjectsWorkType;

    /// Flush the nodes in ProcessEdgesBase, and create a ScanObjects work packet for it. If the node set is empty,
    /// this method will simply return with no work packet created.
    fn flush(&mut self) {
        let nodes = self.pop_nodes();
        if !nodes.is_empty() {
            self.start_or_dispatch_scan_work(self.create_scan_work(nodes));
        }
    }

    /// Process a slot, including loading the object reference from the memory slot,
    /// trace the object and store back the new object reference if necessary.
    fn process_slot(&mut self, slot: SlotOf<Self>) {
        let Some(object) = slot.load() else {
            // Skip slots that are not holding an object reference.
            return;
        };
        // assert!(
        //     object.to_address::<Self::VM>().class_is_valid::<Self::VM>()
        //         && <Self::VM as VMBinding>::VMObjectModel::is_object_sane(object),
        //     "slot: {:?}, object: {:?}, klass: {:?}",
        //     slot,
        //     object,
        //     object.to_address::<Self::VM>().class_pointer::<Self::VM>()
        // );
        let new_object = self.trace_object(object);
        // assert!(
        //     new_object
        //         .to_address::<Self::VM>()
        //         .class_is_valid::<Self::VM>(),
        //     "slot: {:?}, object: {:?}, klass: {:?}",
        //     slot,
        //     new_object,
        //     new_object
        //         .to_address::<Self::VM>()
        //         .class_pointer::<Self::VM>()
        // );
        if Self::OVERWRITE_REFERENCE && new_object != object {
            slot.store(new_object);
        }
    }

    /// Process all the slots in the work packet.
    #[cfg(feature = "debug_publish_object")]
    fn process_slotss(&mut self) {
        for i in 0..self.edges.len() {
            let source = self.sources[i];
            #[cfg(debug_assertions)]
            {
                if self.roots {
                    assert!(
                        self.edges[i].load() == source,
                        "root packets, source object != slot.load()"
                    );

                    // root type 0 are stack roots
                    if self.vm_roots_type != 0 && !source.is_null() {
                        if !self.is_object_published(source) {
                            println!("root slot: {:?}", self.edges[i]);
                            panic!(
                                "VM Specific Root({:?}): {:?} is not published",
                                self.vm_roots_type, source
                            )
                        }
                    }
                }
            }

            let slot: EdgeOf<Self> = self.edges[i];
            let object = slot.load();
            if object.is_null() {
                continue;
            }
            let new_object = self.trace_object(object);
            {
                // In the case of a root packet, sources[i] might contain a stale object
                // is_object_published will make sure to read the public bit on the correct
                // object reference

                if !source.is_null() && self.is_object_published(source) {
                    if !new_object.is_null() {
                        // source is public, then its child new_object must be public, otherwise, leakage
                        // occurs
                        let valid =
                            crate::util::metadata::public_bit::is_public::<Self::VM>(new_object);
                        if !valid {
                            panic!(
                                "public object: {:?} {:?} slot: {:?} points to private object: {:?} {:?}",
                                source,
                                crate::util::object_extra_header_metadata::get_extra_header_metadata::<
                                    Self::VM,
                                    usize,
                                >(source),
                                slot,
                                new_object,
                                crate::util::object_extra_header_metadata::get_extra_header_metadata::<
                                    Self::VM,
                                    usize,
                                >(new_object)
                            );
                        }
                    }
                }
            }
            if Self::OVERWRITE_REFERENCE {
                slot.store(new_object);
            }
        }
    }

    #[cfg(not(feature = "debug_publish_object"))]
    fn process_slots(&mut self) {
        probe!(mmtk, process_slots, self.slots.len(), self.is_roots());
        for i in 0..self.slots.len() {
            self.process_slot(self.slots[i])
        }
    }

    #[cfg(feature = "debug_publish_object")]
    fn is_object_published(&self, _object: ObjectReference) -> bool;
}

impl<E: ProcessEdgesWork> GCWork<E::VM> for E {
    fn do_work(&mut self, worker: &mut GCWorker<E::VM>, _mmtk: &'static MMTK<E::VM>) {
        self.set_worker(worker);
        self.process_slots();
        debug!(
            "ProcessEdgesWork executed by GC Thread {}",
            crate::scheduler::worker::current_worker_ordinal()
        );
        if !self.nodes.is_empty() {
            self.flush();
        }
        #[cfg(feature = "sanity")]
        if self.roots && !_mmtk.is_in_sanity() {
            self.cache_roots_for_sanity_gc();
        }
        trace!("ProcessEdgesWork End");
    }
}

/// A general implementation of [`ProcessEdgesWork`] using SFT. A plan can always implement their
/// own [`ProcessEdgesWork`] instances. However, most plans can use this work packet for tracing amd
/// they do not need to provide a plan-specific trace object work packet. If they choose to use this
/// type, they need to provide a correct implementation for some related methods (such as
/// `Space.set_copy_for_sft_trace()`, `SFT.sft_trace_object()`). Some plans are not using this type,
/// mostly due to more complex tracing. Either it is impossible to use this type, or there is
/// performance overheads for using this general trace type. In such cases, they implement their
/// specific [`ProcessEdgesWork`] instances.
// TODO: This is not used any more. Should we remove it?
pub struct SFTProcessEdges<VM: VMBinding> {
    pub base: ProcessEdgesBase<VM>,
}

impl<VM: VMBinding> ProcessEdgesWork for SFTProcessEdges<VM> {
    type VM = VM;
    type ScanObjectsWorkType = ScanObjects<Self>;

    #[cfg(not(feature = "debug_publish_object"))]
    fn new(
        slots: Vec<SlotOf<Self>>,
        roots: bool,
        mmtk: &'static MMTK<VM>,
        bucket: WorkBucketStage,
    ) -> Self {
        let base = ProcessEdgesBase::new(slots, roots, mmtk, bucket);
        Self { base }
    }

    #[cfg(feature = "debug_publish_object")]
    fn new(
        sources: Vec<ObjectReference>,
        slots: Vec<SlotOf<Self>>,
        roots: bool,
        vm_roots: u8,
        mmtk: &'static MMTK<VM>,
        bucket: WorkBucketStage,
    ) -> Self {
        let base = ProcessEdgesBase::new(sources, slots, roots, vm_roots, mmtk, bucket);
        Self { base }
    }

    fn trace_object(&mut self, object: ObjectReference) -> ObjectReference {
        use crate::policy::sft::GCWorkerMutRef;

        // Erase <VM> type parameter
        let worker = GCWorkerMutRef::new(self.worker());

        // Invoke trace object on sft
        let sft = unsafe { crate::mmtk::SFT_MAP.get_unchecked(object.to_address::<VM>()) };
        sft.sft_trace_object(&mut self.base.nodes, object, worker)
    }

    fn create_scan_work(&self, nodes: Vec<ObjectReference>) -> ScanObjects<Self> {
        ScanObjects::<Self>::new(nodes, false, self.bucket)
    }
}

/// An implementation of `RootsWorkFactory` that creates work packets based on `ProcessEdgesWork`
/// for handling roots.  The `DPE` and the `PPE` type parameters correspond to the
/// `DefaultProcessEdge` and the `PinningProcessEdges` type members of the [`GCWorkContext`] trait.
pub(crate) struct ProcessEdgesWorkRootsWorkFactory<
    VM: VMBinding,
    DPE: ProcessEdgesWork<VM = VM>,
    PPE: ProcessEdgesWork<VM = VM>,
> {
    mmtk: &'static MMTK<VM>,
    phantom: PhantomData<(DPE, PPE)>,
}

impl<VM: VMBinding, DPE: ProcessEdgesWork<VM = VM>, PPE: ProcessEdgesWork<VM = VM>> Clone
    for ProcessEdgesWorkRootsWorkFactory<VM, DPE, PPE>
{
    fn clone(&self) -> Self {
        Self {
            mmtk: self.mmtk,
            phantom: PhantomData,
        }
    }
}

/// For USDT tracepoints for roots.
/// Keep in sync with `tools/tracing/timeline/visualize.py`.
#[repr(usize)]
enum RootsKind {
    NORMAL = 0,
    PINNING = 1,
    TPINNING = 2,
}

impl<VM: VMBinding, DPE: ProcessEdgesWork<VM = VM>, PPE: ProcessEdgesWork<VM = VM>>
    RootsWorkFactory<VM::VMSlot> for ProcessEdgesWorkRootsWorkFactory<VM, DPE, PPE>
{
    #[cfg(not(feature = "debug_publish_object"))]
    fn create_process_roots_work(&mut self, slots: Vec<VM::VMSlot>) {
        // Note: We should use the same USDT name "mmtk:roots" for all the three kinds of roots. A
        // VM binding may not call all of the three methods in this impl. For example, the OpenJDK
        // binding only calls `create_process_roots_work`, and the Ruby binding only calls
        // `create_process_pinning_roots_work`. Because `ProcessEdgesWorkRootsWorkFactory<VM, DPE,
        // PPE>` is a generic type, the Rust compiler emits the function bodies on demand, so the
        // resulting machine code may not contain all three USDT trace points.  If they have
        // different names, and our `capture.bt` mentions all of them, `bpftrace` may complain that
        // it cannot find one or more of those USDT trace points in the binary.
        probe!(mmtk, roots, RootsKind::NORMAL, slots.len());
        crate::memory_manager::add_work_packet(
            self.mmtk,
            WorkBucketStage::Closure,
            DPE::new(slots, true, self.mmtk, WorkBucketStage::Closure),
        );
    }

    #[cfg(feature = "debug_publish_object")]
    fn create_process_roots_work(&mut self, vm_roots: u8, slots: Vec<SlotOf<E>>) {
        crate::memory_manager::add_work_packet(
            self.mmtk,
            WorkBucketStage::Closure,
            E::new(
                slots.iter().map(|&slot| slot.load()).collect(),
                slots,
                true,
                vm_roots,
                self.mmtk,
                WorkBucketStage::Closure,
            ),
        );
    }

    fn create_process_pinning_roots_work(&mut self, nodes: Vec<ObjectReference>) {
        probe!(mmtk, roots, RootsKind::PINNING, nodes.len());
        // Will process roots within the PinningRootsTrace bucket
        // And put work in the Closure bucket
        crate::memory_manager::add_work_packet(
            self.mmtk,
            WorkBucketStage::PinningRootsTrace,
            ProcessRootNode::<VM, PPE, DPE>::new(nodes, WorkBucketStage::Closure),
        );
    }

    fn create_process_tpinning_roots_work(&mut self, nodes: Vec<ObjectReference>) {
        probe!(mmtk, roots, RootsKind::TPINNING, nodes.len());
        crate::memory_manager::add_work_packet(
            self.mmtk,
            WorkBucketStage::TPinningClosure,
            ProcessRootNode::<VM, PPE, PPE>::new(nodes, WorkBucketStage::TPinningClosure),
        );
    }
}

impl<VM: VMBinding, DPE: ProcessEdgesWork<VM = VM>, PPE: ProcessEdgesWork<VM = VM>>
    ProcessEdgesWorkRootsWorkFactory<VM, DPE, PPE>
{
    fn new(mmtk: &'static MMTK<VM>) -> Self {
        Self {
            mmtk,
            phantom: PhantomData,
        }
    }
}

impl<VM: VMBinding> Deref for SFTProcessEdges<VM> {
    type Target = ProcessEdgesBase<VM>;
    fn deref(&self) -> &Self::Target {
        &self.base
    }
}

impl<VM: VMBinding> DerefMut for SFTProcessEdges<VM> {
    fn deref_mut(&mut self) -> &mut Self::Target {
        &mut self.base
    }
}

/// Trait for a work packet that scans objects
pub trait ScanObjectsWork<VM: VMBinding>: GCWork<VM> + Sized {
    /// The associated ProcessEdgesWork for processing the outgoing edges of the objects in this
    /// packet.
    type E: ProcessEdgesWork<VM = VM>;

    /// Called after each object is scanned.
    fn post_scan_object(&self, object: ObjectReference);

    /// Return the work bucket for this work packet and its derived work packets.
    fn get_bucket(&self) -> WorkBucketStage;

    /// The common code for ScanObjects and PlanScanObjects.
    fn do_work_common(
        &self,
        buffer: &[ObjectReference],
        worker: &mut GCWorker<<Self::E as ProcessEdgesWork>::VM>,
        _mmtk: &'static MMTK<<Self::E as ProcessEdgesWork>::VM>,
    ) {
        let tls = worker.tls;

        let objects_to_scan = buffer;

        // Scan the objects in the list that supports slot-enququing.
        let mut scan_later = vec![];
        {
            let mut closure = ObjectsClosure::<Self::E>::new(worker, self.get_bucket());
            for object in objects_to_scan.iter().copied() {
                // For any object we need to scan, we count its liv bytes
                #[cfg(feature = "count_live_bytes_in_gc")]
                closure
                    .worker
                    .shared
                    .increase_live_bytes(VM::VMObjectModel::get_current_size(object));

                if <VM as VMBinding>::VMScanning::support_slot_enqueuing(tls, object) {
                    trace!("Scan object (slot) {}", object);
                    // If an object supports slot-enqueuing, we enqueue its slots.
                    <VM as VMBinding>::VMScanning::scan_object(tls, object, &mut closure);
                    self.post_scan_object(object);
                } else {
                    // If an object does not support slot-enqueuing, we have to use
                    // `Scanning::scan_object_and_trace_edges` and offload the job of updating the
                    // reference field to the VM.
                    //
                    // However, at this point, `closure` is borrowing `worker`.
                    // So we postpone the processing of objects that needs object enqueuing
                    scan_later.push(object);
                }
            }
        }

        let total_objects = objects_to_scan.len();
        let scan_and_trace = scan_later.len();
        probe!(mmtk, scan_objects, total_objects, scan_and_trace);

        // If any object does not support slot-enqueuing, we process them now.
        if !scan_later.is_empty() {
            let object_tracer_context = ProcessEdgesWorkTracerContext::<Self::E> {
                stage: self.get_bucket(),
                phantom_data: PhantomData,
            };

            object_tracer_context.with_tracer(worker, |object_tracer| {
                // Scan objects and trace their outgoing edges at the same time.
                for object in scan_later.iter().copied() {
                    trace!("Scan object (node) {}", object);
                    <VM as VMBinding>::VMScanning::scan_object_and_trace_edges(
                        tls,
                        object,
                        object_tracer,
                    );
                    self.post_scan_object(object);
                }
            });
        }
    }
}

/// Scan objects and enqueue the slots of the objects.  For objects that do not support
/// slot-enqueuing, this work packet also traces their outgoing edges directly.
///
/// This work packet does not execute policy-specific post-scanning hooks
/// (it won't call `post_scan_object()` in [`policy::gc_work::PolicyTraceObject`]).
/// It should be used only for policies that do not perform policy-specific actions when scanning
/// an object.
pub struct ScanObjects<Edges: ProcessEdgesWork> {
    buffer: Vec<ObjectReference>,
    #[allow(unused)]
    concurrent: bool,
    phantom: PhantomData<Edges>,
    bucket: WorkBucketStage,
}

impl<Edges: ProcessEdgesWork> ScanObjects<Edges> {
    pub fn new(buffer: Vec<ObjectReference>, concurrent: bool, bucket: WorkBucketStage) -> Self {
        Self {
            buffer,
            concurrent,
            phantom: PhantomData,
            bucket,
        }
    }
}

impl<VM: VMBinding, E: ProcessEdgesWork<VM = VM>> ScanObjectsWork<VM> for ScanObjects<E> {
    type E = E;

    fn get_bucket(&self) -> WorkBucketStage {
        self.bucket
    }

    fn post_scan_object(&self, _object: ObjectReference) {
        // Do nothing.
    }
}

impl<E: ProcessEdgesWork> GCWork<E::VM> for ScanObjects<E> {
    fn do_work(&mut self, worker: &mut GCWorker<E::VM>, mmtk: &'static MMTK<E::VM>) {
        trace!("ScanObjects");
        self.do_work_common(&self.buffer, worker, mmtk);
        trace!("ScanObjects End");
    }
}

use crate::mmtk::MMTK;
use crate::plan::Plan;
use crate::plan::PlanTraceObject;
use crate::policy::gc_work::TraceKind;

/// This provides an implementation of [`crate::scheduler::gc_work::ProcessEdgesWork`]. A plan that implements
/// `PlanTraceObject` can use this work packet for tracing objects.
pub struct PlanProcessEdges<
    VM: VMBinding,
    P: Plan<VM = VM> + PlanTraceObject<VM>,
    const KIND: TraceKind,
> {
    plan: &'static P,
    base: ProcessEdgesBase<VM>,
}

impl<VM: VMBinding, P: PlanTraceObject<VM> + Plan<VM = VM>, const KIND: TraceKind> ProcessEdgesWork
    for PlanProcessEdges<VM, P, KIND>
{
    type VM = VM;
    type ScanObjectsWorkType = PlanScanObjects<Self, P>;

    #[cfg(not(feature = "debug_publish_object"))]
    fn new(
        slots: Vec<SlotOf<Self>>,
        roots: bool,
        mmtk: &'static MMTK<VM>,
        bucket: WorkBucketStage,
    ) -> Self {
        let base = ProcessEdgesBase::new(slots, roots, mmtk, bucket);
        let plan = base.plan().downcast_ref::<P>().unwrap();
        Self { plan, base }
    }

    #[cfg(feature = "debug_publish_object")]
    fn new(
        sources: Vec<ObjectReference>,
        slots: Vec<SlotOf<Self>>,
        roots: bool,
        vm_roots: u8,
        mmtk: &'static MMTK<VM>,
        bucket: WorkBucketStage,
    ) -> Self {
        let base = ProcessEdgesBase::new(sources, slots, roots, vm_roots, mmtk, bucket);
        let plan = base.plan().downcast_ref::<P>().unwrap();
        Self { plan, base }
    }

    fn create_scan_work(&self, nodes: Vec<ObjectReference>) -> Self::ScanObjectsWorkType {
        PlanScanObjects::<Self, P>::new(self.plan, nodes, false, self.bucket)
    }

    fn trace_object(&mut self, object: ObjectReference) -> ObjectReference {
        // We cannot borrow `self` twice in a call, so we extract `worker` as a local variable.
        let worker = self.worker();
        self.plan
            .trace_object::<VectorObjectQueue, KIND>(&mut self.base.nodes, object, worker)
    }

    fn process_slot(&mut self, slot: SlotOf<Self>) {
        let Some(object) = slot.load() else {
            // Skip slots that are not holding an object reference.
            return;
        };
        let new_object = self.trace_object(object);
        if P::may_move_objects::<KIND>() && new_object != object {
            slot.store(new_object);
        }
    }

    #[cfg(feature = "debug_publish_object")]
    fn is_object_published(&self, object: ObjectReference) -> bool {
        self.plan.is_object_published(object)
    }
}

// Impl Deref/DerefMut to ProcessEdgesBase for PlanProcessEdges
impl<VM: VMBinding, P: PlanTraceObject<VM> + Plan<VM = VM>, const KIND: TraceKind> Deref
    for PlanProcessEdges<VM, P, KIND>
{
    type Target = ProcessEdgesBase<VM>;
    fn deref(&self) -> &Self::Target {
        &self.base
    }
}

impl<VM: VMBinding, P: PlanTraceObject<VM> + Plan<VM = VM>, const KIND: TraceKind> DerefMut
    for PlanProcessEdges<VM, P, KIND>
{
    fn deref_mut(&mut self) -> &mut Self::Target {
        &mut self.base
    }
}

/// This is an alternative to `ScanObjects` that calls the `post_scan_object` of the policy
/// selected by the plan.  It is applicable to plans that derive `PlanTraceObject`.
pub struct PlanScanObjects<E: ProcessEdgesWork, P: Plan<VM = E::VM> + PlanTraceObject<E::VM>> {
    plan: &'static P,
    buffer: Vec<ObjectReference>,
    #[allow(dead_code)]
    concurrent: bool,
    phantom: PhantomData<E>,
    bucket: WorkBucketStage,
}

impl<E: ProcessEdgesWork, P: Plan<VM = E::VM> + PlanTraceObject<E::VM>> PlanScanObjects<E, P> {
    pub fn new(
        plan: &'static P,
        buffer: Vec<ObjectReference>,
        concurrent: bool,
        bucket: WorkBucketStage,
    ) -> Self {
        Self {
            plan,
            buffer,
            concurrent,
            phantom: PhantomData,
            bucket,
        }
    }
}

impl<E: ProcessEdgesWork, P: Plan<VM = E::VM> + PlanTraceObject<E::VM>> ScanObjectsWork<E::VM>
    for PlanScanObjects<E, P>
{
    type E = E;

    fn get_bucket(&self) -> WorkBucketStage {
        self.bucket
    }

    fn post_scan_object(&self, object: ObjectReference) {
        self.plan.post_scan_object(object);
    }
}

impl<E: ProcessEdgesWork, P: Plan<VM = E::VM> + PlanTraceObject<E::VM>> GCWork<E::VM>
    for PlanScanObjects<E, P>
{
    fn do_work(&mut self, worker: &mut GCWorker<E::VM>, mmtk: &'static MMTK<E::VM>) {
        trace!("PlanScanObjects");
        self.do_work_common(&self.buffer, worker, mmtk);
        trace!("PlanScanObjects End");
    }
}

/// This work packet processes pinning roots.
///
/// The `roots` member holds a list of `ObjectReference` to objects directly pointed by roots.
/// These objects will be traced using `R2OPE` (Root-to-Object Process Edges).
///
/// After that, it will create work packets for tracing their children.  Those work packets (and
/// the work packets further created by them) will use `O2OPE` (Object-to-Object Process Edges) as
/// their `ProcessEdgesWork` implementations.
///
/// Because `roots` are pinning roots, `R2OPE` must be a `ProcessEdgesWork` that never moves any
/// object.
///
/// The choice of `O2OPE` determines whether the `roots` are transitively pinning or not.
///
/// -   If `O2OPE` is set to a `ProcessEdgesWork` that never moves objects, all descendents of
///     `roots` will not be moved in this GC.  That implements transitive pinning roots.
/// -   If `O2OPE` may move objects, then this `ProcessRootsNode<VM, R2OPE, O2OPE>` work packet
///     will only pin the objects in `roots` (because `R2OPE` must not move objects anyway), but
///     not their descendents.
pub(crate) struct ProcessRootNode<
    VM: VMBinding,
    R2OPE: ProcessEdgesWork<VM = VM>,
    O2OPE: ProcessEdgesWork<VM = VM>,
> {
    phantom: PhantomData<(VM, R2OPE, O2OPE)>,
    roots: Vec<ObjectReference>,
    bucket: WorkBucketStage,
}

impl<VM: VMBinding, R2OPE: ProcessEdgesWork<VM = VM>, O2OPE: ProcessEdgesWork<VM = VM>>
    ProcessRootNode<VM, R2OPE, O2OPE>
{
    pub fn new(nodes: Vec<ObjectReference>, bucket: WorkBucketStage) -> Self {
        Self {
            phantom: PhantomData,
            roots: nodes,
            bucket,
        }
    }
}

impl<VM: VMBinding, R2OPE: ProcessEdgesWork<VM = VM>, O2OPE: ProcessEdgesWork<VM = VM>> GCWork<VM>
    for ProcessRootNode<VM, R2OPE, O2OPE>
{
    fn do_work(&mut self, worker: &mut GCWorker<VM>, mmtk: &'static MMTK<VM>) {
        trace!("ProcessRootNode");

        #[cfg(feature = "sanity")]
        {
            if !mmtk.is_in_sanity() {
                mmtk.sanity_checker
                    .lock()
                    .unwrap()
                    .add_root_nodes(self.roots.clone());
            }
        }

        // This step conceptually traces the edges from root slots to the objects they point to.
        // However, VMs that deliver root objects instead of root slots are incapable of updating
        // root slots.  Therefore, we call `trace_object` on those objects, and assert the GC
        // doesn't move those objects because we cannot store the updated references back to the
        // slots.
        //
        // The `scanned_root_objects` variable will hold those root objects which are traced for the
        // first time.  We will create a work packet for scanning those roots.
        let scanned_root_objects = {
            // We create an instance of E to use its `trace_object` method and its object queue.
            #[cfg(feature = "debug_publish_object")]
            let mut process_edges_work = I::new(
                vec![],
                vec![],
                true,
                0,
                mmtk,
                WorkBucketStage::PinningRootsTrace,
            );
            #[cfg(not(feature = "debug_publish_object"))]
            let mut process_edges_work =
                R2OPE::new(vec![], true, mmtk, WorkBucketStage::PinningRootsTrace);
            process_edges_work.set_worker(worker);

            for object in self.roots.iter().copied() {
                let new_object = process_edges_work.trace_object(object);
                debug_assert_eq!(
                    object, new_object,
                    "Object moved while tracing root unmovable root object: {} -> {}",
                    object, new_object
                );
            }

            // This contains root objects that are visited the first time.
            // It is sufficient to only scan these objects.
            process_edges_work.nodes.take()
        };

        #[cfg(feature = "debug_publish_object")]
        let process_edges_work = O2OPE::new(vec![], vec![], false, 0, mmtk, self.bucket);
        #[cfg(not(feature = "debug_publish_object"))]
        let process_edges_work = O2OPE::new(vec![], false, mmtk, self.bucket);
        let work = process_edges_work.create_scan_work(scanned_root_objects);
        crate::memory_manager::add_work_packet(mmtk, self.bucket, work);

        trace!("ProcessRootNode End");
    }
}

/// A `ProcessEdgesWork` type that panics when any of its method is used.
/// This is currently used for plans that do not support transitively pinning.
#[derive(Default)]
pub struct UnsupportedProcessEdges<VM: VMBinding> {
    phantom: PhantomData<VM>,
}

impl<VM: VMBinding> Deref for UnsupportedProcessEdges<VM> {
    type Target = ProcessEdgesBase<VM>;
    fn deref(&self) -> &Self::Target {
        panic!("unsupported!")
    }
}

impl<VM: VMBinding> DerefMut for UnsupportedProcessEdges<VM> {
    fn deref_mut(&mut self) -> &mut Self::Target {
        panic!("unsupported!")
    }
}

impl<VM: VMBinding> ProcessEdgesWork for UnsupportedProcessEdges<VM> {
    type VM = VM;

    type ScanObjectsWorkType = ScanObjects<Self>;

    #[cfg(not(feature = "debug_publish_object"))]
    fn new(
        _slots: Vec<SlotOf<Self>>,
        _roots: bool,
        _mmtk: &'static MMTK<Self::VM>,
        _bucket: WorkBucketStage,
    ) -> Self {
        panic!("unsupported!")
    }

    #[cfg(feature = "debug_publish_object")]
    fn new(
        _sources: Vec<ObjectReference>,
        _edges: Vec<EdgeOf<Self>>,
        _roots: bool,
        _vm_roots: u8,
        _mmtk: &'static MMTK<Self::VM>,
        _bucket: WorkBucketStage,
    ) -> Self {
        panic!("unsupported!")
    }

    fn trace_object(&mut self, _object: ObjectReference) -> ObjectReference {
        panic!("unsupported!")
    }

    fn create_scan_work(&self, _nodes: Vec<ObjectReference>) -> Self::ScanObjectsWorkType {
        panic!("unsupported!")
    }

    #[cfg(feature = "debug_publish_object")]
    fn is_object_published(&self, _object: ObjectReference) -> bool {
        todo!()
    }
}<|MERGE_RESOLUTION|>--- conflicted
+++ resolved
@@ -60,46 +60,42 @@
         plan_mut.prepare(worker.tls);
 
         if plan_mut.constraints().needs_prepare_mutator {
-<<<<<<< HEAD
+            #[cfg(not(feature = "thread_local_gc"))]
+            {
+                let prepare_mutator_packets = <C::VM as VMBinding>::VMActivePlan::mutators()
+                    .map(|mutator| Box::new(PrepareMutator::<C::VM>::new(mutator)) as _)
+                    .collect::<Vec<_>>();
+                // Just in case the VM binding is inconsistent about the number of mutators and the actual mutator list.
+                debug_assert_eq!(
+                    prepare_mutator_packets.len(),
+                    <C::VM as VMBinding>::VMActivePlan::number_of_mutators()
+                );
+                mmtk.scheduler.work_buckets[WorkBucketStage::Prepare]
+                    .bulk_add(prepare_mutator_packets);
+            }
+            #[cfg(feature = "thread_local_gc")]
             for mutator in <C::VM as VMBinding>::VMActivePlan::mutators() {
-                #[cfg(feature = "thread_local_gc")]
-                {
-                    let candidates =
-                        mutator
-                            .finalizable_candidates
-                            .iter()
-                            .map(|v| *v)
-                            .filter(|f| {
-                                crate::util::metadata::public_bit::is_public::<C::VM>(
-                                    f.get_reference(),
-                                )
-                            });
-
-                    // move global finalizable candidates from local buffer to the global buffer
-                    mmtk.finalizable_processor
-                        .lock()
-                        .unwrap()
-                        .add_candidates(candidates);
-
-                    mutator.finalizable_candidates.retain(|f| {
-                        !crate::util::metadata::public_bit::is_public::<C::VM>(f.get_reference())
+                let candidates = mutator
+                    .finalizable_candidates
+                    .iter()
+                    .map(|v| *v)
+                    .filter(|f| {
+                        crate::util::metadata::public_bit::is_public::<C::VM>(f.get_reference())
                     });
-                }
+
+                // move global finalizable candidates from local buffer to the global buffer
+                mmtk.finalizable_processor
+                    .lock()
+                    .unwrap()
+                    .add_candidates(candidates);
+
+                mutator.finalizable_candidates.retain(|f| {
+                    !crate::util::metadata::public_bit::is_public::<C::VM>(f.get_reference())
+                });
 
                 mmtk.scheduler.work_buckets[WorkBucketStage::Prepare]
                     .add(PrepareMutator::<C::VM>::new(mutator));
             }
-=======
-            let prepare_mutator_packets = <C::VM as VMBinding>::VMActivePlan::mutators()
-                .map(|mutator| Box::new(PrepareMutator::<C::VM>::new(mutator)) as _)
-                .collect::<Vec<_>>();
-            // Just in case the VM binding is inconsistent about the number of mutators and the actual mutator list.
-            debug_assert_eq!(
-                prepare_mutator_packets.len(),
-                <C::VM as VMBinding>::VMActivePlan::number_of_mutators()
-            );
-            mmtk.scheduler.work_buckets[WorkBucketStage::Prepare].bulk_add(prepare_mutator_packets);
->>>>>>> 160b7702
         }
 
         for w in &mmtk.scheduler.worker_group.workers_shared {
@@ -170,23 +166,18 @@
         let plan_mut: &mut C::PlanType = unsafe { &mut *(self.plan as *const _ as *mut _) };
         plan_mut.release(worker.tls);
 
-<<<<<<< HEAD
         #[cfg(not(feature = "thread_local_gc"))]
-        for mutator in <C::VM as VMBinding>::VMActivePlan::mutators() {
-            mmtk.scheduler.work_buckets[WorkBucketStage::Release]
-                .add(ReleaseMutator::<C::VM>::new(mutator));
-        }
-=======
-        let release_mutator_packets = <C::VM as VMBinding>::VMActivePlan::mutators()
-            .map(|mutator| Box::new(ReleaseMutator::<C::VM>::new(mutator)) as _)
-            .collect::<Vec<_>>();
-        // Just in case the VM binding is inconsistent about the number of mutators and the actual mutator list.
-        debug_assert_eq!(
-            release_mutator_packets.len(),
-            <C::VM as VMBinding>::VMActivePlan::number_of_mutators()
-        );
-        mmtk.scheduler.work_buckets[WorkBucketStage::Release].bulk_add(release_mutator_packets);
->>>>>>> 160b7702
+        {
+            let release_mutator_packets = <C::VM as VMBinding>::VMActivePlan::mutators()
+                .map(|mutator| Box::new(ReleaseMutator::<C::VM>::new(mutator)) as _)
+                .collect::<Vec<_>>();
+            // Just in case the VM binding is inconsistent about the number of mutators and the actual mutator list.
+            debug_assert_eq!(
+                release_mutator_packets.len(),
+                <C::VM as VMBinding>::VMActivePlan::number_of_mutators()
+            );
+            mmtk.scheduler.work_buckets[WorkBucketStage::Release].bulk_add(release_mutator_packets);
+        }
 
         for w in &mmtk.scheduler.worker_group.workers_shared {
             let result = w.designated_work.push(Box::new(ReleaseCollector));
