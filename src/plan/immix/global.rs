use super::gc_work::ImmixGCWorkContext;
use super::mutator::ALLOCATOR_MAPPING;
use crate::plan::barriers::BarrierSelector;
use crate::plan::global::BasePlan;
use crate::plan::global::CommonPlan;
use crate::plan::global::CreateGeneralPlanArgs;
use crate::plan::global::CreateSpecificPlanArgs;
use crate::plan::AllocationSemantics;
use crate::plan::Plan;
use crate::plan::PlanConstraints;
#[cfg(feature = "thread_local_gc")]
use crate::plan::PlanThreadlocalTraceObject;
#[cfg(feature = "thread_local_gc")]
use crate::plan::ThreadlocalTracedObjectType;
#[cfg(feature = "thread_local_gc")]
use crate::policy::gc_work::PolicyThreadlocalTraceObject;
#[cfg(feature = "thread_local_gc")]
use crate::policy::immix::block::Block;
use crate::policy::immix::ImmixSpaceArgs;
use crate::policy::immix::{TRACE_KIND_DEFRAG, TRACE_KIND_FAST};
use crate::policy::space::Space;
#[cfg(feature = "thread_local_gc")]
use crate::scheduler::thread_local_gc_work::ThreadlocalPrepare;
use crate::scheduler::*;
use crate::util::alloc::allocators::AllocatorSelector;
use crate::util::copy::*;
use crate::util::heap::gc_trigger::SpaceStats;
use crate::util::heap::VMRequest;
use crate::util::metadata::side_metadata::SideMetadataContext;
#[cfg(any(feature = "debug_publish_object", feature = "thread_local_gc"))]
use crate::util::ObjectReference;
#[cfg(feature = "thread_local_gc")]
use crate::util::VMMutatorThread;
use crate::vm::VMBinding;
#[cfg(feature = "thread_local_gc")]
use crate::Mutator;
use crate::{policy::immix::ImmixSpace, util::opaque_pointer::VMWorkerThread};
use std::sync::atomic::AtomicBool;

use atomic::Ordering;
use enum_map::EnumMap;

use mmtk_macros::{HasSpaces, PlanTraceObject};

#[derive(HasSpaces, PlanTraceObject)]
pub struct Immix<VM: VMBinding> {
    #[post_scan]
    #[space]
    #[copy_semantics(CopySemantics::DefaultCopy)]
    pub immix_space: ImmixSpace<VM>,
    #[parent]
    pub common: CommonPlan<VM>,
    last_gc_was_defrag: AtomicBool,
    defrag_mutator: AtomicBool,
}

/// The plan constraints for the immix plan.
pub const IMMIX_CONSTRAINTS: PlanConstraints = PlanConstraints {
    // If we disable moving in Immix, this is a non-moving plan.
    moves_objects: !cfg!(feature = "immix_non_moving"),
    // Max immix object size is half of a block.
    max_non_los_default_alloc_bytes: crate::policy::immix::MAX_IMMIX_OBJECT_SIZE,
    barrier: BarrierSelector::PublicObjectMarkingBarrier,
    ..PlanConstraints::default()
};

pub const DEFRAG_MUTATOR_THRESHOLD: usize = 32;

impl<VM: VMBinding> Plan for Immix<VM> {
    fn collection_required(&self, space_full: bool, _space: Option<SpaceStats<Self::VM>>) -> bool {
        self.base().collection_required(self, space_full)
    }

    #[cfg(feature = "thread_local_gc")]
    fn thread_local_collection_required(
        &self,
        _space_full: bool,
        _space: Option<SpaceStats<VM>>,
        _tls: VMMutatorThread,
    ) -> bool {
        // {
        //     let total_pages = self.get_total_pages();

        //     let thread_local_copy_reserve_pages = self.get_thread_local_collection_reserved_pages();
        //     let red_zone_pages = thread_local_copy_reserve_pages;

        //     let required = self.get_used_pages() + thread_local_copy_reserve_pages + red_zone_pages
        //         >= total_pages;

        //     required
        // }

        use crate::vm::ActivePlan;

        let mutator = VM::VMActivePlan::mutator(_tls);

        mutator.local_allocation_size >= self.options().get_thread_local_heap_size()
    }

    fn last_collection_was_exhaustive(&self) -> bool {
        self.immix_space
            .is_last_gc_exhaustive(self.last_gc_was_defrag.load(Ordering::Relaxed))
    }

    fn constraints(&self) -> &'static PlanConstraints {
        &IMMIX_CONSTRAINTS
    }

    fn create_copy_config(&'static self) -> CopyConfig<Self::VM> {
        use enum_map::enum_map;
        CopyConfig {
            copy_mapping: enum_map! {
                CopySemantics::DefaultCopy => CopySelector::Immix(0),
                _ => CopySelector::Unused,
            },
            space_mapping: vec![(CopySelector::Immix(0), &self.immix_space)],
            constraints: &IMMIX_CONSTRAINTS,
        }
    }

    fn schedule_collection(&'static self, scheduler: &GCWorkScheduler<VM>) {
        Self::schedule_immix_full_heap_collection::<
            Immix<VM>,
            ImmixGCWorkContext<VM, TRACE_KIND_FAST>,
            ImmixGCWorkContext<VM, TRACE_KIND_DEFRAG>,
        >(self, &self.immix_space, scheduler)
    }

    #[cfg(feature = "thread_local_gc")]
    fn do_thread_local_collection(
        &'static self,
        tls: VMMutatorThread,
        mmtk: &'static crate::MMTK<VM>,
    ) {
        use crate::policy::immix::{TRACE_THREAD_LOCAL_COPY, TRACE_THREAD_LOCAL_FAST};

        Self::schedule_and_do_immix_thread_local_collection::<
            Immix<VM>,
            ImmixGCWorkContext<VM, TRACE_THREAD_LOCAL_FAST>,
            ImmixGCWorkContext<VM, TRACE_THREAD_LOCAL_COPY>,
        >(tls, self, &self.immix_space, mmtk)
    }

    #[cfg(feature = "thread_local_gc")]
    fn do_thread_local_defrag(
        &'static self,
        _tls: VMMutatorThread,
        _mmtk: &'static crate::MMTK<VM>,
        _worker: &mut GCWorker<VM>,
    ) {
        #[cfg(feature = "thread_local_gc_copying")]
        {
            use thread_local_gc_work::{
                PlanThreadlocalObjectGraphTraversalClosure, ScanMutator, ThreadlocalDefragPrepare,
            };

            ThreadlocalDefragPrepare::<VM>::new(_tls).execute();

            //Scan mutator
            ScanMutator::<
                VM,
                PlanThreadlocalObjectGraphTraversalClosure<
                    VM,
                    Immix<VM>,
                    { crate::policy::immix::TRACE_THREAD_LOCAL_DEFRAG },
                >,
            >::new(_tls, _mmtk, Some(_worker))
            .execute();
            // cannot do release since finalizer has not been executed yet
            // objects may be resurrected
        }
    }

    #[cfg(feature = "thread_local_gc_copying")]
    fn defrag_mutator_required(&self, tls: VMMutatorThread) -> bool {
        use crate::vm::ActivePlan;
        use std::borrow::Borrow;
        if !self.defrag_mutator.load(Ordering::Acquire) {
            return false;
        }
        let mutator = VM::VMActivePlan::mutator(tls);
        let allocators: &crate::util::alloc::allocators::Allocators<VM> =
            mutator.allocators.borrow();

        let immix_allocator = unsafe {
            allocators.get_allocator(mutator.config.allocator_mapping[AllocationSemantics::Default])
        }
        .downcast_ref::<crate::util::alloc::ImmixAllocator<VM>>()
        .unwrap();
        if immix_allocator.local_reusable_blocks.len() >= DEFRAG_MUTATOR_THRESHOLD {
            self.defrag_mutator
                .compare_exchange(true, false, Ordering::SeqCst, Ordering::SeqCst)
                .is_ok()

            // true
        } else {
            false
        }
    }

    fn get_allocator_mapping(&self) -> &'static EnumMap<AllocationSemantics, AllocatorSelector> {
        &ALLOCATOR_MAPPING
    }

    fn prepare(&mut self, tls: VMWorkerThread) {
        self.common.prepare(tls, true);
        self.immix_space.prepare(
            true,
            crate::policy::immix::defrag::StatsForDefrag::new(self),
        );
    }

    fn release(&mut self, tls: VMWorkerThread) {
        self.common.release(tls, true);
        // release the collected region
        self.immix_space.release(true);
    }

    fn end_of_gc(&mut self, _tls: VMWorkerThread) {
        self.last_gc_was_defrag
            .store(self.immix_space.end_of_gc(), Ordering::Relaxed);
    }

    fn current_gc_may_move_object(&self) -> bool {
        self.immix_space.in_defrag()
    }

    fn get_collection_reserved_pages(&self) -> usize {
        let defrag_headroom = self.immix_space.defrag_headroom_pages();
        let mut reserved = defrag_headroom;
        #[cfg(feature = "thread_local_gc_copying")]
        {
            let options = self.options();
            reserved += std::cmp::max(
                options.get_thread_local_heap_size() / crate::util::constants::BYTES_IN_PAGE,
                options.get_max_concurrent_local_gc() as usize
                    * options.get_max_local_copy_reserve() as usize
                    * Block::PAGES,
            );
        }
        reserved
    }

    fn get_used_pages(&self) -> usize {
        self.immix_space.reserved_pages() + self.common.get_used_pages()
    }

    fn base(&self) -> &BasePlan<VM> {
        &self.common.base
    }

    fn base_mut(&mut self) -> &mut BasePlan<Self::VM> {
        &mut self.common.base
    }

    fn common(&self) -> &CommonPlan<VM> {
        &self.common
    }

    #[cfg(feature = "thread_local_gc")]
    fn publish_object(
        &self,
        object: ObjectReference,
        #[cfg(feature = "debug_thread_local_gc_copying")] _tls: crate::util::VMMutatorThread,
    ) {
        if self.immix_space.in_space(object) {
            self.immix_space.publish_object(
                object,
                #[cfg(feature = "debug_thread_local_gc_copying")]
                _tls,
            );
        } else {
            self.common().publish_object(
                object,
                #[cfg(feature = "debug_thread_local_gc_copying")]
                _tls,
            );
        }
    }
    #[cfg(feature = "thread_local_gc")]
    fn get_number_of_reusable_blocks(&self) -> usize {
        self.immix_space.reusable_blocks.len()
    }

    #[cfg(all(feature = "thread_local_gc", feature = "debug_publish_object"))]
    fn get_object_owner(&self, _object: ObjectReference) -> Option<u32> {
        if self.immix_space.in_space(_object) {
            return Some(self.immix_space.get_object_owner(_object));
        }
        if self.common.get_los().in_space(_object) {
            return Some(self.common.get_los().get_object_owner(_object));
        }
        None
    }

    #[cfg(feature = "debug_publish_object")]
    fn is_object_published(&self, object: ObjectReference) -> bool {
        if self.immix_space.in_space(object) {
            self.immix_space.is_object_published(object)
        } else {
            // the object is not in immix space, it will not be moved
            // so simply check if the object has been published or not
            crate::util::metadata::public_bit::is_public::<VM>(object)
        }
    }

    #[cfg(feature = "debug_thread_local_gc_copying")]
    fn collect_gc_stats(&self) {
        use crate::util::GLOBAL_GC_STATISTICS;
        use crate::vm::ActivePlan;

        let mut number_of_live_public_blocks = 0;
        let mut number_of_live_blocks = 0;
        let mut number_of_local_reusable_blocks = 0;

        for chunk in self.immix_space.chunk_map.all_chunks().filter(|c| {
            self.immix_space.chunk_map.get(*c)
                == crate::util::heap::chunk_map::ChunkState::Allocated
        }) {
            for block in chunk.iter_region::<crate::policy::immix::block::Block>() {
                let state = block.get_state();
                // Skip unallocated blocks.
                if state == crate::policy::immix::block::BlockState::Unallocated {
                    continue;
                }
                let is_public = block.is_block_published();
                if is_public {
                    number_of_live_public_blocks += 1;
                }
                number_of_live_blocks += 1;
            }
        }
        // mutators have been stopped, so it is safe/sound to iterate through all mutators
        for mutator in VM::VMActivePlan::mutators() {
            let allocator = unsafe {
                mutator
                    .allocators
                    .get_allocator(mutator.config.allocator_mapping[AllocationSemantics::Default])
                    .downcast_ref::<crate::util::alloc::ImmixAllocator<VM>>()
                    .unwrap()
            };
            number_of_local_reusable_blocks += allocator.local_reusable_blocks_size();
        }
        let mut guard = GLOBAL_GC_STATISTICS.lock().unwrap();
        guard.number_of_global_reusable_blocks = self.immix_space.reusable_blocks.len();
        guard.number_of_live_blocks = number_of_live_blocks;
        guard.number_of_live_public_blocks = number_of_live_public_blocks;
        guard.number_of_local_reusable_blocks = number_of_local_reusable_blocks;
    }

    #[cfg(feature = "debug_thread_local_gc_copying")]
    fn collect_local_gc_stats(&self, _tls: VMMutatorThread) {
        use crate::vm::ActivePlan;

        let mutator = VM::VMActivePlan::mutator(_tls);
        let immix_allocator = unsafe {
            mutator
                .allocators
                .get_allocator(mutator.config.allocator_mapping[AllocationSemantics::Default])
                .downcast_ref::<crate::util::alloc::ImmixAllocator<VM>>()
                .unwrap()
        };
        immix_allocator.collect_thread_local_heap_stats();
    }
}

impl<VM: VMBinding> Immix<VM> {
    pub fn new(args: CreateGeneralPlanArgs<VM>) -> Self {
        #[cfg(feature = "thread_local_gc_copying")]
        let max_local_copy_reserve = args.options.get_max_local_copy_reserve();
        let plan_args = CreateSpecificPlanArgs {
            global_args: args,
            constraints: &IMMIX_CONSTRAINTS,
            global_side_metadata_specs: SideMetadataContext::new_global_specs(&[]),
        };

        Self::new_with_args(
            plan_args,
            ImmixSpaceArgs {
                unlog_object_when_traced: false,
                #[cfg(feature = "vo_bit")]
                mixed_age: false,
<<<<<<< HEAD
                #[cfg(feature = "thread_local_gc_copying")]
                max_local_copy_reserve,
=======
                never_move_objects: false,
>>>>>>> f5179fbf
            },
        )
    }

    pub fn new_with_args(
        mut plan_args: CreateSpecificPlanArgs<VM>,
        space_args: ImmixSpaceArgs,
    ) -> Self {
        let immix = Immix {
            immix_space: ImmixSpace::new(
                plan_args.get_space_args("immix", true, false, VMRequest::discontiguous()),
                space_args,
            ),
            common: CommonPlan::new(plan_args),
            last_gc_was_defrag: AtomicBool::new(false),
            defrag_mutator: AtomicBool::new(false),
        };

        immix.verify_side_metadata_sanity();

        immix
    }

    /// Schedule a full heap immix collection. This method is used by immix/genimmix/stickyimmix
    /// to schedule a full heap collection. A plan must call set_collection_kind and set_gc_status before this method.
    pub(crate) fn schedule_immix_full_heap_collection<
        PlanType: Plan<VM = VM>,
        FastContext: GCWorkContext<VM = VM, PlanType = PlanType>,
        DefragContext: GCWorkContext<VM = VM, PlanType = PlanType>,
    >(
        plan: &'static DefragContext::PlanType,
        immix_space: &ImmixSpace<VM>,
        scheduler: &GCWorkScheduler<VM>,
    ) {
        let in_defrag = immix_space.decide_whether_to_defrag(
            plan.base().global_state.is_emergency_collection(),
            true,
            plan.base()
                .global_state
                .cur_collection_attempts
                .load(Ordering::SeqCst),
            plan.base().global_state.is_user_triggered_collection(),
            *plan.base().options.full_heap_system_gc,
        );

        if in_defrag {
            scheduler.schedule_common_work::<DefragContext>(plan);
        } else {
            scheduler.schedule_common_work::<FastContext>(plan);
        }
    }

    pub(in crate::plan) fn set_last_gc_was_defrag(&self, defrag: bool, order: Ordering) {
        self.last_gc_was_defrag.store(defrag, order)
    }

    #[cfg(feature = "thread_local_gc")]
    pub(crate) fn schedule_and_do_immix_thread_local_collection<
        PlanType: Plan<VM = VM>,
        FastContext: 'static + GCWorkContext<VM = VM, PlanType = PlanType>,
        DefragContext: 'static + GCWorkContext<VM = VM, PlanType = PlanType>,
    >(
        tls: VMMutatorThread,
        plan: &'static PlanType,
        _immix_space: &ImmixSpace<VM>,
        mmtk: &'static crate::MMTK<VM>,
    ) {
        use crate::policy::immix::{TRACE_THREAD_LOCAL_COPY, TRACE_THREAD_LOCAL_FAST};
        use crate::scheduler::thread_local_gc_work::{
            EndOfThreadLocalGC, PlanThreadlocalObjectGraphTraversalClosure, ScanMutator,
            ThreadlocalFinalization, ThreadlocalRelease,
        };

        #[cfg(not(feature = "thread_local_gc_copying"))]
        let in_defrag = false;
        #[cfg(feature = "thread_local_gc_copying")]
        let in_defrag = true;

        if in_defrag {
            // Prepare global/collectors/mutators
            ThreadlocalPrepare::<VM>::new(tls).execute();

            //Scan mutator
            ScanMutator::<
                VM,
                PlanThreadlocalObjectGraphTraversalClosure<VM, Immix<VM>, TRACE_THREAD_LOCAL_COPY>,
            >::new(tls, mmtk, None)
            .execute();

            // Finalization has to be done before Release as it may resurrect objects
            if !*plan.base().options.no_finalizer {
                // finalization
                ThreadlocalFinalization::<
                    VM,
                    PlanThreadlocalObjectGraphTraversalClosure<
                        VM,
                        Immix<VM>,
                        TRACE_THREAD_LOCAL_COPY,
                    >,
                >::new(tls, mmtk)
                .do_finalization();
            }

            ThreadlocalRelease::<VM>::new(tls).execute();
            let mut end_of_thread_local_gc = EndOfThreadLocalGC { _tls: tls };

            end_of_thread_local_gc.execute(mmtk);
        } else {
            // Prepare global/collectors/mutators
            ThreadlocalPrepare::<VM>::new(tls).execute();

            //Scan mutator
            ScanMutator::<
                VM,
                PlanThreadlocalObjectGraphTraversalClosure<VM, Immix<VM>, TRACE_THREAD_LOCAL_FAST>,
            >::new(tls, mmtk, None)
            .execute();

            // Finalization and then do release
            if !*plan.base().options.no_finalizer {
                // finalization
                ThreadlocalFinalization::<
                    VM,
                    PlanThreadlocalObjectGraphTraversalClosure<
                        VM,
                        Immix<VM>,
                        TRACE_THREAD_LOCAL_FAST,
                    >,
                >::new(tls, mmtk)
                .do_finalization();
            }
            ThreadlocalRelease::<VM>::new(tls).execute();
            let mut end_of_thread_local_gc = EndOfThreadLocalGC { _tls: tls };

            end_of_thread_local_gc.execute(mmtk);
        }
    }
}

#[cfg(feature = "thread_local_gc")]
impl<VM: VMBinding> PlanThreadlocalTraceObject<VM> for Immix<VM> {
    fn thread_local_post_scan_object<const KIND: crate::policy::gc_work::TraceKind>(
        &self,
        mutator: &Mutator<VM>,
        object: ObjectReference,
    ) {
        if self.immix_space.in_space(object) {
            <ImmixSpace<VM> as PolicyThreadlocalTraceObject<VM>>::thread_local_post_scan_object::<
                KIND,
            >(&self.immix_space, mutator, object);
            return;
        }
        <CommonPlan<VM> as PlanThreadlocalTraceObject<VM>>::thread_local_post_scan_object::<KIND>(
            &self.common,
            mutator,
            object,
        )
    }

    fn thread_local_may_move_objects<const KIND: crate::policy::gc_work::TraceKind>() -> bool {
        false
            || <ImmixSpace<VM> as PolicyThreadlocalTraceObject<VM>>::thread_local_may_move_objects::<
                KIND,
            >()
            || <CommonPlan<VM> as PlanThreadlocalTraceObject<VM>>::thread_local_may_move_objects::<
                KIND,
            >()
    }

    #[cfg(not(feature = "debug_publish_object"))]
    fn thread_local_trace_object<const KIND: crate::policy::gc_work::TraceKind>(
        &self,
        mutator: &mut Mutator<VM>,
        object: ObjectReference,
        worker: Option<*mut GCWorker<VM>>,
    ) -> ThreadlocalTracedObjectType {
        if self.immix_space.in_space(object) {
            return <ImmixSpace<VM> as PolicyThreadlocalTraceObject<VM>>::thread_local_trace_object::<
                KIND,
            >(
                &self.immix_space,
                mutator,
                object,
                worker,
                Some(CopySemantics::DefaultCopy),
            );
        }
        <CommonPlan<VM> as PlanThreadlocalTraceObject<VM>>::thread_local_trace_object::<KIND>(
            &self.common,
            mutator,
            object,
            worker,
        )
    }

    #[cfg(feature = "debug_publish_object")]
    fn thread_local_trace_object<const KIND: crate::policy::gc_work::TraceKind>(
        &self,
        mutator: &mut Mutator<VM>,
        source: ObjectReference,
        object: ObjectReference,
        worker: Option<*mut GCWorker<VM>>,
    ) -> ThreadlocalTracedObjectType {
        if self.immix_space.in_space(object) {
            return <ImmixSpace<VM> as PolicyThreadlocalTraceObject<VM>>::thread_local_trace_object::<
                KIND,
            >(
                &self.immix_space,
                mutator,
                source,
                object,
                worker,
                Some(CopySemantics::DefaultCopy),
            );
        }
        <CommonPlan<VM> as PlanThreadlocalTraceObject<VM>>::thread_local_trace_object::<KIND>(
            &self.common,
            mutator,
            source,
            object,
            worker,
        )
    }
}<|MERGE_RESOLUTION|>--- conflicted
+++ resolved
@@ -380,12 +380,9 @@
                 unlog_object_when_traced: false,
                 #[cfg(feature = "vo_bit")]
                 mixed_age: false,
-<<<<<<< HEAD
                 #[cfg(feature = "thread_local_gc_copying")]
                 max_local_copy_reserve,
-=======
                 never_move_objects: false,
->>>>>>> f5179fbf
             },
         )
     }
