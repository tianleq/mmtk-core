use crate::global_state::GlobalState;
use crate::plan::PlanConstraints;
use crate::scheduler::GCWorkScheduler;
use crate::util::conversions::*;
use crate::util::metadata::side_metadata::{
    SideMetadataContext, SideMetadataSanity, SideMetadataSpec,
};
use crate::util::object_enum::ObjectEnumerator;
use crate::util::Address;
use crate::util::ObjectReference;

use crate::util::heap::layout::vm_layout::{vm_layout, LOG_BYTES_IN_CHUNK};
use crate::util::heap::{PageResource, VMRequest};
use crate::util::options::Options;
use crate::vm::{ActivePlan, Collection};

use crate::util::constants::{LOG_BYTES_IN_MBYTE, LOG_BYTES_IN_PAGE};
use crate::util::conversions;
use crate::util::opaque_pointer::*;

use crate::mmtk::SFT_MAP;
#[cfg(debug_assertions)]
use crate::policy::sft::EMPTY_SFT_NAME;
use crate::policy::sft::SFT;
use crate::util::copy::*;
use crate::util::heap::gc_trigger::{GCKind, GCTrigger};
use crate::util::heap::layout::vm_layout::BYTES_IN_CHUNK;
use crate::util::heap::layout::Mmapper;
use crate::util::heap::layout::VMMap;
use crate::util::heap::space_descriptor::SpaceDescriptor;
use crate::util::heap::HeapMeta;
use crate::util::memory::{self, HugePageSupport, MmapProtection, MmapStrategy};
use crate::vm::VMBinding;

use std::marker::PhantomData;
use std::sync::Arc;
use std::sync::Mutex;

use downcast_rs::Downcast;

pub trait Space<VM: VMBinding>: 'static + SFT + Sync + Downcast {
    fn as_space(&self) -> &dyn Space<VM>;
    fn as_sft(&self) -> &(dyn SFT + Sync + 'static);
    fn get_page_resource(&self) -> &dyn PageResource<VM>;

    /// Get a mutable reference to the underlying page resource, or `None` if the space does not
    /// have a page resource.
    fn maybe_get_page_resource_mut(&mut self) -> Option<&mut dyn PageResource<VM>>;

    /// Initialize entires in SFT map for the space. This is called when the Space object
    /// has a non-moving address, as we will use the address to set sft.
    /// Currently after we create a boxed plan, spaces in the plan have a non-moving address.
    fn initialize_sft(&self, sft_map: &mut dyn crate::policy::sft_map::SFTMap);

    /// A check for the obvious out-of-memory case: if the requested size is larger than
    /// the heap size, it is definitely an OOM. We would like to identify that, and
    /// allows the binding to deal with OOM. Without this check, we will attempt
    /// to allocate from the page resource. If the requested size is unrealistically large
    /// (such as `usize::MAX`), it breaks the assumptions of our implementation of
    /// page resource, vm map, etc. This check prevents that, and allows us to
    /// handle the OOM case.
    /// Each allocator that may request an arbitrary size should call this method before
    /// acquring memory from the space. For example, bump pointer allocator and large object
    /// allocator need to call this method. On the other hand, allocators that only allocate
    /// memory in fixed size blocks do not need to call this method.
    /// An allocator should call this method before doing any computation on the size to
    /// avoid arithmatic overflow. If we have to do computation in the allocation fastpath and
    /// overflow happens there, there is nothing we can do about it.
    /// Return a boolean to indicate if we will be out of memory, determined by the check.
    fn will_oom_on_acquire(&self, tls: VMThread, size: usize) -> bool {
        let max_pages = self.get_gc_trigger().policy.get_max_heap_size_in_pages();
        let requested_pages = size >> LOG_BYTES_IN_PAGE;
        if requested_pages > max_pages {
            VM::VMCollection::out_of_memory(
                tls,
                crate::util::alloc::AllocationError::HeapOutOfMemory,
            );
            return true;
        }
        false
    }

    fn acquire(&self, tls: VMThread, pages: usize) -> Address {
        trace!("Space.acquire, tls={:?}", tls);

        debug_assert!(
            !self.will_oom_on_acquire(tls, pages << LOG_BYTES_IN_PAGE),
            "The requested pages is larger than the max heap size. Is will_go_oom_on_acquire used before acquring memory?"
        );

        // Should we poll to attempt to GC?
        // - If tls is collector, we cannot attempt a GC.
        // - If gc is disabled, we cannot attempt a GC.
        let is_mutator = VM::VMActivePlan::is_mutator(tls);
        let should_poll = is_mutator && VM::VMCollection::is_collection_enabled();
        // Is a GC allowed here? If we should poll but are not allowed to poll, we will panic.
        // initialize_collection() has to be called so we know GC is initialized.
        let allow_gc = should_poll && self.common().global_state.is_initialized();

        trace!("Reserving pages");
        let pr = self.get_page_resource();
        let pages_reserved = pr.reserve_pages(pages);
        trace!("Pages reserved");
        trace!("Polling ..");

        #[cfg(feature = "thread_local_gc_copying")]
        let should_poll = if should_poll {
            // tls is s mutator, if local gc is active, we cannot trigger a global gc
            VM::VMActivePlan::mutator(VMMutatorThread(tls)).thread_local_gc_status
                == crate::scheduler::thread_local_gc_work::THREAD_LOCAL_GC_INACTIVE
        } else {
<<<<<<< HEAD
            false
        };
=======
            debug!("Collection not required");

            // We need this lock: Othrewise, it is possible that one thread acquires pages in a new chunk, but not yet
            // set SFT for it (in grow_space()), and another thread acquires pages in the same chunk, which is not
            // a new chunk so grow_space() won't be called on it. The second thread could return a result in the chunk before
            // its SFT is properly set.
            // We need to minimize the scope of this lock for performance when we have many threads (mutator threads, or GC threads with copying allocators).
            // See: https://github.com/mmtk/mmtk-core/issues/610
            let lock = self.common().acquire_lock.lock().unwrap();

            match pr.get_new_pages(self.common().descriptor, pages_reserved, pages, tls) {
                Ok(res) => {
                    debug!(
                        "Got new pages {} ({} pages) for {} in chunk {}, new_chunk? {}",
                        res.start,
                        res.pages,
                        self.get_name(),
                        conversions::chunk_align_down(res.start),
                        res.new_chunk
                    );
                    let bytes = conversions::pages_to_bytes(res.pages);

                    let mmap = || {
                        // Mmap the pages and the side metadata, and handle error. In case of any error,
                        // we will either call back to the VM for OOM, or simply panic.
                        if let Err(mmap_error) = self
                            .common()
                            .mmapper
                            .ensure_mapped(
                                res.start,
                                res.pages,
                                self.common().mmap_strategy(),
                                &memory::MmapAnnotation::Space {
                                    name: self.get_name(),
                                },
                            )
                            .and(self.common().metadata.try_map_metadata_space(
                                res.start,
                                bytes,
                                self.get_name(),
                            ))
                        {
                            memory::handle_mmap_error::<VM>(mmap_error, tls, res.start, bytes);
                        }
                    };
                    let grow_space = || {
                        self.grow_space(res.start, bytes, res.new_chunk);
                    };

                    // The scope of the lock is important in terms of performance when we have many allocator threads.
                    if SFT_MAP.get_side_metadata().is_some() {
                        // If the SFT map uses side metadata, so we have to initialize side metadata first.
                        mmap();
                        // then grow space, which will use the side metadata we mapped above
                        grow_space();
                        // then we can drop the lock after grow_space()
                        drop(lock);
                    } else {
                        // In normal cases, we can drop lock immediately after grow_space()
                        grow_space();
                        drop(lock);
                        // and map side metadata without holding the lock
                        mmap();
                    }
>>>>>>> ec745353

        if should_poll {
            if let Some(kind) =
                self.get_gc_trigger()
                    .poll(false, Some(self.as_space()), VMMutatorThread(tls))
            {
                debug!("Collection required");
                assert!(allow_gc, "GC is not allowed here: collection is not initialized (did you call initialize_collection()?).");

                // Clear the request, and inform GC trigger about the pending allocation.
                pr.clear_request(pages_reserved);
                self.get_gc_trigger()
                    .policy
                    .on_pending_allocation(pages_reserved);
                if kind == GCKind::GLOBAL {
                    VM::VMCollection::block_for_gc(VMMutatorThread(tls)); // We have checked that this is mutator
                } else {
                    // Current thread is in VM (not safe so no global gc can happen), it can safely do a
                    // local gc
                    #[cfg(feature = "thread_local_gc")]
                    VM::VMActivePlan::execute_thread_local_gc(VMMutatorThread(tls));

                    #[cfg(not(feature = "thread_local_gc"))]
                    panic!("thread local gc feature is not enabled");
                }

                return unsafe { Address::zero() };
            }
        }
        debug!("Collection not required");

        // We need this lock: Othrewise, it is possible that one thread acquires pages in a new chunk, but not yet
        // set SFT for it (in grow_space()), and another thread acquires pages in the same chunk, which is not
        // a new chunk so grow_space() won't be called on it. The second thread could return a result in the chunk before
        // its SFT is properly set.
        // We need to minimize the scope of this lock for performance when we have many threads (mutator threads, or GC threads with copying allocators).
        // See: https://github.com/mmtk/mmtk-core/issues/610
        let lock = self.common().acquire_lock.lock().unwrap();

        match pr.get_new_pages(self.common().descriptor, pages_reserved, pages, tls) {
            Ok(res) => {
                debug!(
                    "Got new pages {} ({} pages) for {} in chunk {}, new_chunk? {}",
                    res.start,
                    res.pages,
                    self.get_name(),
                    conversions::chunk_align_down(res.start),
                    res.new_chunk
                );
                let bytes = conversions::pages_to_bytes(res.pages);

                let mmap = || {
                    // Mmap the pages and the side metadata, and handle error. In case of any error,
                    // we will either call back to the VM for OOM, or simply panic.
                    if let Err(mmap_error) = self
                        .common()
                        .mmapper
                        .ensure_mapped(res.start, res.pages, self.common().mmap_strategy())
                        .and(
                            self.common()
                                .metadata
                                .try_map_metadata_space(res.start, bytes),
                        )
                    {
                        memory::handle_mmap_error::<VM>(mmap_error, tls);
                    }
                };
                let grow_space = || {
                    self.grow_space(res.start, bytes, res.new_chunk);
                };

                // The scope of the lock is important in terms of performance when we have many allocator threads.
                if SFT_MAP.get_side_metadata().is_some() {
                    // If the SFT map uses side metadata, so we have to initialize side metadata first.
                    mmap();
                    // then grow space, which will use the side metadata we mapped above
                    grow_space();
                    // then we can drop the lock after grow_space()
                    drop(lock);
                } else {
                    // In normal cases, we can drop lock immediately after grow_space()
                    grow_space();
                    drop(lock);
                    // and map side metadata without holding the lock
                    mmap();
                }

                // TODO: Concurrent zeroing
                if self.common().zeroed {
                    memory::zero(res.start, bytes);
                }

                // Some assertions
                {
                    // --- Assert the start of the allocated region ---
                    // The start address SFT should be correct.
                    debug_assert_eq!(SFT_MAP.get_checked(res.start).name(), self.get_name());
                    // The start address is in our space.
                    debug_assert!(self.address_in_space(res.start));
                    // The descriptor should be correct.
                    debug_assert_eq!(
                        self.common().vm_map().get_descriptor_for_address(res.start),
                        self.common().descriptor
                    );

                    // --- Assert the last byte in the allocated region ---
                    let last_byte = res.start + bytes - 1;
                    // The SFT for the last byte in the allocated memory should be correct.
                    debug_assert_eq!(SFT_MAP.get_checked(last_byte).name(), self.get_name());
                    // The last byte in the allocated memory should be in this space.
                    debug_assert!(self.address_in_space(last_byte));
                    // The descriptor for the last byte should be correct.
                    debug_assert_eq!(
                        self.common().vm_map().get_descriptor_for_address(last_byte),
                        self.common().descriptor
                    );
                }

                debug!("Space.acquire(), returned = {}", res.start);
                res.start
            }
            Err(_) => {
                drop(lock); // drop the lock immediately

                // We thought we had memory to allocate, but somehow failed the allocation. Will force a GC.
                assert!(
                    allow_gc,
                    "Physical allocation failed when GC is not allowed!"
                );

                let gc_performed = self
                    .get_gc_trigger()
                    .poll(true, Some(self.as_space()), VMMutatorThread(tls))
                    .is_some();
                debug_assert!(gc_performed, "GC not performed when forced.");

                // Clear the request, and inform GC trigger about the pending allocation.
                pr.clear_request(pages_reserved);
                self.get_gc_trigger()
                    .policy
                    .on_pending_allocation(pages_reserved);

                VM::VMCollection::block_for_gc(VMMutatorThread(tls)); // We asserted that this is mutator.
                unsafe { Address::zero() }
            }
        }
    }

    fn address_in_space(&self, start: Address) -> bool {
        if !self.common().descriptor.is_contiguous() {
            self.common().vm_map().get_descriptor_for_address(start) == self.common().descriptor
        } else {
            start >= self.common().start && start < self.common().start + self.common().extent
        }
    }

    fn in_space(&self, object: ObjectReference) -> bool {
        self.address_in_space(object.to_raw_address())
    }

    /**
     * This is called after we get result from page resources.  The space may
     * tap into the hook to monitor heap growth.  The call is made from within the
     * page resources' critical region, immediately before yielding the lock.
     *
     * @param start The start of the newly allocated space
     * @param bytes The size of the newly allocated space
     * @param new_chunk {@code true} if the new space encroached upon or started a new chunk or chunks.
     */
    fn grow_space(&self, start: Address, bytes: usize, new_chunk: bool) {
        trace!(
            "Grow space from {} for {} bytes (new chunk = {})",
            start,
            bytes,
            new_chunk
        );

        // If this is not a new chunk, the SFT for [start, start + bytes) should alreayd be initialized.
        #[cfg(debug_assertions)]
        if !new_chunk {
            debug_assert!(
                SFT_MAP.get_checked(start).name() != EMPTY_SFT_NAME,
                "In grow_space(start = {}, bytes = {}, new_chunk = {}), we have empty SFT entries (chunk for {} = {})",
                start,
                bytes,
                new_chunk,
                start,
                SFT_MAP.get_checked(start).name()
            );
            debug_assert!(
                SFT_MAP.get_checked(start + bytes - 1).name() != EMPTY_SFT_NAME,
                "In grow_space(start = {}, bytes = {}, new_chunk = {}), we have empty SFT entries (chunk for {} = {})",
                start,
                bytes,
                new_chunk,
                start + bytes - 1,
                SFT_MAP.get_checked(start + bytes - 1).name()
            );
        }

        if new_chunk {
            unsafe { SFT_MAP.update(self.as_sft(), start, bytes) };
        }
    }

    /// Ensure this space is marked as mapped -- used when the space is already
    /// mapped (e.g. for a vm image which is externally mmapped.)
    fn ensure_mapped(&self) {
        self.common()
            .metadata
            .try_map_metadata_space(self.common().start, self.common().extent, self.get_name())
            .unwrap_or_else(|e| {
                // TODO(Javad): handle meta space allocation failure
                panic!("failed to mmap meta memory: {e}");
            });

        self.common()
            .mmapper
            .mark_as_mapped(self.common().start, self.common().extent);
    }

    fn reserved_pages(&self) -> usize {
        let data_pages = self.get_page_resource().reserved_pages();
        let meta_pages = self.common().metadata.calculate_reserved_pages(data_pages);
        data_pages + meta_pages
    }

    /// Return the number of physical pages available.
    fn available_physical_pages(&self) -> usize {
        self.get_page_resource().get_available_physical_pages()
    }

    fn get_name(&self) -> &'static str {
        self.common().name
    }

    fn get_descriptor(&self) -> SpaceDescriptor {
        self.common().descriptor
    }

    fn common(&self) -> &CommonSpace<VM>;
    fn get_gc_trigger(&self) -> &GCTrigger<VM> {
        self.common().gc_trigger.as_ref()
    }

    fn release_multiple_pages(&mut self, start: Address);

    /// What copy semantic we should use for this space if we copy objects from this space.
    /// This is only needed for plans that use SFTProcessEdges
    fn set_copy_for_sft_trace(&mut self, _semantics: Option<CopySemantics>) {
        panic!("A copying space should override this method")
    }

    /// Ensure that the current space's metadata context does not have any issues.
    /// Panics with a suitable message if any issue is detected.
    /// It also initialises the sanity maps which will then be used if the `extreme_assertions` feature is active.
    /// Internally this calls verify_metadata_context() from `util::metadata::sanity`
    ///
    /// This function is called once per space by its parent plan but may be called multiple times per policy.
    ///
    /// Arguments:
    /// * `side_metadata_sanity_checker`: The `SideMetadataSanity` object instantiated in the calling plan.
    fn verify_side_metadata_sanity(&self, side_metadata_sanity_checker: &mut SideMetadataSanity) {
        side_metadata_sanity_checker
            .verify_metadata_context(std::any::type_name::<Self>(), &self.common().metadata)
    }

    /// Enumerate objects in the current space.
    ///
    /// Implementers can use the `enumerator` to report
    ///
    /// -   individual objects within the space using `enumerator.visit_object`, and
    /// -   ranges of address that may contain objects using `enumerator.visit_address_range`. The
    ///     caller will then enumerate objects in the range using the VO bits metadata.
    ///
    /// Each object in the space shall be covered by one of the two methods above.
    ///
    /// # Implementation considerations
    ///
    /// **Skipping empty ranges**: When enumerating address ranges, spaces can skip ranges (blocks,
    /// chunks, etc.) that are guarenteed not to contain objects.
    ///
    /// **Dynamic dispatch**: Because `Space` is a trait object type and `enumerator` is a `dyn`
    /// reference, invoking methods of `enumerator` involves a dynamic dispatching.  But the
    /// overhead is OK if we call it a block at a time because scanning the VO bits will dominate
    /// the execution time.  For LOS, it will be cheaper to enumerate individual objects than
    /// scanning VO bits because it is sparse.
    fn enumerate_objects(&self, enumerator: &mut dyn ObjectEnumerator);
}

/// Print the VM map for a space.
/// Space needs to be object-safe, so it cannot have methods that use extra generic type paramters. So this method is placed outside the Space trait.
/// This method can be invoked on a &dyn Space (space.as_space() will return &dyn Space).
#[allow(unused)]
pub(crate) fn print_vm_map<VM: VMBinding>(
    space: &dyn Space<VM>,
    out: &mut impl std::fmt::Write,
) -> Result<(), std::fmt::Error> {
    let common = space.common();
    write!(out, "{} ", common.name)?;
    if common.immortal {
        write!(out, "I")?;
    } else {
        write!(out, " ")?;
    }
    if common.movable {
        write!(out, " ")?;
    } else {
        write!(out, "N")?;
    }
    write!(out, " ")?;
    if common.contiguous {
        write!(
            out,
            "{}->{}",
            common.start,
            common.start + common.extent - 1
        )?;
        match common.vmrequest {
            VMRequest::Extent { extent, .. } => {
                write!(out, " E {}", extent)?;
            }
            VMRequest::Fraction { frac, .. } => {
                write!(out, " F {}", frac)?;
            }
            _ => {}
        }
    } else {
        let mut a = space
            .get_page_resource()
            .common()
            .get_head_discontiguous_region();
        while !a.is_zero() {
            write!(
                out,
                "{}->{}",
                a,
                a + space.common().vm_map().get_contiguous_region_size(a) - 1
            )?;
            a = space.common().vm_map().get_next_contiguous_region(a);
            if !a.is_zero() {
                write!(out, " ")?;
            }
        }
    }
    writeln!(out)?;

    Ok(())
}

impl_downcast!(Space<VM> where VM: VMBinding);

pub struct CommonSpace<VM: VMBinding> {
    pub name: &'static str,
    pub descriptor: SpaceDescriptor,
    pub vmrequest: VMRequest,

    /// For a copying space that allows sft_trace_object(), this should be set before each GC so we know
    // the copy semantics for the space.
    pub copy: Option<CopySemantics>,

    pub immortal: bool,
    pub movable: bool,
    pub contiguous: bool,
    pub zeroed: bool,

    pub permission_exec: bool,

    pub start: Address,
    pub extent: usize,

    pub vm_map: &'static dyn VMMap,
    pub mmapper: &'static dyn Mmapper,

    pub(crate) metadata: SideMetadataContext,

    /// This field equals to needs_log_bit in the plan constraints.
    // TODO: This should be a constant for performance.
    pub needs_log_bit: bool,

    /// A lock used during acquire() to make sure only one thread can allocate.
    pub acquire_lock: Mutex<()>,

    pub gc_trigger: Arc<GCTrigger<VM>>,
    pub global_state: Arc<GlobalState>,
    pub options: Arc<Options>,

    p: PhantomData<VM>,
}

/// Arguments passed from a policy to create a space. This includes policy specific args.
pub struct PolicyCreateSpaceArgs<'a, VM: VMBinding> {
    pub plan_args: PlanCreateSpaceArgs<'a, VM>,
    pub movable: bool,
    pub immortal: bool,
    pub local_side_metadata_specs: Vec<SideMetadataSpec>,
}

/// Arguments passed from a plan to create a space.
pub struct PlanCreateSpaceArgs<'a, VM: VMBinding> {
    pub name: &'static str,
    pub zeroed: bool,
    pub permission_exec: bool,
    pub vmrequest: VMRequest,
    pub global_side_metadata_specs: Vec<SideMetadataSpec>,
    pub vm_map: &'static dyn VMMap,
    pub mmapper: &'static dyn Mmapper,
    pub heap: &'a mut HeapMeta,
    pub constraints: &'a PlanConstraints,
    pub gc_trigger: Arc<GCTrigger<VM>>,
    pub scheduler: Arc<GCWorkScheduler<VM>>,
    pub options: Arc<Options>,
    pub global_state: Arc<GlobalState>,
}

impl<'a, VM: VMBinding> PlanCreateSpaceArgs<'a, VM> {
    /// Turning PlanCreateSpaceArgs into a PolicyCreateSpaceArgs
    pub fn into_policy_args(
        self,
        movable: bool,
        immortal: bool,
        policy_metadata_specs: Vec<SideMetadataSpec>,
    ) -> PolicyCreateSpaceArgs<'a, VM> {
        PolicyCreateSpaceArgs {
            movable,
            immortal,
            local_side_metadata_specs: policy_metadata_specs,
            plan_args: self,
        }
    }
}

impl<VM: VMBinding> CommonSpace<VM> {
    pub fn new(args: PolicyCreateSpaceArgs<VM>) -> Self {
        let mut rtn = CommonSpace {
            name: args.plan_args.name,
            descriptor: SpaceDescriptor::UNINITIALIZED,
            vmrequest: args.plan_args.vmrequest,
            copy: None,
            immortal: args.immortal,
            movable: args.movable,
            contiguous: true,
            permission_exec: args.plan_args.permission_exec,
            zeroed: args.plan_args.zeroed,
            start: unsafe { Address::zero() },
            extent: 0,
            vm_map: args.plan_args.vm_map,
            mmapper: args.plan_args.mmapper,
            needs_log_bit: args.plan_args.constraints.needs_log_bit,
            gc_trigger: args.plan_args.gc_trigger,
            metadata: SideMetadataContext {
                global: args.plan_args.global_side_metadata_specs,
                local: args.local_side_metadata_specs,
            },
            acquire_lock: Mutex::new(()),
            global_state: args.plan_args.global_state,
            options: args.plan_args.options.clone(),
            p: PhantomData,
        };

        let vmrequest = args.plan_args.vmrequest;
        if vmrequest.is_discontiguous() {
            rtn.contiguous = false;
            // FIXME
            rtn.descriptor = SpaceDescriptor::create_descriptor();
            // VM.memory.setHeapRange(index, HEAP_START, HEAP_END);
            return rtn;
        }

        let (extent, top) = match vmrequest {
            VMRequest::Fraction { frac, top: _top } => (get_frac_available(frac), _top),
            VMRequest::Extent {
                extent: _extent,
                top: _top,
            } => (_extent, _top),
            VMRequest::Fixed {
                extent: _extent, ..
            } => (_extent, false),
            _ => unreachable!(),
        };

        assert!(
            extent == raw_align_up(extent, BYTES_IN_CHUNK),
            "{} requested non-aligned extent: {} bytes",
            rtn.name,
            extent
        );

        let start = if let VMRequest::Fixed { start: _start, .. } = vmrequest {
            _start
        } else {
            // FIXME
            //if (HeapLayout.vmMap.isFinalized()) VM.assertions.fail("heap is narrowed after regionMap is finalized: " + name);
            args.plan_args.heap.reserve(extent, top)
        };
        assert!(
            start == chunk_align_up(start),
            "{} starting on non-aligned boundary: {}",
            rtn.name,
            start
        );

        rtn.contiguous = true;
        rtn.start = start;
        rtn.extent = extent;
        // FIXME
        rtn.descriptor = SpaceDescriptor::create_descriptor_from_heap_range(start, start + extent);
        // VM.memory.setHeapRange(index, start, start.plus(extent));

        // We only initialize our vm map if the range of the space is in our available heap range. For normally spaces,
        // they are definitely in our heap range. But for VM space, a runtime could give us an arbitrary range. We only
        // insert into our vm map if the range overlaps with our heap.
        {
            use crate::util::heap::layout;
            let overlap =
                Address::range_intersection(&(start..start + extent), &layout::available_range());
            if !overlap.is_empty() {
                args.plan_args.vm_map.insert(
                    overlap.start,
                    overlap.end - overlap.start,
                    rtn.descriptor,
                );
            }
        }

        // For contiguous space, we know its address range so we reserve metadata memory for its range.
        rtn.metadata
            .try_map_metadata_address_range(rtn.start, rtn.extent, rtn.name)
            .unwrap_or_else(|e| {
                // TODO(Javad): handle meta space allocation failure
                panic!("failed to mmap meta memory: {e}");
            });

        debug!(
            "Created space {} [{}, {}) for {} bytes",
            rtn.name,
            start,
            start + extent,
            extent
        );

        rtn
    }

    pub fn initialize_sft(
        &self,
        sft: &(dyn SFT + Sync + 'static),
        sft_map: &mut dyn crate::policy::sft_map::SFTMap,
    ) {
        // We have to keep this for now: if a space is contiguous, our page resource will NOT consider newly allocated chunks
        // as new chunks (new_chunks = true). In that case, in grow_space(), we do not set SFT when new_chunks = false.
        // We can fix this by either of these:
        // * fix page resource, so it propelry returns new_chunk
        // * change grow_space() so it sets SFT no matter what the new_chunks value is.
        // FIXME: eagerly initializing SFT is not a good idea.
        if self.contiguous {
            unsafe { sft_map.eager_initialize(sft, self.start, self.extent) };
        }
    }

    pub fn vm_map(&self) -> &'static dyn VMMap {
        self.vm_map
    }

    pub fn mmap_strategy(&self) -> MmapStrategy {
        MmapStrategy {
            huge_page: if *self.options.transparent_hugepages {
                HugePageSupport::TransparentHugePages
            } else {
                HugePageSupport::No
            },
            prot: if self.permission_exec || cfg!(feature = "exec_permission_on_all_spaces") {
                MmapProtection::ReadWriteExec
            } else {
                MmapProtection::ReadWrite
            },
        }
    }
}

fn get_frac_available(frac: f32) -> usize {
    trace!("AVAILABLE_START={}", vm_layout().available_start());
    trace!("AVAILABLE_END={}", vm_layout().available_end());
    let bytes = (frac * vm_layout().available_bytes() as f32) as usize;
    trace!("bytes={}*{}={}", frac, vm_layout().available_bytes(), bytes);
    let mb = bytes >> LOG_BYTES_IN_MBYTE;
    let rtn = mb << LOG_BYTES_IN_MBYTE;
    trace!("rtn={}", rtn);
    let aligned_rtn = raw_align_up(rtn, BYTES_IN_CHUNK);
    trace!("aligned_rtn={}", aligned_rtn);
    aligned_rtn
}

pub fn required_chunks(pages: usize) -> usize {
    let extent = raw_align_up(pages_to_bytes(pages), BYTES_IN_CHUNK);
    extent >> LOG_BYTES_IN_CHUNK
}<|MERGE_RESOLUTION|>--- conflicted
+++ resolved
@@ -109,75 +109,8 @@
             VM::VMActivePlan::mutator(VMMutatorThread(tls)).thread_local_gc_status
                 == crate::scheduler::thread_local_gc_work::THREAD_LOCAL_GC_INACTIVE
         } else {
-<<<<<<< HEAD
             false
         };
-=======
-            debug!("Collection not required");
-
-            // We need this lock: Othrewise, it is possible that one thread acquires pages in a new chunk, but not yet
-            // set SFT for it (in grow_space()), and another thread acquires pages in the same chunk, which is not
-            // a new chunk so grow_space() won't be called on it. The second thread could return a result in the chunk before
-            // its SFT is properly set.
-            // We need to minimize the scope of this lock for performance when we have many threads (mutator threads, or GC threads with copying allocators).
-            // See: https://github.com/mmtk/mmtk-core/issues/610
-            let lock = self.common().acquire_lock.lock().unwrap();
-
-            match pr.get_new_pages(self.common().descriptor, pages_reserved, pages, tls) {
-                Ok(res) => {
-                    debug!(
-                        "Got new pages {} ({} pages) for {} in chunk {}, new_chunk? {}",
-                        res.start,
-                        res.pages,
-                        self.get_name(),
-                        conversions::chunk_align_down(res.start),
-                        res.new_chunk
-                    );
-                    let bytes = conversions::pages_to_bytes(res.pages);
-
-                    let mmap = || {
-                        // Mmap the pages and the side metadata, and handle error. In case of any error,
-                        // we will either call back to the VM for OOM, or simply panic.
-                        if let Err(mmap_error) = self
-                            .common()
-                            .mmapper
-                            .ensure_mapped(
-                                res.start,
-                                res.pages,
-                                self.common().mmap_strategy(),
-                                &memory::MmapAnnotation::Space {
-                                    name: self.get_name(),
-                                },
-                            )
-                            .and(self.common().metadata.try_map_metadata_space(
-                                res.start,
-                                bytes,
-                                self.get_name(),
-                            ))
-                        {
-                            memory::handle_mmap_error::<VM>(mmap_error, tls, res.start, bytes);
-                        }
-                    };
-                    let grow_space = || {
-                        self.grow_space(res.start, bytes, res.new_chunk);
-                    };
-
-                    // The scope of the lock is important in terms of performance when we have many allocator threads.
-                    if SFT_MAP.get_side_metadata().is_some() {
-                        // If the SFT map uses side metadata, so we have to initialize side metadata first.
-                        mmap();
-                        // then grow space, which will use the side metadata we mapped above
-                        grow_space();
-                        // then we can drop the lock after grow_space()
-                        drop(lock);
-                    } else {
-                        // In normal cases, we can drop lock immediately after grow_space()
-                        grow_space();
-                        drop(lock);
-                        // and map side metadata without holding the lock
-                        mmap();
-                    }
->>>>>>> ec745353
 
         if should_poll {
             if let Some(kind) =
@@ -235,14 +168,21 @@
                     if let Err(mmap_error) = self
                         .common()
                         .mmapper
-                        .ensure_mapped(res.start, res.pages, self.common().mmap_strategy())
-                        .and(
-                            self.common()
-                                .metadata
-                                .try_map_metadata_space(res.start, bytes),
+                        .ensure_mapped(
+                            res.start,
+                            res.pages,
+                            self.common().mmap_strategy(),
+                            &memory::MmapAnnotation::Space {
+                                name: self.get_name(),
+                            },
                         )
+                        .and(self.common().metadata.try_map_metadata_space(
+                            res.start,
+                            bytes,
+                            self.get_name(),
+                        ))
                     {
-                        memory::handle_mmap_error::<VM>(mmap_error, tls);
+                        memory::handle_mmap_error::<VM>(mmap_error, tls, res.start, bytes);
                     }
                 };
                 let grow_space = || {
