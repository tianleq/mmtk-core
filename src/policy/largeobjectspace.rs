--- conflicted
+++ resolved
@@ -264,14 +264,9 @@
 
     fn sweep_large_pages(&mut self, sweep_nursery: bool) {
         let sweep = |object: ObjectReference| {
-<<<<<<< HEAD
             #[cfg(feature = "vo_bit")]
             crate::util::metadata::vo_bit::unset_vo_bit::<VM>(object);
-=======
-            #[cfg(feature = "global_alloc_bit")]
-            crate::util::alloc_bit::unset_alloc_bit::<VM>(object);
             crate::util::public_bit::unset_public_bit::<VM>(object);
->>>>>>> cd3033fa
             self.pr
                 .release_pages(get_super_page(object.to_object_start::<VM>()));
         };
@@ -291,12 +286,6 @@
         self.acquire(tls, pages)
     }
 
-<<<<<<< HEAD
-    /// Test if the object's mark bit is the same as the given value. If it is not the same,
-    /// the method will attemp to mark the object and clear its nursery bit. If the attempt
-    /// succeeds, the method will return true, meaning the object is marked by this invocation.
-    /// Otherwise, it returns false.
-=======
     fn test_and_mark_without_side_effect(&self, object: ObjectReference, value: u8) -> bool {
         debug_assert!(!self.in_nursery_gc);
         loop {
@@ -326,7 +315,43 @@
         true
     }
 
->>>>>>> cd3033fa
+    /// Test if the object's mark bit is the same as the given value. If it is not the same,
+    /// the method will attemp to mark the object and clear its nursery bit. If the attempt
+    /// succeeds, the method will return true, meaning the object is marked by this invocation.
+    /// Otherwise, it returns false.
+    fn test_and_mark_without_side_effect(&self, object: ObjectReference, value: u8) -> bool {
+        debug_assert!(!self.in_nursery_gc);
+        loop {
+            let old_value = VM::VMObjectModel::LOCAL_LOS_MARK_NURSERY_SPEC.load_atomic::<VM, u8>(
+                object,
+                None,
+                Ordering::SeqCst,
+            );
+            let mark_bit = old_value & LOCAL_MARK_BIT;
+            if mark_bit == value {
+                return false;
+            }
+            if VM::VMObjectModel::LOCAL_LOS_MARK_NURSERY_SPEC
+                .compare_exchange_metadata::<VM, u8>(
+                    object,
+                    old_value,
+                    old_value & !LOCAL_MARK_BIT | value,
+                    None,
+                    Ordering::SeqCst,
+                    Ordering::SeqCst,
+                )
+                .is_ok()
+            {
+                break;
+            }
+        }
+        true
+    }
+
+    /// Test if the object's mark bit is the same as the given value. If it is not the same,
+    /// the method will attemp to mark the object and clear its nursery bit. If the attempt
+    /// succeeds, the method will return true, meaning the object is marked by this invocation.
+    /// Otherwise, it returns false.
     fn test_and_mark(&self, object: ObjectReference, value: u8) -> bool {
         loop {
             let mask = if self.in_nursery_gc {
@@ -379,40 +404,12 @@
         ) & NURSERY_BIT
             == NURSERY_BIT
     }
-<<<<<<< HEAD
-=======
-
-    /// Move a given object out of nursery
-    fn clear_nursery(&self, object: ObjectReference) {
-        loop {
-            let old_val = VM::VMObjectModel::LOCAL_LOS_MARK_NURSERY_SPEC.load_atomic::<VM, u8>(
-                object,
-                None,
-                Ordering::Relaxed,
-            );
-            let new_val = old_val & !NURSERY_BIT;
-            if VM::VMObjectModel::LOCAL_LOS_MARK_NURSERY_SPEC
-                .compare_exchange_metadata::<VM, u8>(
-                    object,
-                    old_val,
-                    new_val,
-                    None,
-                    Ordering::SeqCst,
-                    Ordering::SeqCst,
-                )
-                .is_ok()
-            {
-                break;
-            }
-        }
-    }
 
     pub fn publish_object(&self, _object: ObjectReference) {
         // thread-local gc does not reclaim los at the moment
         // so do nothing. Once it starts reclaiming, marking
         // is necessary
     }
->>>>>>> cd3033fa
 }
 
 fn get_super_page(cell: Address) -> Address {
