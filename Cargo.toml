--- conflicted
+++ resolved
@@ -70,11 +70,6 @@
 single_worker = []
 # Add CommonPlan to NoGC
 nogc_common_plan = []
-<<<<<<< HEAD
-# Always allocate special objects into their corresponding vm spaces.
-force_vm_spaces = ["nogc_common_plan"]
-=======
->>>>>>> ed27d135
 
 # To run expensive comprehensive runtime checks, such as checking duplicate edges
 extreme_assertions = []
