--- conflicted
+++ resolved
@@ -6,40 +6,24 @@
 use ::util::OpaquePointer;
 use ::policy::space::Space;
 use ::util::heap::PageResource;
-<<<<<<< HEAD
-use ::vm::Collection;
-=======
 use ::vm::{Collection, ActivePlan, ObjectModel};
->>>>>>> ee7ab348
 use super::controller_collector_context::ControllerCollectorContext;
 use util::heap::layout::vm_layout_constants::BYTES_IN_CHUNK;
 use util::constants::LOG_BYTES_IN_MBYTE;
 use util::heap::{VMRequest, HeapMeta};
 use policy::immortalspace::ImmortalSpace;
-<<<<<<< HEAD
-use util::Address;
-=======
 use util::{Address, conversions};
->>>>>>> ee7ab348
 use util::statistics::stats::Stats;
 use util::statistics::counter::{Counter, LongCounter};
 use util::statistics::counter::MonotoneNanoTime;
 use util::heap::layout::heap_layout::VMMap;
 use util::heap::layout::heap_layout::Mmapper;
 use util::heap::layout::Mmapper as IMmapper;
-<<<<<<< HEAD
-use util::heap::layout::ByteMapMmapper;
-use util::options::Options;
-use std::sync::Mutex;
-use util::opaque_pointer::UNINITIALIZED_OPAQUE_POINTER;
-use vm::{ObjectModel, VMBinding};
-=======
 use util::options::{Options, UnsafeOptionsWrapper};
 use std::rc::Rc;
 use std::sync::{Arc, Mutex};
 use mmtk::MMTK;
 use vm::VMBinding;
->>>>>>> ee7ab348
 
 // FIXME: Move somewhere more appropriate
 pub fn create_vm_space<VM: VMBinding>(vm_map: &'static VMMap, mmapper: &'static Mmapper, heap: &mut HeapMeta, boot_segment_bytes: usize) -> ImmortalSpace<VM> {
@@ -56,22 +40,13 @@
     type TraceLocalT: TraceLocal;
     type CollectorT: ParallelCollector<VM>;
 
-<<<<<<< HEAD
-    fn new(vm_map: &'static VMMap, mmapper: &'static ByteMapMmapper, options: &'static Options) -> Self;
-=======
     fn new(vm_map: &'static VMMap, mmapper: &'static Mmapper, options: Arc<UnsafeOptionsWrapper>) -> Self;
->>>>>>> ee7ab348
     fn common(&self) -> &CommonPlan<VM>;
     fn mmapper(&self) -> &'static Mmapper {
         self.common().mmapper
     }
-<<<<<<< HEAD
-    fn options(&self) -> &'static Options {
-        self.common().options
-=======
     fn options(&self) -> &Options {
         &self.common().options
->>>>>>> ee7ab348
     }
     // unsafe because this can only be called once by the init thread
     fn gc_init(&self, heap_size: usize, vm_map: &'static VMMap);
@@ -214,15 +189,6 @@
 
     fn determine_collection_attempts(&self) -> usize {
         if !self.common().allocation_success.load(Ordering::Relaxed) {
-<<<<<<< HEAD
-            self.common().collection_attempts.fetch_add(1, Ordering::Relaxed);
-        } else {
-            self.common().allocation_success.store(false, Ordering::Relaxed);
-            self.common().collection_attempts.store(1, Ordering::Relaxed);
-        }
-
-        self.common().collection_attempts.load(Ordering::Relaxed)
-=======
             self.common().max_collection_attempts.fetch_add(1, Ordering::Relaxed);
         } else {
             self.common().allocation_success.store(false, Ordering::Relaxed);
@@ -230,7 +196,6 @@
         }
 
         self.common().max_collection_attempts.load(Ordering::Relaxed)
->>>>>>> ee7ab348
     }
 
     fn is_mapped_object(&self, object: ObjectReference) -> bool {
@@ -269,11 +234,7 @@
 pub struct CommonPlan<VM: VMBinding> {
     pub vm_map: &'static VMMap,
     pub mmapper: &'static Mmapper,
-<<<<<<< HEAD
-    pub options: &'static Options,
-=======
     pub options: Arc<UnsafeOptionsWrapper>,
->>>>>>> ee7ab348
     pub stats: Stats,
     pub heap: HeapMeta,
 
@@ -283,10 +244,6 @@
     pub stacks_prepared: AtomicBool,
     pub emergency_collection: AtomicBool,
     pub user_triggered_collection: AtomicBool,
-<<<<<<< HEAD
-    pub allocation_success: AtomicBool,
-    pub collection_attempts: AtomicUsize,
-=======
     // Has an allocation succeeded since the emergency collection?
     pub allocation_success: AtomicBool,
     // Maximum number of failed attempts by a single thread
@@ -294,7 +251,6 @@
     // Current collection attempt
     pub cur_collection_attempts: AtomicUsize,
     // Lock used for out of memory handling
->>>>>>> ee7ab348
     pub oom_lock: Mutex<()>,
 
     pub control_collector_context: ControllerCollectorContext<VM>,
@@ -304,11 +260,7 @@
 }
 
 impl<VM: VMBinding> CommonPlan<VM> {
-<<<<<<< HEAD
-    pub fn new(vm_map: &'static VMMap, mmapper: &'static Mmapper, options: &'static Options, mut heap: HeapMeta) -> CommonPlan<VM> {
-=======
     pub fn new(vm_map: &'static VMMap, mmapper: &'static Mmapper, options: Arc<UnsafeOptionsWrapper>, heap: HeapMeta) -> CommonPlan<VM> {
->>>>>>> ee7ab348
         CommonPlan {
             vm_map, mmapper, options, heap,
             stats: Stats::new(),
@@ -319,12 +271,8 @@
             emergency_collection: AtomicBool::new(false),
             user_triggered_collection: AtomicBool::new(false),
             allocation_success: AtomicBool::new(false),
-<<<<<<< HEAD
-            collection_attempts: AtomicUsize::new(0),
-=======
             max_collection_attempts: AtomicUsize::new(0),
             cur_collection_attempts: AtomicUsize::new(0),
->>>>>>> ee7ab348
             oom_lock: Mutex::new(()),
             control_collector_context: ControllerCollectorContext::new(),
 
