use crate::plan::is_nursery_gc;
use crate::scheduler::gc_work::ProcessEdgesWork;
use crate::scheduler::{GCWork, GCWorker, WorkBucketStage};
use crate::util::reference_processor::RescanReferences;
use crate::util::ObjectReference;
use crate::util::VMWorkerThread;
use crate::vm::Finalizable;
use crate::vm::{Collection, VMBinding};
use crate::MMTK;
use std::marker::PhantomData;

/// A special processor for Finalizable objects.
// TODO: we should consider if we want to merge FinalizableProcessor with ReferenceProcessor,
// and treat final reference as a special reference type in ReferenceProcessor.
#[derive(Default)]
pub struct FinalizableProcessor<F: Finalizable> {
    /// Candidate objects that has finalizers with them
    candidates: Vec<F>,
    /// Index into candidates to record where we are up to in the last scan of the candidates.
    /// Index after nursery_index are new objects inserted after the last GC.
    nursery_index: usize,
    /// Objects that can be finalized. They are actually dead, but we keep them alive
    /// until the binding pops them from the queue.
    ready_for_finalize: Vec<F>,
}

impl<F: Finalizable> FinalizableProcessor<F> {
    pub fn new() -> Self {
        Self {
            candidates: vec![],
            nursery_index: 0,
            ready_for_finalize: vec![],
        }
    }

    pub fn add(&mut self, object: F) {
        self.candidates.push(object);
    }

    #[cfg(feature = "thread_local_gc")]
    pub fn add_candidates<T>(&mut self, candidates: T)
    where
        T: IntoIterator<Item = F>,
    {
        self.candidates.extend(candidates);
    }

    #[cfg(feature = "thread_local_gc")]
    pub fn add_ready_for_finalize_objects<T>(&mut self, ready_for_finalize_objects: T)
    where
        T: IntoIterator<Item = F>,
    {
        self.ready_for_finalize.extend(ready_for_finalize_objects);
    }

    fn forward_finalizable_reference<E: ProcessEdgesWork>(e: &mut E, finalizable: &mut F) {
        finalizable.keep_alive::<E>(e);
    }

    #[cfg(feature = "thread_local_gc")]
    pub fn scan_thread_local<E>(&mut self, e: &mut E, candidates: &mut [F])
    where
        E: ProcessEdgesWork,
    {
        for mut f in candidates {
            let reff: ObjectReference = f.get_reference();
            debug_assert!(reff.is_live(), "object: {:?} should be live", reff);
            FinalizableProcessor::<F>::forward_finalizable_reference(e, &mut f);
        }
    }

    pub fn scan<E: ProcessEdgesWork>(&mut self, tls: VMWorkerThread, e: &mut E, nursery: bool) {
        let start = if nursery { self.nursery_index } else { 0 };

        // We should go through ready_for_finalize objects and keep them alive.
        // Unlike candidates, those objects are known to be alive. This means
        // theoratically we could do the following loop at any time in a GC (not necessarily after closure phase).
        // But we have to iterate through candidates after closure.
        self.candidates.append(&mut self.ready_for_finalize);
        debug_assert!(self.ready_for_finalize.is_empty());

        for mut f in self.candidates.drain(start..).collect::<Vec<F>>() {
            let reff: ObjectReference = f.get_reference();

            trace!("Pop {:?} for finalization", reff);
            if reff.is_live::<E::VM>() {
                FinalizableProcessor::<F>::forward_finalizable_reference(e, &mut f);
                trace!("{:?} is live, push {:?} back to candidates", reff, f);
                self.candidates.push(f);
                continue;
            }

            // We should not at this point mark the object as live. A binding may register an object
            // multiple times with different finalizer methods. If we mark the object as live here, and encounter
            // the same object later in the candidates list (possibly with a different finalizer method),
            // we will erroneously think the object never died, and won't push it to the ready_to_finalize
            // queue.
            // So we simply push the object to the ready_for_finalize queue, and mark them as live objects later.
            self.ready_for_finalize.push(f);
        }
        // Keep the finalizable objects alive.
        self.forward_finalizable(e, nursery);

        // Set nursery_index to the end of the candidates (the candidates before the index are scanned)
        self.nursery_index = self.candidates.len();

        <<E as ProcessEdgesWork>::VM as VMBinding>::VMCollection::schedule_finalization(tls);
    }

    pub fn forward_candidate<E: ProcessEdgesWork>(&mut self, e: &mut E, _nursery: bool) {
        self.candidates
            .iter_mut()
            .for_each(|f| FinalizableProcessor::<F>::forward_finalizable_reference(e, f));
        e.flush();
    }

    pub fn forward_finalizable<E: ProcessEdgesWork>(&mut self, e: &mut E, _nursery: bool) {
        self.ready_for_finalize
            .iter_mut()
            .for_each(|f| FinalizableProcessor::<F>::forward_finalizable_reference(e, f));
        e.flush();
    }

    pub fn get_ready_object(&mut self) -> Option<F> {
        if let Some(f) = self.ready_for_finalize.pop() {
            Some(f)
        } else {
            Option::None
        }
    }

    pub fn get_all_finalizers(&mut self) -> Vec<F> {
        let mut ret = std::mem::take(&mut self.candidates);
        let ready_objects = std::mem::take(&mut self.ready_for_finalize);
        ret.extend(ready_objects);

        // We removed objects from candidates. Reset nursery_index
        self.nursery_index = 0;

        let mut result = vec![];
        for f in ret {
            result.push(f);
        }
        result
    }

    pub fn get_finalizers_for(&mut self, object: ObjectReference) -> Vec<F> {
        // Drain filter for finalizers that equal to 'object':
        // * for elements that equal to 'object', they will be removed from the original vec, and returned.
        // * for elements that do not equal to 'object', they will be left in the original vec.
        // TODO: We should replace this with `vec.drain_filter()` when it is stablized.
        let drain_filter = |vec: &mut Vec<F>| -> Vec<F> {
            let mut i = 0;
            let mut ret = vec![];
            while i < vec.len() {
                if vec[i].get_reference() == object {
                    let val = vec.remove(i);
                    ret.push(val);
                } else {
                    i += 1;
                }
            }
            ret
        };
        let mut ret: Vec<F> = drain_filter(&mut self.candidates);
        ret.extend(drain_filter(&mut self.ready_for_finalize));

        // We removed objects from candidates. Reset nursery_index
        self.nursery_index = 0;

        ret
    }
}

#[derive(Default)]
pub struct Finalization<E: ProcessEdgesWork>(PhantomData<E>);

impl<E: ProcessEdgesWork> GCWork<E::VM> for Finalization<E> {
    fn do_work(&mut self, worker: &mut GCWorker<E::VM>, mmtk: &'static MMTK<E::VM>) {
<<<<<<< HEAD
        use crate::vm::ActivePlan;
=======
        if !*mmtk.options.no_reference_types {
            // Rescan soft and weak references at the end of the transitive closure from resurrected
            // objects.  New soft and weak references may be discovered during this.
            let rescan = Box::new(RescanReferences {
                soft: true,
                weak: true,
                phantom_data: PhantomData,
            });
            worker.scheduler().work_buckets[WorkBucketStage::FinalRefClosure].set_sentinel(rescan);
        }
>>>>>>> eb919f23

        let mut finalizable_processor = mmtk.finalizable_processor.lock().unwrap();
        debug!(
            "Finalization, {} objects in candidates, {} objects ready to finalize",
            finalizable_processor.candidates.len(),
            finalizable_processor.ready_for_finalize.len()
        );
        #[cfg(not(feature = "debug_publish_object"))]
        let mut w = E::new(vec![], false, mmtk, WorkBucketStage::FinalRefClosure);
        #[cfg(feature = "debug_publish_object")]
        let mut w = E::new(
            vec![],
            vec![],
            false,
            0,
            mmtk,
            WorkBucketStage::FinalRefClosure,
        );
        w.set_worker(worker);
        #[cfg(feature = "thread_local_gc")]
        for mutator in <E::VM as VMBinding>::VMActivePlan::mutators() {
            let local_reday_for_finalization = mutator
                .finalizable_candidates
                .iter()
                .map(|f| *f)
                .filter(|f| !f.get_reference().is_live());
            finalizable_processor.add_ready_for_finalize_objects(local_reday_for_finalization);
            // get rid of dead objects from local finalizable list
            mutator
                .finalizable_candidates
                .retain(|f| f.get_reference().is_live());

            // make sure local finalizable objects are up-to-date
            finalizable_processor.scan_thread_local(&mut w, &mut mutator.finalizable_candidates);
        }
        finalizable_processor.scan(worker.tls, &mut w, is_nursery_gc(mmtk.get_plan()));
        debug!(
            "Finished finalization, {} objects in candidates, {} objects ready to finalize",
            finalizable_processor.candidates.len(),
            finalizable_processor.ready_for_finalize.len()
        );
    }
}
impl<E: ProcessEdgesWork> Finalization<E> {
    pub fn new() -> Self {
        Self(PhantomData)
    }
}

#[derive(Default)]
pub struct ForwardFinalization<E: ProcessEdgesWork>(PhantomData<E>);

impl<E: ProcessEdgesWork> GCWork<E::VM> for ForwardFinalization<E> {
    fn do_work(&mut self, worker: &mut GCWorker<E::VM>, mmtk: &'static MMTK<E::VM>) {
        trace!("Forward finalization");
        let mut finalizable_processor = mmtk.finalizable_processor.lock().unwrap();
        #[cfg(not(feature = "debug_publish_object"))]
        let mut w = E::new(vec![], false, mmtk, WorkBucketStage::FinalizableForwarding);
        #[cfg(feature = "debug_publish_object")]
        let mut w = E::new(
            vec![],
            vec![],
            false,
            0,
            mmtk,
            WorkBucketStage::FinalizableForwarding,
        );
        w.set_worker(worker);
        finalizable_processor.forward_candidate(&mut w, is_nursery_gc(mmtk.get_plan()));

        finalizable_processor.forward_finalizable(&mut w, is_nursery_gc(mmtk.get_plan()));
        trace!("Finished forwarding finlizable");
    }
}
impl<E: ProcessEdgesWork> ForwardFinalization<E> {
    pub fn new() -> Self {
        Self(PhantomData)
    }
}<|MERGE_RESOLUTION|>--- conflicted
+++ resolved
@@ -177,9 +177,8 @@
 
 impl<E: ProcessEdgesWork> GCWork<E::VM> for Finalization<E> {
     fn do_work(&mut self, worker: &mut GCWorker<E::VM>, mmtk: &'static MMTK<E::VM>) {
-<<<<<<< HEAD
         use crate::vm::ActivePlan;
-=======
+
         if !*mmtk.options.no_reference_types {
             // Rescan soft and weak references at the end of the transitive closure from resurrected
             // objects.  New soft and weak references may be discovered during this.
@@ -190,7 +189,6 @@
             });
             worker.scheduler().work_buckets[WorkBucketStage::FinalRefClosure].set_sentinel(rescan);
         }
->>>>>>> eb919f23
 
         let mut finalizable_processor = mmtk.finalizable_processor.lock().unwrap();
         debug!(
