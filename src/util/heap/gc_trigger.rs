use atomic::Ordering;

use crate::plan::Plan;
use crate::policy::space::Space;
use crate::util::options::{GCTriggerSelector, Options};
use crate::util::{conversions, VMMutatorThread, VMThread};
use crate::vm::VMBinding;
use crate::MMTK;
use std::mem::MaybeUninit;
use std::sync::atomic::AtomicUsize;

/// GCTrigger is responsible for triggering GCs based on the given policy.
/// All the decisions about heap limit and GC triggering should be resolved here.
/// Depending on the actual policy, we may either forward the calls either to the plan
/// or to the binding/runtime.
pub struct GCTrigger<VM: VMBinding> {
    /// The current plan. This is uninitialized when we create it, and later initialized
    /// once we have a fixed address for the plan.
    plan: MaybeUninit<&'static dyn Plan<VM = VM>>,
    /// The triggering policy.
    pub policy: Box<dyn GCTriggerPolicy<VM>>,
}

impl<VM: VMBinding> GCTrigger<VM> {
    pub fn new(options: &Options) -> Self {
        GCTrigger {
            plan: MaybeUninit::uninit(),
            policy: match *options.gc_trigger {
                GCTriggerSelector::FixedHeapSize(size) => Box::new(FixedHeapSizeTrigger {
                    total_pages: conversions::bytes_to_pages_up(size),
                }),
                GCTriggerSelector::DynamicHeapSize(min, max) => Box::new(MemBalancerTrigger::new(
                    conversions::bytes_to_pages_up(min),
                    conversions::bytes_to_pages_up(max),
                )),
                GCTriggerSelector::Delegated => unimplemented!(),
            },
        }
    }

    /// Set the plan. This is called in `create_plan()` after we created a boxed plan.
    pub fn set_plan(&mut self, plan: &'static dyn Plan<VM = VM>) {
        self.plan.write(plan);
    }

    /// This method is called periodically by the allocation subsystem
    /// (by default, each time a page is consumed), and provides the
    /// collector with an opportunity to collect.
    ///
    /// Arguments:
    /// * `space_full`: Space request failed, must recover pages within 'space'.
    /// * `space`: The space that triggered the poll. This could `None` if the poll is not triggered by a space.
    pub fn poll(
        &self,
        space_full: bool,
        space: Option<&dyn Space<VM>>,
        tls: VMMutatorThread,
    ) -> bool {
        let plan = unsafe { self.plan.assume_init() };
        if self.policy.is_gc_required(space_full, space, plan) {
            info!(
                "[POLL] {}{} ({}/{} pages)",
                if let Some(space) = space {
                    format!("{}: ", space.get_name())
                } else {
                    "".to_string()
                },
                "Triggering collection",
                plan.get_reserved_pages(),
                plan.get_total_pages(),
            );
<<<<<<< HEAD
            // plan.base().gc_requester.request();
            plan.base().gc_requester.request_single_thread_gc();
=======
            plan.base()
                .gc_requester
                .request(false, VMMutatorThread(VMThread::UNINITIALIZED));
            return true;
        } else if self
            .policy
            .is_thread_local_gc_required(space_full, space, plan)
        {
            plan.base().gc_requester.request(true, tls);
>>>>>>> cd3033fa
            return true;
        }
        false
    }

    /// Check if the heap is full
    pub fn is_heap_full(&self) -> bool {
        let plan = unsafe { self.plan.assume_init() };
        self.policy.is_heap_full(plan)
    }
}

/// This trait describes a GC trigger policy. A triggering policy have hooks to be informed about
/// GC start/end so they can collect some statistics about GC and allocation. The policy needs to
/// decide the (current) heap limit and decide whether a GC should be performed.
pub trait GCTriggerPolicy<VM: VMBinding>: Sync + Send {
    /// Inform the triggering policy that we have pending allocation.
    /// Any GC trigger policy with dynamic heap size should take this into account when calculating a new heap size.
    /// Failing to do so may result in unnecessay GCs, or result in an infinite loop if the new heap size
    /// can never accomodate the pending allocation.
    fn on_pending_allocation(&self, _pages: usize) {}
    /// Inform the triggering policy that a GC starts.
    fn on_gc_start(&self, _mmtk: &'static MMTK<VM>) {}
    /// Inform the triggering policy that a GC is about to start the release work. This is called
    /// in the global [`crate::scheduler::gc_work::Release`] work packet. This means we assume a plan
    /// do not schedule any work that reclaims memory before the global `Release` work. The current plans
    /// satisfy this assumption: they schedule other release work in `plan.release()`.
    fn on_gc_release(&self, _mmtk: &'static MMTK<VM>) {}
    /// Inform the triggering policy that a GC ends.
    fn on_gc_end(&self, _mmtk: &'static MMTK<VM>) {}
    /// Is a GC required now?
    fn is_gc_required(
        &self,
        space_full: bool,
        space: Option<&dyn Space<VM>>,
        plan: &dyn Plan<VM = VM>,
    ) -> bool;
    /// Is a thread-local GC required now?
    fn is_thread_local_gc_required(
        &self,
        space_full: bool,
        space: Option<&dyn Space<VM>>,
        plan: &dyn Plan<VM = VM>,
    ) -> bool;
    /// Is current heap full?
    fn is_heap_full(&self, plan: &'static dyn Plan<VM = VM>) -> bool;
    /// Return the current heap size (in pages)
    fn get_heap_size_in_pages(&self) -> usize;
    /// Can the heap size grow?
    fn can_heap_size_grow(&self) -> bool;
}

/// A simple GC trigger that uses a fixed heap size.
pub struct FixedHeapSizeTrigger {
    total_pages: usize,
}
impl<VM: VMBinding> GCTriggerPolicy<VM> for FixedHeapSizeTrigger {
    fn is_gc_required(
        &self,
        space_full: bool,
        space: Option<&dyn Space<VM>>,
        plan: &dyn Plan<VM = VM>,
    ) -> bool {
        // Let the plan decide
        plan.collection_required(space_full, space)
    }

    fn is_heap_full(&self, plan: &'static dyn Plan<VM = VM>) -> bool {
        // If reserved pages is larger than the total pages, the heap is full.
        plan.get_reserved_pages() > self.total_pages
    }

    fn get_heap_size_in_pages(&self) -> usize {
        self.total_pages
    }

    fn can_heap_size_grow(&self) -> bool {
        false
    }

    fn is_thread_local_gc_required(
        &self,
        space_full: bool,
        space: Option<&dyn Space<VM>>,
        plan: &dyn Plan<VM = VM>,
    ) -> bool {
        plan.thread_local_collection_required(space_full, space)
    }
}

use atomic_refcell::AtomicRefCell;
use std::time::Instant;

/// An implementation of MemBalancer (Optimal heap limits for reducing browser memory use, <https://dl.acm.org/doi/10.1145/3563323>)
/// We use MemBalancer to decide a heap limit between the min heap and the max heap.
/// The current implementation is a simplified version of mem balancer and it does not take collection/allocation speed into account,
/// and uses a fixed constant instead.
// TODO: implement a complete mem balancer.
pub struct MemBalancerTrigger {
    /// The min heap size
    min_heap_pages: usize,
    /// The max heap size
    max_heap_pages: usize,
    /// The current heap size
    current_heap_pages: AtomicUsize,
    /// The number of pending allocation pages. The allocation requests for them have failed, and a GC is triggered.
    /// We will need to take them into consideration so that the new heap size can accomodate those allocations.
    pending_pages: AtomicUsize,
    /// Statistics
    stats: AtomicRefCell<MemBalancerStats>,
}

#[derive(Copy, Clone, Debug)]
struct MemBalancerStats {
    // Allocation/collection stats in the previous estimation. We keep this so we can use them to smooth the current value
    /// Previous allocated memory in pages.
    allocation_pages_prev: Option<f64>,
    /// Previous allocation duration in secs
    allocation_time_prev: Option<f64>,
    /// Previous collected memory in pages
    collection_pages_prev: Option<f64>,
    /// Previous colleciton duration in secs
    collection_time_prev: Option<f64>,

    // Allocation/collection stats in this estimation.
    /// Allocated memory in pages
    allocation_pages: f64,
    /// Allocation duration in secs
    allocation_time: f64,
    /// Collected memory in pages
    collection_pages: f64,
    /// Collection duration in secs
    collection_time: f64,

    /// The time when this GC starts
    gc_start_time: Instant,
    /// The time when this GC ends
    gc_end_time: Instant,

    /// The live pages before we release memory.
    gc_release_live_pages: usize,
    /// The live pages at the GC end
    gc_end_live_pages: usize,
}

impl std::default::Default for MemBalancerStats {
    fn default() -> Self {
        let now = Instant::now();
        Self {
            allocation_pages_prev: None,
            allocation_time_prev: None,
            collection_pages_prev: None,
            collection_time_prev: None,
            allocation_pages: 0f64,
            allocation_time: 0f64,
            collection_pages: 0f64,
            collection_time: 0f64,
            gc_start_time: now,
            gc_end_time: now,
            gc_release_live_pages: 0,
            gc_end_live_pages: 0,
        }
    }
}

use crate::plan::GenerationalPlan;

impl MemBalancerStats {
    // Collect mem stats for generational plans:
    // * We ignore nursery GCs.
    // * allocation = objects in mature space = promoted + pretentured = live pages in mature space before release - live pages at the end of last mature GC
    // * collection = live pages in mature space at the end of GC -  live pages in mature space before release

    fn generational_mem_stats_on_gc_start<VM: VMBinding>(
        &mut self,
        _plan: &dyn GenerationalPlan<VM = VM>,
    ) {
        // We don't need to do anything
    }
    fn generational_mem_stats_on_gc_release<VM: VMBinding>(
        &mut self,
        plan: &dyn GenerationalPlan<VM = VM>,
    ) {
        if !plan.is_current_gc_nursery() {
            self.gc_release_live_pages = plan.get_mature_reserved_pages();

            // Calculate the promoted pages (including pre tentured objects)
            let promoted = self
                .gc_release_live_pages
                .saturating_sub(self.gc_end_live_pages);
            self.allocation_pages = promoted as f64;
            trace!(
                "promoted = mature live before release {} - mature live at prev gc end {} = {}",
                self.gc_release_live_pages,
                self.gc_end_live_pages,
                promoted
            );
            trace!(
                "allocated pages (accumulated to) = {}",
                self.allocation_pages
            );
        }
    }
    /// Return true if we should compute a new heap limit. Only do so at the end of a mature GC
    fn generational_mem_stats_on_gc_end<VM: VMBinding>(
        &mut self,
        plan: &dyn GenerationalPlan<VM = VM>,
    ) -> bool {
        if !plan.is_current_gc_nursery() {
            self.gc_end_live_pages = plan.get_mature_reserved_pages();
            self.collection_pages = self
                .gc_release_live_pages
                .saturating_sub(self.gc_end_live_pages) as f64;
            trace!(
                "collected pages = mature live at gc end {} - mature live at gc release {} = {}",
                self.gc_release_live_pages,
                self.gc_end_live_pages,
                self.collection_pages
            );
            true
        } else {
            false
        }
    }

    // Collect mem stats for non generational plans
    // * allocation = live pages at the start of GC - live pages at the end of last GC
    // * collection = live pages at the end of GC - live pages before release

    fn non_generational_mem_stats_on_gc_start<VM: VMBinding>(&mut self, mmtk: &'static MMTK<VM>) {
        self.allocation_pages = mmtk
            .plan
            .get_reserved_pages()
            .saturating_sub(self.gc_end_live_pages) as f64;
        trace!(
            "allocated pages = used {} - live in last gc {} = {}",
            mmtk.plan.get_reserved_pages(),
            self.gc_end_live_pages,
            self.allocation_pages
        );
    }
    fn non_generational_mem_stats_on_gc_release<VM: VMBinding>(&mut self, mmtk: &'static MMTK<VM>) {
        self.gc_release_live_pages = mmtk.plan.get_reserved_pages();
        trace!("live before release = {}", self.gc_release_live_pages);
    }
    fn non_generational_mem_stats_on_gc_end<VM: VMBinding>(&mut self, mmtk: &'static MMTK<VM>) {
        self.gc_end_live_pages = mmtk.plan.get_reserved_pages();
        trace!("live pages = {}", self.gc_end_live_pages);
        self.collection_pages = self
            .gc_release_live_pages
            .saturating_sub(self.gc_end_live_pages) as f64;
        trace!(
            "collected pages = live at gc end {} - live at gc release {} = {}",
            self.gc_release_live_pages,
            self.gc_end_live_pages,
            self.collection_pages
        );
    }
}

impl<VM: VMBinding> GCTriggerPolicy<VM> for MemBalancerTrigger {
    fn on_pending_allocation(&self, pages: usize) {
        self.pending_pages.fetch_add(pages, Ordering::SeqCst);
    }

    fn on_gc_start(&self, mmtk: &'static MMTK<VM>) {
        trace!("=== on_gc_start ===");
        self.access_stats(|stats| {
            stats.gc_start_time = Instant::now();
            stats.allocation_time += (stats.gc_start_time - stats.gc_end_time).as_secs_f64();
            trace!(
                "gc_start = {:?}, allocation_time = {}",
                stats.gc_start_time,
                stats.allocation_time
            );

            if let Some(plan) = mmtk.plan.generational() {
                stats.generational_mem_stats_on_gc_start(plan);
            } else {
                stats.non_generational_mem_stats_on_gc_start(mmtk);
            }
        });
    }

    fn on_gc_release(&self, mmtk: &'static MMTK<VM>) {
        trace!("=== on_gc_release ===");
        self.access_stats(|stats| {
            if let Some(plan) = mmtk.plan.generational() {
                stats.generational_mem_stats_on_gc_release(plan);
            } else {
                stats.non_generational_mem_stats_on_gc_release(mmtk);
            }
        });
    }

    fn on_gc_end(&self, mmtk: &'static MMTK<VM>) {
        trace!("=== on_gc_end ===");
        self.access_stats(|stats| {
            stats.gc_end_time = Instant::now();
            stats.collection_time += (stats.gc_end_time - stats.gc_start_time).as_secs_f64();
            trace!(
                "gc_end = {:?}, collection_time = {}",
                stats.gc_end_time,
                stats.collection_time
            );

            if let Some(plan) = mmtk.plan.generational() {
                if stats.generational_mem_stats_on_gc_end(plan) {
                    self.compute_new_heap_limit(
                        mmtk.plan.get_reserved_pages(),
                        // We reserve an extra of min nursery. This ensures that we will not trigger
                        // a full heap GC in the next GC (if available pages is smaller than min nursery, we will force a full heap GC)
                        mmtk.plan.get_collection_reserved_pages()
                            + mmtk.options.get_min_nursery_pages(),
                        stats,
                    );
                }
            } else {
                stats.non_generational_mem_stats_on_gc_end(mmtk);
                self.compute_new_heap_limit(
                    mmtk.plan.get_reserved_pages(),
                    mmtk.plan.get_collection_reserved_pages(),
                    stats,
                );
            }
        });
        // Clear pending allocation pages at the end of GC, no matter we used it or not.
        self.pending_pages.store(0, Ordering::SeqCst);
    }

    fn is_gc_required(
        &self,
        space_full: bool,
        space: Option<&dyn Space<VM>>,
        plan: &dyn Plan<VM = VM>,
    ) -> bool {
        // Let the plan decide
        plan.collection_required(space_full, space)
    }

    fn is_heap_full(&self, plan: &'static dyn Plan<VM = VM>) -> bool {
        // If reserved pages is larger than the current heap size, the heap is full.
        plan.get_reserved_pages() > self.current_heap_pages.load(Ordering::Relaxed)
    }

    fn get_heap_size_in_pages(&self) -> usize {
        self.current_heap_pages.load(Ordering::Relaxed)
    }

    fn can_heap_size_grow(&self) -> bool {
        self.current_heap_pages.load(Ordering::Relaxed) < self.max_heap_pages
    }

    fn is_thread_local_gc_required(
        &self,
        _space_full: bool,
        _space: Option<&dyn Space<VM>>,
        _plan: &dyn Plan<VM = VM>,
    ) -> bool {
        false
    }
}
impl MemBalancerTrigger {
    fn new(min_heap_pages: usize, max_heap_pages: usize) -> Self {
        Self {
            min_heap_pages,
            max_heap_pages,
            pending_pages: AtomicUsize::new(0),
            // start with min heap
            current_heap_pages: AtomicUsize::new(min_heap_pages),
            stats: AtomicRefCell::new(Default::default()),
        }
    }

    fn access_stats<F>(&self, mut f: F)
    where
        F: FnMut(&mut MemBalancerStats),
    {
        let mut stats = self.stats.borrow_mut();
        f(&mut stats);
    }

    fn compute_new_heap_limit(
        &self,
        live: usize,
        extra_reserve: usize,
        stats: &mut MemBalancerStats,
    ) {
        trace!("compute new heap limit: {:?}", stats);

        // Constants from the original paper
        const ALLOCATION_SMOOTH_FACTOR: f64 = 0.95;
        const COLLECTION_SMOOTH_FACTOR: f64 = 0.5;
        const TUNING_FACTOR: f64 = 0.2;

        // Smooth memory/time for allocation/collection
        let smooth = |prev: Option<f64>, cur, factor| {
            prev.map(|p| p * factor + cur * (1.0f64 - factor))
                .unwrap_or(cur)
        };
        let alloc_mem = smooth(
            stats.allocation_pages_prev,
            stats.allocation_pages,
            ALLOCATION_SMOOTH_FACTOR,
        );
        let alloc_time = smooth(
            stats.allocation_time_prev,
            stats.allocation_time,
            ALLOCATION_SMOOTH_FACTOR,
        );
        let gc_mem = smooth(
            stats.collection_pages_prev,
            stats.collection_pages,
            COLLECTION_SMOOTH_FACTOR,
        );
        let gc_time = smooth(
            stats.collection_time_prev,
            stats.collection_time,
            COLLECTION_SMOOTH_FACTOR,
        );
        trace!(
            "after smoothing, alloc mem = {}, alloc_time = {}",
            alloc_mem,
            alloc_time
        );
        trace!(
            "after smoothing, gc mem    = {}, gc_time    = {}",
            gc_mem,
            gc_time
        );

        // We got the smoothed stats. Now save the current stats as previous stats
        stats.allocation_pages_prev = Some(stats.allocation_pages);
        stats.allocation_pages = 0f64;
        stats.allocation_time_prev = Some(stats.allocation_time);
        stats.allocation_time = 0f64;
        stats.collection_pages_prev = Some(stats.collection_pages);
        stats.collection_pages = 0f64;
        stats.collection_time_prev = Some(stats.collection_time);
        stats.collection_time = 0f64;

        // Calculate the square root
        let e: f64 = if alloc_mem != 0f64 && gc_mem != 0f64 && alloc_time != 0f64 && gc_time != 0f64
        {
            let mut e = live as f64;
            e *= alloc_mem / alloc_time;
            e /= TUNING_FACTOR;
            e /= gc_mem / gc_time;
            e.sqrt()
        } else {
            // If any collected stat is abnormal, we use the fallback heuristics.
            (live as f64 * 4096f64).sqrt()
        };

        // Get pending allocations
        let pending_pages = self.pending_pages.load(Ordering::SeqCst);

        // This is the optimal heap limit due to mem balancer. We will need to clamp the value to the defined min/max range.
        let optimal_heap = live + e as usize + extra_reserve + pending_pages;
        trace!(
            "optimal = live {} + sqrt(live) {} + extra {}",
            live,
            e,
            extra_reserve
        );

        // The new heap size must be within min/max.
        let new_heap = optimal_heap.clamp(self.min_heap_pages, self.max_heap_pages);
        debug!(
            "MemBalander: new heap limit = {} pages (optimal = {}, clamped to [{}, {}])",
            new_heap, optimal_heap, self.min_heap_pages, self.max_heap_pages
        );
        self.current_heap_pages.store(new_heap, Ordering::Relaxed);
    }
}<|MERGE_RESOLUTION|>--- conflicted
+++ resolved
@@ -69,10 +69,7 @@
                 plan.get_reserved_pages(),
                 plan.get_total_pages(),
             );
-<<<<<<< HEAD
             // plan.base().gc_requester.request();
-            plan.base().gc_requester.request_single_thread_gc();
-=======
             plan.base()
                 .gc_requester
                 .request(false, VMMutatorThread(VMThread::UNINITIALIZED));
@@ -81,8 +78,8 @@
             .policy
             .is_thread_local_gc_required(space_full, space, plan)
         {
+            // plan.base().gc_requester.request_single_thread_gc(true, tls);
             plan.base().gc_requester.request(true, tls);
->>>>>>> cd3033fa
             return true;
         }
         false
