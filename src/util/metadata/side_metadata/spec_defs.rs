--- conflicted
+++ resolved
@@ -56,13 +56,8 @@
     last_spec_as LAST_GLOBAL_SIDE_METADATA_SPEC,
     // Mark the start of an object
     VO_BIT       = (global: true, log_num_of_bits: 0, log_bytes_in_region: LOG_MIN_OBJECT_SIZE as usize),
-<<<<<<< HEAD
     // Mark objects that are shared across mutators
     PUBLIC_BIT      = (global: true, log_num_of_bits: 0, log_bytes_in_region: LOG_MIN_OBJECT_SIZE as usize),
-    // Track chunks used by (malloc) marksweep
-    MS_ACTIVE_CHUNK = (global: true, log_num_of_bits: 3, log_bytes_in_region: LOG_BYTES_IN_CHUNK),
-=======
->>>>>>> f5179fbf
     // Track the index in SFT map for a chunk (only used for SFT sparse chunk map)
     SFT_DENSE_CHUNK_MAP_INDEX   = (global: true, log_num_of_bits: 3, log_bytes_in_region: LOG_BYTES_IN_CHUNK),
     // Mark chunks (any plan that uses the chunk map should include this spec in their global sidemetadata specs)
@@ -84,17 +79,12 @@
     IX_BLOCK_HOLE_SIZE = (global: false, log_num_of_bits: 3, log_bytes_in_region: crate::policy::immix::block::Block::LOG_BYTES),
     // Mark blocks by immix
     IX_BLOCK_MARK   = (global: false, log_num_of_bits: 3, log_bytes_in_region: crate::policy::immix::block::Block::LOG_BYTES),
-<<<<<<< HEAD
     // Keep track of blocks' owner by immix
     IX_BLOCK_OWNER   = (global: false, log_num_of_bits: 5, log_bytes_in_region: crate::policy::immix::block::Block::LOG_BYTES),
     // Keep track of blocks published by immix and whether the block is touched by mutator
     IX_BLOCK_METADATA = (global: false, log_num_of_bits: 3, log_bytes_in_region: crate::policy::immix::block::Block::LOG_BYTES),
     // Keep track of lines published by immix
     IX_LINE_PUBLICATION  = (global: false, log_num_of_bits: 0, log_bytes_in_region: crate::policy::immix::line::Line::LOG_BYTES),
-    // Mark chunks (any plan that uses the chunk map should include this spec in their local sidemetadata specs)
-    CHUNK_MARK   = (global: false, log_num_of_bits: 3, log_bytes_in_region: crate::util::heap::chunk_map::Chunk::LOG_BYTES),
-=======
->>>>>>> f5179fbf
     // Mark blocks by (native mimalloc) marksweep
     MS_BLOCK_MARK   = (global: false, log_num_of_bits: 3, log_bytes_in_region: crate::policy::marksweepspace::native_ms::Block::LOG_BYTES),
     // Next block in list for native mimalloc
