use crate::plan::{ObjectQueue, VectorObjectQueue};
use crate::policy::copy_context::PolicyCopyContext;
use crate::policy::gc_work::TRACE_KIND_TRANSITIVE_PIN;
use crate::policy::sft::GCWorkerMutRef;
use crate::policy::sft::SFT;
use crate::policy::space::{CommonSpace, Space};
use crate::scheduler::GCWorker;
use crate::util::alloc::allocator::AllocatorContext;
use crate::util::heap::{MonotonePageResource, PageResource};
use crate::util::metadata::{extract_side_metadata, MetadataSpec};
use crate::util::object_enum::ObjectEnumerator;
use crate::util::object_forwarding;
use crate::util::{copy::*, object_enum};
use crate::util::{Address, ObjectReference};
use crate::vm::*;
use libc::{mprotect, PROT_EXEC, PROT_NONE, PROT_READ, PROT_WRITE};
use std::sync::atomic::{AtomicBool, Ordering};
use std::sync::Arc;

/// This type implements a simple copying space.
pub struct CopySpace<VM: VMBinding> {
    common: CommonSpace<VM>,
    pr: MonotonePageResource<VM>,
    from_space: AtomicBool,
}

impl<VM: VMBinding> SFT for CopySpace<VM> {
    fn name(&self) -> &'static str {
        self.get_name()
    }

    fn is_live(&self, object: ObjectReference) -> bool {
        !self.is_from_space() || object_forwarding::is_forwarded::<VM>(object)
    }

    #[cfg(feature = "object_pinning")]
    fn pin_object(&self, _object: ObjectReference) -> bool {
        panic!("Cannot pin/unpin objects of CopySpace.")
    }

    #[cfg(feature = "object_pinning")]
    fn unpin_object(&self, _object: ObjectReference) -> bool {
        panic!("Cannot pin/unpin objects of CopySpace.")
    }

    #[cfg(feature = "object_pinning")]
    fn is_object_pinned(&self, _object: ObjectReference) -> bool {
        false
    }

    fn is_movable(&self) -> bool {
        true
    }

    #[cfg(feature = "sanity")]
    fn is_sane(&self) -> bool {
        !self.is_from_space()
    }

    fn initialize_object_metadata(&self, _object: ObjectReference, _alloc: bool) {
        #[cfg(feature = "vo_bit")]
        crate::util::metadata::vo_bit::set_vo_bit(_object);
    }

    fn get_forwarded_object(&self, object: ObjectReference) -> Option<ObjectReference> {
        if !self.is_from_space() {
            return None;
        }

        if object_forwarding::is_forwarded::<VM>(object) {
            Some(object_forwarding::read_forwarding_pointer::<VM>(object))
        } else {
            None
        }
    }

    #[cfg(feature = "is_mmtk_object")]
    fn is_mmtk_object(&self, addr: Address) -> Option<ObjectReference> {
        crate::util::metadata::vo_bit::is_vo_bit_set_for_addr(addr)
    }

    #[cfg(feature = "is_mmtk_object")]
    fn find_object_from_internal_pointer(
        &self,
        ptr: Address,
        max_search_bytes: usize,
    ) -> Option<ObjectReference> {
        crate::util::metadata::vo_bit::find_object_from_internal_pointer::<VM>(
            ptr,
            max_search_bytes,
        )
    }

    fn sft_trace_object(
        &self,
        queue: &mut VectorObjectQueue,
        object: ObjectReference,
        worker: GCWorkerMutRef,
    ) -> ObjectReference {
        let worker = worker.into_mut::<VM>();
        self.trace_object(queue, object, self.common.copy, worker)
    }
}

impl<VM: VMBinding> Space<VM> for CopySpace<VM> {
    fn as_space(&self) -> &dyn Space<VM> {
        self
    }

    fn as_sft(&self) -> &(dyn SFT + Sync + 'static) {
        self
    }

    fn get_page_resource(&self) -> &dyn PageResource<VM> {
        &self.pr
    }

    fn maybe_get_page_resource_mut(&mut self) -> Option<&mut dyn PageResource<VM>> {
        Some(&mut self.pr)
    }

    fn common(&self) -> &CommonSpace<VM> {
        &self.common
    }

    fn initialize_sft(&self, sft_map: &mut dyn crate::policy::sft_map::SFTMap) {
        self.common().initialize_sft(self.as_sft(), sft_map)
    }

    fn release_multiple_pages(&mut self, _start: Address) {
        panic!("copyspace only releases pages enmasse")
    }

    fn set_copy_for_sft_trace(&mut self, semantics: Option<CopySemantics>) {
        self.common.copy = semantics;
    }

    fn enumerate_objects(&self, enumerator: &mut dyn ObjectEnumerator) {
        object_enum::enumerate_blocks_from_monotonic_page_resource(enumerator, &self.pr);
    }
}

impl<VM: VMBinding> crate::policy::gc_work::PolicyTraceObject<VM> for CopySpace<VM> {
    fn trace_object<Q: ObjectQueue, const KIND: crate::policy::gc_work::TraceKind>(
        &self,
        queue: &mut Q,
        object: ObjectReference,
        copy: Option<CopySemantics>,
        worker: &mut GCWorker<VM>,
    ) -> ObjectReference {
        debug_assert!(
            KIND != TRACE_KIND_TRANSITIVE_PIN,
            "Copyspace does not support transitive pin trace."
        );
        self.trace_object(queue, object, copy, worker)
    }

    fn may_move_objects<const KIND: crate::policy::gc_work::TraceKind>() -> bool {
        true
    }
}

impl<VM: VMBinding> CopySpace<VM> {
    pub fn new(args: crate::policy::space::PlanCreateSpaceArgs<VM>, from_space: bool) -> Self {
        let vm_map = args.vm_map;
        let is_discontiguous = args.vmrequest.is_discontiguous();
        let common = CommonSpace::new(args.into_policy_args(
            true,
            false,
            extract_side_metadata(&[
                *VM::VMObjectModel::LOCAL_FORWARDING_BITS_SPEC,
                *VM::VMObjectModel::LOCAL_FORWARDING_POINTER_SPEC,
            ]),
        ));
        CopySpace {
            pr: if is_discontiguous {
                MonotonePageResource::new_discontiguous(vm_map)
            } else {
                MonotonePageResource::new_contiguous(common.start, common.extent, vm_map)
            },
            common,
            from_space: AtomicBool::new(from_space),
        }
    }

    pub fn prepare(&self, from_space: bool) {
        self.from_space.store(from_space, Ordering::SeqCst);
    }

    pub fn release(&self) {
        for (start, size) in self.pr.iterate_allocated_regions() {
            // Clear the forwarding bits if it is on the side.
            if let MetadataSpec::OnSide(side_forwarding_status_table) =
                *<VM::VMObjectModel as ObjectModel<VM>>::LOCAL_FORWARDING_BITS_SPEC
            {
                side_forwarding_status_table.bzero_metadata(start, size);
            }

            if self.common.needs_log_bit {
                if let MetadataSpec::OnSide(side) = *VM::VMObjectModel::GLOBAL_LOG_BIT_SPEC {
                    side.bzero_metadata(start, size);
                }
            }

            // Clear VO bits because all objects in the space are dead.
            #[cfg(feature = "vo_bit")]
            crate::util::metadata::vo_bit::bzero_vo_bit(start, size);
            #[cfg(feature = "public_bit")]
            crate::util::metadata::public_bit::bzero_public_bit(start, size);
        }

        unsafe {
            self.pr.reset();
        }
        self.from_space.store(false, Ordering::SeqCst);
    }

    fn is_from_space(&self) -> bool {
        self.from_space.load(Ordering::SeqCst)
    }

    pub fn trace_object<Q: ObjectQueue>(
        &self,
        queue: &mut Q,
        object: ObjectReference,
        semantics: Option<CopySemantics>,
        worker: &mut GCWorker<VM>,
    ) -> ObjectReference {
        trace!("copyspace.trace_object(, {:?}, {:?})", object, semantics,);

        // If this is not from space, we do not need to trace it (the object has been copied to the tosapce)
        if !self.is_from_space() {
            // The copy semantics for tospace should be none.
            return object;
        }

        // This object is in from space, we will copy. Make sure we have a valid copy semantic.
        debug_assert!(semantics.is_some());

        #[cfg(feature = "vo_bit")]
        debug_assert!(
            crate::util::metadata::vo_bit::is_vo_bit_set(object),
            "{:x}: VO bit not set",
            object
        );

        trace!("attempting to forward");
        let forwarding_status = object_forwarding::attempt_to_forward::<VM>(object);

        trace!("checking if object is being forwarded");
        if object_forwarding::state_is_forwarded_or_being_forwarded(forwarding_status) {
            trace!("... yes it is");
            let new_object =
                object_forwarding::spin_and_get_forwarded_object::<VM>(object, forwarding_status);
            trace!("Returning");
            new_object
        } else {
            trace!("... no it isn't. Copying");
            let new_object = object_forwarding::forward_object::<VM>(
                object,
                semantics.unwrap(),
                worker.get_copy_context_mut(),
                |_new_object| {
                    #[cfg(feature = "vo_bit")]
                    crate::util::metadata::vo_bit::set_vo_bit(_new_object);
                },
            );

<<<<<<< HEAD
            #[cfg(feature = "vo_bit")]
            crate::util::metadata::vo_bit::set_vo_bit::<VM>(new_object);
            #[cfg(feature = "public_bit")]
            if crate::util::metadata::public_bit::is_public::<VM>(object) {
                crate::util::metadata::public_bit::set_public_bit::<VM>(new_object);
            }

=======
>>>>>>> 5f48a8a8
            trace!("Forwarding pointer");
            queue.enqueue(new_object);
            trace!("Copied [{:?} -> {:?}]", object, new_object);
            new_object
        }
    }

    #[allow(dead_code)] // Only used with certain features (such as sanity)
    pub fn protect(&self) {
        if !self.common().contiguous {
            panic!(
                "Implement Options.protectOnRelease for MonotonePageResource.release_pages_extent"
            )
        }
        let start = self.common().start;
        let extent = self.common().extent;
        unsafe {
            mprotect(start.to_mut_ptr(), extent, PROT_NONE);
        }
        trace!("Protect {:x} {:x}", start, start + extent);
    }

    #[allow(dead_code)] // Only used with certain features (such as sanity)
    pub fn unprotect(&self) {
        if !self.common().contiguous {
            panic!(
                "Implement Options.protectOnRelease for MonotonePageResource.release_pages_extent"
            )
        }
        let start = self.common().start;
        let extent = self.common().extent;
        unsafe {
            mprotect(
                start.to_mut_ptr(),
                extent,
                PROT_READ | PROT_WRITE | PROT_EXEC,
            );
        }
        trace!("Unprotect {:x} {:x}", start, start + extent);
    }
}

use crate::util::alloc::Allocator;
use crate::util::alloc::BumpAllocator;
use crate::util::opaque_pointer::VMWorkerThread;

/// Copy allocator for CopySpace
pub struct CopySpaceCopyContext<VM: VMBinding> {
    copy_allocator: BumpAllocator<VM>,
}

impl<VM: VMBinding> PolicyCopyContext for CopySpaceCopyContext<VM> {
    type VM = VM;

    fn prepare(&mut self) {}

    fn release(&mut self) {}

    fn alloc_copy(
        &mut self,
        _original: ObjectReference,
        bytes: usize,
        align: usize,
        offset: usize,
    ) -> Address {
        self.copy_allocator.alloc(bytes, align, offset)
    }
}

impl<VM: VMBinding> CopySpaceCopyContext<VM> {
    pub(crate) fn new(
        tls: VMWorkerThread,
        context: Arc<AllocatorContext<VM>>,
        tospace: &'static CopySpace<VM>,
    ) -> Self {
        CopySpaceCopyContext {
            copy_allocator: BumpAllocator::new(tls.0, tospace, context),
        }
    }
}

impl<VM: VMBinding> CopySpaceCopyContext<VM> {
    pub fn rebind(&mut self, space: &CopySpace<VM>) {
        self.copy_allocator
            .rebind(unsafe { &*{ space as *const _ } });
    }
}<|MERGE_RESOLUTION|>--- conflicted
+++ resolved
@@ -265,17 +265,11 @@
                     crate::util::metadata::vo_bit::set_vo_bit(_new_object);
                 },
             );
-
-<<<<<<< HEAD
-            #[cfg(feature = "vo_bit")]
-            crate::util::metadata::vo_bit::set_vo_bit::<VM>(new_object);
             #[cfg(feature = "public_bit")]
             if crate::util::metadata::public_bit::is_public::<VM>(object) {
                 crate::util::metadata::public_bit::set_public_bit::<VM>(new_object);
             }
 
-=======
->>>>>>> 5f48a8a8
             trace!("Forwarding pointer");
             queue.enqueue(new_object);
             trace!("Copied [{:?} -> {:?}]", object, new_object);
