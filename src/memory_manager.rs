--- conflicted
+++ resolved
@@ -907,7 +907,6 @@
     mmtk.scheduler.work_buckets[bucket].bulk_add(packets)
 }
 
-<<<<<<< HEAD
 /// Add a work packet to the given work bucket's thread local queue. Note that this simply adds the work packet to the given
 /// work bucket, and the scheduler will decide when to execute the work packet.
 ///
@@ -950,7 +949,7 @@
     mmtk.plan
         .handle_user_collection_request_with_single_thread(tls, true, false);
 }
-=======
+
 pub fn mmtk_set_public_bit<VM: VMBinding>(mmtk: &'static MMTK<VM>, object: ObjectReference) {
     debug_assert!(!object.is_null(), "object is null!");
     crate::util::public_bit::set_public_bit::<VM>(object);
@@ -1002,5 +1001,4 @@
 //             assert!(false, "object in nmethod is not published");
 //         }
 //     }
-// }
->>>>>>> cd3033fa
+// }