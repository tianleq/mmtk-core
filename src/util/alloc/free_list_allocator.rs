--- conflicted
+++ resolved
@@ -42,13 +42,23 @@
         self.space
     }
 
-    fn get_context(&self) -> &AllocatorContext<VM> {
-        &self.context
+    fn get_plan(&self) -> &'static dyn Plan<VM = VM> {
+        self.plan
     }
 
     #[cfg(feature = "extra_header")]
     fn alloc(&mut self, size: usize, align: usize, offset: usize) -> Address {
-<<<<<<< HEAD
+        let rtn = self.alloc_impl(size + VM::EXTRA_HEADER_BYTES, align, offset);
+        if !rtn.is_zero() {
+            rtn + VM::EXTRA_HEADER_BYTES
+        } else {
+            rtn
+        }
+    }
+
+    #[cfg(not(feature = "extra_header"))]
+    // Find a block with free space and allocate to it
+    fn alloc(&mut self, size: usize, align: usize, offset: usize) -> Address {
         debug_assert!(
             size <= MAX_BIN_SIZE,
             "Alloc request for {} bytes is too big.",
@@ -79,20 +89,9 @@
                 }
                 return res;
             }
-=======
-        let rtn = self.alloc_impl(size + VM::EXTRA_HEADER_BYTES, align, offset);
-        if !rtn.is_zero() {
-            rtn + VM::EXTRA_HEADER_BYTES
-        } else {
-            rtn
->>>>>>> e1c373c9
-        }
-    }
-
-    #[cfg(not(feature = "extra_header"))]
-    // Find a block with free space and allocate to it
-    fn alloc(&mut self, size: usize, align: usize, offset: usize) -> Address {
-        self.alloc_impl(size, align, offset)
+        }
+
+        self.alloc_slow(size, align, offset)
     }
 
     fn alloc_slow_once(&mut self, size: usize, align: usize, offset: usize) -> Address {
