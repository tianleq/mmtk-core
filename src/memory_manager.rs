//! VM-to-MMTk interface: safe Rust APIs.
//!
//! This module provides a safe Rust API for mmtk-core.
//! We expect the VM binding to inherit and extend this API by:
//! 1. adding their VM-specific functions
//! 2. exposing the functions to native if necessary. And the VM binding needs to manage the unsafety
//!    for exposing this safe API to FFI.
//!
//! For example, for mutators, this API provides a `Box<Mutator>`, and requires a `&mut Mutator` for allocation.
//! A VM binding can borrow a mutable reference directly from `Box<Mutator>`, and call `alloc()`. Alternatively,
//! it can turn the `Box` pointer to a native pointer (`*mut Mutator`), and forge a mut reference from the native
//! pointer. Either way, the VM binding code needs to guarantee the safety.

use crate::mmtk::MMTKBuilder;
use crate::mmtk::MMTK;
use crate::plan::AllocationSemantics;
use crate::plan::{Mutator, MutatorContext};
use crate::scheduler::WorkBucketStage;
use crate::scheduler::{GCWork, GCWorker};
use crate::util::alloc::allocators::AllocatorSelector;
use crate::util::constants::{LOG_BYTES_IN_PAGE, MIN_OBJECT_SIZE};
use crate::util::heap::layout::vm_layout::vm_layout;
use crate::util::opaque_pointer::*;
use crate::util::{Address, ObjectReference};
use crate::vm::slot::MemorySlice;
use crate::vm::ReferenceGlue;
use crate::vm::VMBinding;

/// Initialize an MMTk instance. A VM should call this method after creating an [`crate::MMTK`]
/// instance but before using any of the methods provided in MMTk (except `process()` and `process_bulk()`).
///
/// We expect a binding to ininitialize MMTk in the following steps:
///
/// 1. Create an [`crate::MMTKBuilder`] instance.
/// 2. Set command line options for MMTKBuilder by [`crate::memory_manager::process`] or [`crate::memory_manager::process_bulk`].
/// 3. Initialize MMTk by calling this function, `mmtk_init()`, and pass the builder earlier. This call will return an MMTK instance.
///    Usually a binding store the MMTK instance statically as a singleton. We plan to allow multiple instances, but this is not yet fully
///    supported. Currently we assume a binding will only need one MMTk instance. Note that GC is enabled by default and the binding should
///    implement `VMCollection::is_collection_enabled()` if it requires that the GC should be disabled at a particular time.
///
/// Note that this method will attempt to initialize a logger. If the VM would like to use its own logger, it should initialize the logger before calling this method.
/// Note that, to allow MMTk to do GC properly, `initialize_collection()` needs to be called after this call when
/// the VM's thread system is ready to spawn GC workers.
///
/// Note that this method returns a boxed pointer of MMTK, which means MMTk has a bound lifetime with the box pointer. However, some of our current APIs assume
/// that MMTk has a static lifetime, which presents a mismatch with this API. We plan to address the lifetime issue in the future. At this point, we recommend a binding
/// to 'expand' the lifetime for the boxed pointer to static. There could be multiple ways to achieve it: 1. `Box::leak()` will turn the box pointer to raw pointer
/// which has static lifetime, 2. create MMTK as a lazily initialized static variable
/// (see [what we do for our dummy binding](https://github.com/mmtk/mmtk-core/blob/master/vmbindings/dummyvm/src/lib.rs#L42))
///
/// Arguments:
/// * `builder`: The reference to a MMTk builder.
pub fn mmtk_init<VM: VMBinding>(builder: &MMTKBuilder) -> Box<MMTK<VM>> {
    match crate::util::logger::try_init() {
        Ok(_) => debug!("MMTk initialized the logger."),
        Err(_) => debug!(
            "MMTk failed to initialize the logger. Possibly a logger has been initialized by user."
        ),
    }
    #[cfg(all(feature = "perf_counter", target_os = "linux"))]
    {
        use std::fs::File;
        use std::io::Read;
        let mut status = File::open("/proc/self/status").unwrap();
        let mut contents = String::new();
        status.read_to_string(&mut contents).unwrap();
        for line in contents.lines() {
            let split: Vec<&str> = line.split('\t').collect();
            if split[0] == "Threads:" {
                let threads = split[1].parse::<i32>().unwrap();
                if threads != 1 {
                    warn!("Current process has {} threads, process-wide perf event measurement will only include child threads spawned from this thread", threads);
                }
            }
        }
    }
    let mmtk = builder.build();

    info!(
        "Initialized MMTk with {:?} ({:?})",
        *mmtk.options.plan, *mmtk.options.gc_trigger
    );
    #[cfg(feature = "extreme_assertions")]
    warn!("The feature 'extreme_assertions' is enabled. MMTk will run expensive run-time checks. Slow performance should be expected.");
    Box::new(mmtk)
}

/// Add an externally mmapped region to the VM space. A VM space can be set through MMTk options (`vm_space_start` and `vm_space_size`),
/// and can also be set through this function call. A VM space can be discontiguous. This function can be called multiple times,
/// and all the address ranges passed as arguments in the function will be considered as part of the VM space.
/// Currently we do not allow removing regions from VM space.
#[cfg(feature = "vm_space")]
pub fn set_vm_space<VM: VMBinding>(mmtk: &'static mut MMTK<VM>, start: Address, size: usize) {
    unsafe { mmtk.get_plan_mut() }
        .base_mut()
        .vm_space
        .set_vm_region(start, size);
}

/// Request MMTk to create a mutator for the given thread. The ownership
/// of returned boxed mutator is transferred to the binding, and the binding needs to take care of its
/// lifetime. For performance reasons, A VM should store the returned mutator in a thread local storage
/// that can be accessed efficiently. A VM may also copy and embed the mutator stucture to a thread-local data
/// structure, and use that as a reference to the mutator (it is okay to drop the box once the content is copied --
/// Note that `Mutator` may contain pointers so a binding may drop the box only if they perform a deep copy).
///
/// Arguments:
/// * `mmtk`: A reference to an MMTk instance.
/// * `tls`: The thread that will be associated with the mutator.
pub fn bind_mutator<VM: VMBinding>(
    mmtk: &'static MMTK<VM>,
    tls: VMMutatorThread,
) -> Box<Mutator<VM>> {
    let mutator = crate::plan::create_mutator(tls, mmtk);

    const LOG_ALLOCATOR_MAPPING: bool = false;
    if LOG_ALLOCATOR_MAPPING {
        info!("{:?}", mutator.config);
    }
    mutator
}

/// Report to MMTk that a mutator is no longer needed. All mutator state is flushed before it is
/// destroyed. A binding should not attempt to use the mutator after this call. MMTk will not
/// attempt to reclaim the memory for the mutator, so a binding should properly reclaim the memory
/// for the mutator after this call.
///
/// Arguments:
/// * `mutator`: A reference to the mutator to be destroyed.
pub fn destroy_mutator<VM: VMBinding>(mutator: &mut Mutator<VM>) {
    mutator.flush();
    mutator.on_destroy();
}

/// Flush the mutator's local states.
///
/// Arguments:
/// * `mutator`: A reference to the mutator.
pub fn flush_mutator<VM: VMBinding>(mutator: &mut Mutator<VM>) {
    mutator.flush()
}

/// Allocate memory for an object. For performance reasons, a VM should
/// implement the allocation fast-path on their side rather than just calling this function.
///
/// If the VM provides a non-zero `offset` parameter, then the returned address will be
/// such that the `RETURNED_ADDRESS + offset` is aligned to the `align` parameter.
///
/// Arguments:
/// * `mutator`: The mutator to perform this allocation request.
/// * `size`: The number of bytes required for the object.
/// * `align`: Required alignment for the object.
/// * `offset`: Offset associated with the alignment.
/// * `semantics`: The allocation semantic required for the allocation.
pub fn alloc<VM: VMBinding>(
    mutator: &mut Mutator<VM>,
    size: usize,
    align: usize,
    offset: usize,
    semantics: AllocationSemantics,
) -> Address {
    // MMTk has assumptions about minimal object size.
    // We need to make sure that all allocations comply with the min object size.
    // Ideally, we check the allocation size, and if it is smaller, we transparently allocate the min
    // object size (the VM does not need to know this). However, for the VM bindings we support at the moment,
    // their object sizes are all larger than MMTk's min object size, so we simply put an assertion here.
    // If you plan to use MMTk with a VM with its object size smaller than MMTk's min object size, you should
    // meet the min object size in the fastpath.
    debug_assert!(size >= MIN_OBJECT_SIZE);
    // Assert alignment
    debug_assert!(align >= VM::MIN_ALIGNMENT);
    debug_assert!(align <= VM::MAX_ALIGNMENT);
    // Assert offset
    debug_assert!(VM::USE_ALLOCATION_OFFSET || offset == 0);

    mutator.alloc(size, align, offset, semantics)
}

/// Invoke the allocation slow path. This is only intended for use when a binding implements the fastpath on
/// the binding side. When the binding handles fast path allocation and the fast path fails, it can use this
/// method for slow path allocation. Calling before exhausting fast path allocaiton buffer will lead to bad
/// performance.
///
/// Arguments:
/// * `mutator`: The mutator to perform this allocation request.
/// * `size`: The number of bytes required for the object.
/// * `align`: Required alignment for the object.
/// * `offset`: Offset associated with the alignment.
/// * `semantics`: The allocation semantic required for the allocation.
pub fn alloc_slow<VM: VMBinding>(
    mutator: &mut Mutator<VM>,
    size: usize,
    align: usize,
    offset: usize,
    semantics: AllocationSemantics,
) -> Address {
    mutator.alloc_slow(size, align, offset, semantics)
}

/// Perform post-allocation actions, usually initializing object metadata. For many allocators none are
/// required. For performance reasons, a VM should implement the post alloc fast-path on their side
/// rather than just calling this function.
///
/// Arguments:
/// * `mutator`: The mutator to perform post-alloc actions.
/// * `refer`: The newly allocated object.
/// * `bytes`: The size of the space allocated for the object (in bytes).
/// * `semantics`: The allocation semantics used for the allocation.
pub fn post_alloc<VM: VMBinding>(
    mutator: &mut Mutator<VM>,
    refer: ObjectReference,
    bytes: usize,
    semantics: AllocationSemantics,
) {
    mutator.post_alloc(refer, bytes, semantics);
}

/// The *subsuming* write barrier by MMTk. For performance reasons, a VM should implement the write barrier
/// fast-path on their side rather than just calling this function.
///
/// For a correct barrier implementation, a VM binding needs to choose one of the following options:
/// * Use subsuming barrier `object_reference_write`
/// * Use both `object_reference_write_pre` and `object_reference_write_post`, or both, if the binding has difficulty delegating the store to mmtk-core with the subsuming barrier.
/// * Implement fast-path on the VM side, and call the generic api `object_reference_write_slow` as barrier slow-path call.
/// * Implement fast-path on the VM side, and do a specialized slow-path call.
///
/// Arguments:
/// * `mutator`: The mutator for the current thread.
/// * `src`: The modified source object.
/// * `slot`: The location of the field to be modified.
/// * `target`: The target for the write operation.
///
/// # Deprecated
///
/// This function needs to be redesigned.  Its current form has multiple issues.
///
/// -   It is only able to write non-null object references into the slot.  But dynamic language
///     VMs may write non-reference values, such as tagged small integers, special values such as
///     `null`, `undefined`, `true`, `false`, etc. into a field that previous contains an object
///     reference.
/// -   It relies on `slot.store` to write `target` into the slot, but `slot.store` is designed for
///     forwarding references when an object is moved by GC, and is supposed to preserve tagged
///     type information, the offset (if it is an interior pointer), etc.  A write barrier is
///     associated to an assignment operation, which usually updates such information instead.
///
/// We will redesign a more general subsuming write barrier to address those problems and replace
/// the current `object_reference_write`.  Before that happens, VM bindings should use
/// `object_reference_write_pre` and `object_reference_write_post` instead.
#[deprecated = "Use `object_reference_write_pre` and `object_reference_write_post` instead, until this function is redesigned"]
pub fn object_reference_write<VM: VMBinding>(
    mutator: &mut Mutator<VM>,
    src: ObjectReference,
    slot: VM::VMSlot,
    target: ObjectReference,
) {
    mutator.barrier().object_reference_write(src, slot, target);
}

/// The write barrier by MMTk. This is a *pre* write barrier, which we expect a binding to call
/// *before* it modifies an object. For performance reasons, a VM should implement the write barrier
/// fast-path on their side rather than just calling this function.
///
/// For a correct barrier implementation, a VM binding needs to choose one of the following options:
/// * Use subsuming barrier `object_reference_write`
/// * Use both `object_reference_write_pre` and `object_reference_write_post`, or both, if the binding has difficulty delegating the store to mmtk-core with the subsuming barrier.
/// * Implement fast-path on the VM side, and call the generic api `object_reference_write_slow` as barrier slow-path call.
/// * Implement fast-path on the VM side, and do a specialized slow-path call.
///
/// Arguments:
/// * `mutator`: The mutator for the current thread.
/// * `src`: The modified source object.
/// * `slot`: The location of the field to be modified.
/// * `target`: The target for the write operation.  `None` if the slot did not hold an object
///   reference before the write operation.  For example, the slot may be holding a `null`
///   reference, a small integer, or special values such as `true`, `false`, `undefined`, etc.
pub fn object_reference_write_pre<VM: VMBinding>(
    mutator: &mut Mutator<VM>,
    src: ObjectReference,
    slot: VM::VMSlot,
    target: Option<ObjectReference>,
) {
    mutator
        .barrier()
        .object_reference_write_pre(src, slot, target);
}

/// The write barrier by MMTk. This is a *post* write barrier, which we expect a binding to call
/// *after* it modifies an object. For performance reasons, a VM should implement the write barrier
/// fast-path on their side rather than just calling this function.
///
/// For a correct barrier implementation, a VM binding needs to choose one of the following options:
/// * Use subsuming barrier `object_reference_write`
/// * Use both `object_reference_write_pre` and `object_reference_write_post`, or both, if the binding has difficulty delegating the store to mmtk-core with the subsuming barrier.
/// * Implement fast-path on the VM side, and call the generic api `object_reference_write_slow` as barrier slow-path call.
/// * Implement fast-path on the VM side, and do a specialized slow-path call.
///
/// Arguments:
/// * `mutator`: The mutator for the current thread.
/// * `src`: The modified source object.
/// * `slot`: The location of the field to be modified.
/// * `target`: The target for the write operation.  `None` if the slot no longer hold an object
///   reference after the write operation.  This may happen when writing a `null` reference, a small
///   integers, or a special value such as`true`, `false`, `undefined`, etc., into the slot.
pub fn object_reference_write_post<VM: VMBinding>(
    mutator: &mut Mutator<VM>,
    src: ObjectReference,
    slot: VM::VMSlot,
    target: Option<ObjectReference>,
) {
    mutator
        .barrier()
        .object_reference_write_post(src, slot, target);
}

/// The *subsuming* memory region copy barrier by MMTk.
/// This is called when the VM tries to copy a piece of heap memory to another.
/// The data within the slice does not necessarily to be all valid pointers,
/// but the VM binding will be able to filter out non-reference values on slot iteration.
///
/// For VMs that performs a heap memory copy operation, for example OpenJDK's array copy operation, the binding needs to
/// call `memory_region_copy*` APIs. Same as `object_reference_write*`, the binding can choose either the subsuming barrier,
/// or the pre/post barrier.
///
/// Arguments:
/// * `mutator`: The mutator for the current thread.
/// * `src`: Source memory slice to copy from.
/// * `dst`: Destination memory slice to copy to.
///
/// The size of `src` and `dst` shoule be equal
pub fn memory_region_copy<VM: VMBinding>(
    mutator: &'static mut Mutator<VM>,
    src: VM::VMMemorySlice,
    dst: VM::VMMemorySlice,
) {
    debug_assert_eq!(src.bytes(), dst.bytes());
    mutator.barrier().memory_region_copy(src, dst);
}

/// The *generic* memory region copy *pre* barrier by MMTk, which we expect a binding to call
/// *before* it performs memory copy.
/// This is called when the VM tries to copy a piece of heap memory to another.
/// The data within the slice does not necessarily to be all valid pointers,
/// but the VM binding will be able to filter out non-reference values on slot iteration.
///
/// For VMs that performs a heap memory copy operation, for example OpenJDK's array copy operation, the binding needs to
/// call `memory_region_copy*` APIs. Same as `object_reference_write*`, the binding can choose either the subsuming barrier,
/// or the pre/post barrier.
///
/// Arguments:
/// * `mutator`: The mutator for the current thread.
/// * `src`: Source memory slice to copy from.
/// * `dst`: Destination memory slice to copy to.
///
/// The size of `src` and `dst` shoule be equal
pub fn memory_region_copy_pre<VM: VMBinding>(
    mutator: &'static mut Mutator<VM>,
    src: VM::VMMemorySlice,
    dst: VM::VMMemorySlice,
) {
    debug_assert_eq!(src.bytes(), dst.bytes());
    mutator.barrier().memory_region_copy_pre(src, dst);
}

/// The *generic* memory region copy *post* barrier by MMTk, which we expect a binding to call
/// *after* it performs memory copy.
/// This is called when the VM tries to copy a piece of heap memory to another.
/// The data within the slice does not necessarily to be all valid pointers,
/// but the VM binding will be able to filter out non-reference values on slot iteration.
///
/// For VMs that performs a heap memory copy operation, for example OpenJDK's array copy operation, the binding needs to
/// call `memory_region_copy*` APIs. Same as `object_reference_write*`, the binding can choose either the subsuming barrier,
/// or the pre/post barrier.
///
/// Arguments:
/// * `mutator`: The mutator for the current thread.
/// * `src`: Source memory slice to copy from.
/// * `dst`: Destination memory slice to copy to.
///
/// The size of `src` and `dst` shoule be equal
pub fn memory_region_copy_post<VM: VMBinding>(
    mutator: &'static mut Mutator<VM>,
    src: VM::VMMemorySlice,
    dst: VM::VMMemorySlice,
) {
    debug_assert_eq!(src.bytes(), dst.bytes());
    mutator.barrier().memory_region_copy_post(src, dst);
}

/// Return an AllocatorSelector for the given allocation semantic. This method is provided
/// so that VM compilers may call it to help generate allocation fast-path.
///
/// Arguments:
/// * `mmtk`: The reference to an MMTk instance.
/// * `semantics`: The allocation semantic to query.
pub fn get_allocator_mapping<VM: VMBinding>(
    mmtk: &MMTK<VM>,
    semantics: AllocationSemantics,
) -> AllocatorSelector {
    mmtk.get_plan().get_allocator_mapping()[semantics]
}

/// The standard malloc. MMTk either uses its own allocator, or forward the call to a
/// library malloc.
pub fn malloc(size: usize) -> Address {
    crate::util::malloc::malloc(size)
}

/// The standard malloc except that with the feature `malloc_counted_size`, MMTk will count the allocated memory into its heap size.
/// Thus the method requires a reference to an MMTk instance. MMTk either uses its own allocator, or forward the call to a
/// library malloc.
#[cfg(feature = "malloc_counted_size")]
pub fn counted_malloc<VM: VMBinding>(mmtk: &MMTK<VM>, size: usize) -> Address {
    crate::util::malloc::counted_malloc(mmtk, size)
}

/// The standard calloc.
pub fn calloc(num: usize, size: usize) -> Address {
    crate::util::malloc::calloc(num, size)
}

/// The standard calloc except that with the feature `malloc_counted_size`, MMTk will count the allocated memory into its heap size.
/// Thus the method requires a reference to an MMTk instance.
#[cfg(feature = "malloc_counted_size")]
pub fn counted_calloc<VM: VMBinding>(mmtk: &MMTK<VM>, num: usize, size: usize) -> Address {
    crate::util::malloc::counted_calloc(mmtk, num, size)
}

/// The standard realloc.
pub fn realloc(addr: Address, size: usize) -> Address {
    crate::util::malloc::realloc(addr, size)
}

/// The standard realloc except that with the feature `malloc_counted_size`, MMTk will count the allocated memory into its heap size.
/// Thus the method requires a reference to an MMTk instance, and the size of the existing memory that will be reallocated.
/// The `addr` in the arguments must be an address that is earlier returned from MMTk's `malloc()`, `calloc()` or `realloc()`.
#[cfg(feature = "malloc_counted_size")]
pub fn realloc_with_old_size<VM: VMBinding>(
    mmtk: &MMTK<VM>,
    addr: Address,
    size: usize,
    old_size: usize,
) -> Address {
    crate::util::malloc::realloc_with_old_size(mmtk, addr, size, old_size)
}

/// The standard free.
/// The `addr` in the arguments must be an address that is earlier returned from MMTk's `malloc()`, `calloc()` or `realloc()`.
pub fn free(addr: Address) {
    crate::util::malloc::free(addr)
}

/// The standard free except that with the feature `malloc_counted_size`, MMTk will count the allocated memory into its heap size.
/// Thus the method requires a reference to an MMTk instance, and the size of the memory to free.
/// The `addr` in the arguments must be an address that is earlier returned from MMTk's `malloc()`, `calloc()` or `realloc()`.
#[cfg(feature = "malloc_counted_size")]
pub fn free_with_size<VM: VMBinding>(mmtk: &MMTK<VM>, addr: Address, old_size: usize) {
    crate::util::malloc::free_with_size(mmtk, addr, old_size)
}

/// Get the current active malloc'd bytes. Here MMTk only accounts for bytes that are done through those 'counted malloc' functions.
#[cfg(feature = "malloc_counted_size")]
pub fn get_malloc_bytes<VM: VMBinding>(mmtk: &MMTK<VM>) -> usize {
    use std::sync::atomic::Ordering;
    mmtk.state.malloc_bytes.load(Ordering::SeqCst)
}

/// Poll for GC. MMTk will decide if a GC is needed. If so, this call will block
/// the current thread, and trigger a GC. Otherwise, it will simply return.
/// Usually a binding does not need to call this function. MMTk will poll for GC during its allocation.
/// However, if a binding uses counted malloc (which won't poll for GC), they may want to poll for GC manually.
/// This function should only be used by mutator threads.
pub fn gc_poll<VM: VMBinding>(mmtk: &MMTK<VM>, tls: VMMutatorThread) {
    use crate::vm::{ActivePlan, Collection};
    debug_assert!(
        VM::VMActivePlan::is_mutator(tls.0),
        "gc_poll() can only be called by a mutator thread."
    );

    if VM::VMCollection::is_collection_enabled() && mmtk.gc_trigger.poll(false, None) {
        debug!("Collection required");
        assert!(mmtk.state.is_initialized(), "GC is not allowed here: collection is not initialized (did you call initialize_collection()?).");
        VM::VMCollection::block_for_gc(tls);
    }
}

/// Wrapper for [`crate::scheduler::GCWorker::run`].
pub fn start_worker<VM: VMBinding>(
    mmtk: &'static MMTK<VM>,
    tls: VMWorkerThread,
    worker: Box<GCWorker<VM>>,
) {
    worker.run(tls, mmtk);
}

/// Wrapper for [`crate::mmtk::MMTK::initialize_collection`].
pub fn initialize_collection<VM: VMBinding>(mmtk: &'static MMTK<VM>, tls: VMThread) {
    mmtk.initialize_collection(tls);
}

/// Process MMTk run-time options. Returns true if the option is processed successfully.
///
/// Arguments:
/// * `mmtk`: A reference to an MMTk instance.
/// * `name`: The name of the option.
/// * `value`: The value of the option (as a string).
pub fn process(builder: &mut MMTKBuilder, name: &str, value: &str) -> bool {
    builder.set_option(name, value)
}

/// Process multiple MMTk run-time options. Returns true if all the options are processed successfully.
///
/// Arguments:
/// * `mmtk`: A reference to an MMTk instance.
/// * `options`: a string that is key value pairs separated by white spaces, e.g. "threads=1 stress_factor=4096"
pub fn process_bulk(builder: &mut MMTKBuilder, options: &str) -> bool {
    builder.set_options_bulk_by_str(options)
}

/// Return used memory in bytes. MMTk accounts for memory in pages, thus this method always returns a value in
/// page granularity.
///
/// Arguments:
/// * `mmtk`: A reference to an MMTk instance.
pub fn used_bytes<VM: VMBinding>(mmtk: &MMTK<VM>) -> usize {
    mmtk.get_plan().get_used_pages() << LOG_BYTES_IN_PAGE
}

/// Return free memory in bytes. MMTk accounts for memory in pages, thus this method always returns a value in
/// page granularity.
///
/// Arguments:
/// * `mmtk`: A reference to an MMTk instance.
pub fn free_bytes<VM: VMBinding>(mmtk: &MMTK<VM>) -> usize {
    mmtk.get_plan().get_free_pages() << LOG_BYTES_IN_PAGE
}

/// Return the size of all the live objects in bytes in the last GC. MMTk usually accounts for memory in pages.
/// This is a special method that we count the size of every live object in a GC, and sum up the total bytes.
/// We provide this method so users can compare with `used_bytes` (which does page accounting), and know if
/// the heap is fragmented.
/// The value returned by this method is only updated when we finish tracing in a GC. A recommended timing
/// to call this method is at the end of a GC (e.g. when the runtime is about to resume threads).
#[cfg(feature = "count_live_bytes_in_gc")]
pub fn live_bytes_in_last_gc<VM: VMBinding>(mmtk: &MMTK<VM>) -> usize {
    use std::sync::atomic::Ordering;
    mmtk.state.live_bytes_in_last_gc.load(Ordering::SeqCst)
}

/// Return the starting address of the heap. *Note that currently MMTk uses
/// a fixed address range as heap.*
pub fn starting_heap_address() -> Address {
    vm_layout().heap_start
}

/// Return the ending address of the heap. *Note that currently MMTk uses
/// a fixed address range as heap.*
pub fn last_heap_address() -> Address {
    vm_layout().heap_end
}

/// Return the total memory in bytes.
///
/// Arguments:
/// * `mmtk`: A reference to an MMTk instance.
pub fn total_bytes<VM: VMBinding>(mmtk: &MMTK<VM>) -> usize {
    mmtk.get_plan().get_total_pages() << LOG_BYTES_IN_PAGE
}

/// Trigger a garbage collection as requested by the user.
///
/// Arguments:
/// * `mmtk`: A reference to an MMTk instance.
/// * `tls`: The thread that triggers this collection request.
pub fn handle_user_collection_request<VM: VMBinding>(mmtk: &MMTK<VM>, tls: VMMutatorThread) {
    mmtk.handle_user_collection_request(tls, false, false);
}

/// Is the object alive?
///
/// Arguments:
/// * `object`: The object reference to query.
pub fn is_live_object<VM: VMBinding>(object: ObjectReference) -> bool {
    object.is_live::<VM>()
}

/// Check if `addr` is the address of an object reference to an MMTk object.
///
/// Concretely:
/// 1.  Return true if `ObjectReference::from_raw_address(addr)` is a valid object reference to an
///     object in any space in MMTk.
/// 2.  Return false otherwise.
///
/// This function is useful for conservative root scanning.  The VM can iterate through all words in
/// a stack, filter out zeros, misaligned words, obviously out-of-range words (such as addresses
/// greater than `0x0000_7fff_ffff_ffff` on Linux on x86_64), and use this function to deside if the
/// word is really a reference.
///
/// This function does not handle internal pointers. If a binding may have internal pointers on
/// the stack, and requires identifying the base reference for an internal pointer, they should use
/// [`find_object_from_internal_pointer`] instead.
///
/// Note: This function has special behaviors if the VM space (enabled by the `vm_space` feature)
/// is present.  See `crate::plan::global::BasePlan::vm_space`.
///
/// Argument:
/// * `addr`: An arbitrary address.
#[cfg(feature = "is_mmtk_object")]
pub fn is_mmtk_object(addr: Address) -> Option<ObjectReference> {
    crate::util::is_mmtk_object::check_object_reference(addr)
}

/// Find if there is an object with VO bit set for the given address range.
/// This should be used instead of [`crate::memory_manager::is_mmtk_object`] for conservative stack scanning if
/// the binding may have internal pointers on the stack.
///
/// Note that, we only consider pointers that point to addresses that are equal or greater than the in-object addresss
/// (i.e. [`crate::util::ObjectReference::to_address()`] which is the same as `object_ref.to_raw_address() + ObjectModel::IN_OBJECT_ADDRESS_OFFSET`),
/// and within the allocation as 'internal pointers'. To be precise, for each object ref `obj_ref`, internal pointers are in the range
/// `[obj_ref + ObjectModel::IN_OBJECT_ADDRESS_OFFSET, ObjectModel::ref_to_object_start(obj_ref) + ObjectModel::get_current_size(obj_ref))`.
/// If a binding defines internal pointers differently, calling this method is undefined behavior.
/// If this is the case for you, please submit an issue or engage us on Zulip to discuss more.
///
/// Note that, in the similar situation as [`crate::memory_manager::is_mmtk_object`], the binding should filter
/// out obvious non-pointers (e.g. alignment check, bound check, etc) before calling this function to avoid unnecessary
/// cost. This method is not cheap.
///
/// To minimize the cost, the user should also use a small `max_search_bytes`.
///
/// Note: This function has special behaviors if the VM space (enabled by the `vm_space` feature)
/// is present.  See `crate::plan::global::BasePlan::vm_space`.
///
/// Argument:
/// * `internal_ptr`: The address to start searching. We search backwards from this address (including this address) to find the base reference.
/// * `max_search_bytes`: The maximum number of bytes we may search for an object with VO bit set. `internal_ptr - max_search_bytes` is not included.
#[cfg(feature = "is_mmtk_object")]
pub fn find_object_from_internal_pointer<VM: VMBinding>(
    internal_ptr: Address,
    max_search_bytes: usize,
) -> Option<ObjectReference> {
    crate::util::is_mmtk_object::check_internal_reference(internal_ptr, max_search_bytes)
}

/// Return true if the `object` lies in a region of memory where
/// -   only MMTk can allocate into, or
/// -   only MMTk's delegated memory allocator (such as a malloc implementation) can allocate into
///     for allocation requests from MMTk.
///
/// Return false otherwise.  This function never panics.
///
/// Particularly, if this function returns true, `object` cannot be an object allocated by the VM
/// itself.
///
/// If this function returns true, the object cannot be allocate by the `malloc` function called by
/// the VM, either. In other words, if the `MallocSpace` of MMTk called `malloc` to allocate the
/// object for the VM in response to `memory_manager::alloc`, this function will return true; but
/// if the VM directly called `malloc` to allocate the object, this function will return false.
///
/// If `is_mmtk_object(object.to_address())` returns true, `is_in_mmtk_spaces(object)` must also
/// return true.
///
/// This function is useful if an object reference in the VM can be either a pointer into the MMTk
/// heap, or a pointer to non-MMTk objects.  If the VM has a pre-built boot image that contains
/// primordial objects, or if the VM has its own allocator or uses any third-party allocators, or
/// if the VM allows an object reference to point to native objects such as C++ objects, this
/// function can distinguish between MMTk-allocated objects and other objects.
///
/// Note: This function has special behaviors if the VM space (enabled by the `vm_space` feature)
/// is present.  See `crate::plan::global::BasePlan::vm_space`.
///
/// Arguments:
/// * `object`: The object reference to query.
pub fn is_in_mmtk_spaces<VM: VMBinding>(object: ObjectReference) -> bool {
    use crate::mmtk::SFT_MAP;
    SFT_MAP
        .get_checked(object.to_address::<VM>())
        .is_in_space(object)
}

/// Is the address in the mapped memory? The runtime can use this function to check
/// if an address is mapped by MMTk. Note that this is different than is_in_mmtk_spaces().
/// For malloc spaces, MMTk does not map those addresses (malloc does the mmap), so
/// this function will return false, but is_in_mmtk_spaces will return true if the address
/// is actually a valid object in malloc spaces. To check if an object is in our heap,
/// the runtime should always use is_in_mmtk_spaces(). This function is_mapped_address()
/// may get removed at some point.
///
/// Arguments:
/// * `address`: The address to query.
// TODO: Do we really need this function? Can a runtime always use is_mapped_object()?
pub fn is_mapped_address(address: Address) -> bool {
    address.is_mapped()
}

/// Add a reference to the list of weak references. A binding may
/// call this either when a weak reference is created, or when a weak reference is traced during GC.
///
/// Arguments:
/// * `mmtk`: A reference to an MMTk instance.
/// * `reff`: The weak reference to add.
pub fn add_weak_candidate<VM: VMBinding>(mmtk: &MMTK<VM>, reff: ObjectReference) {
    mmtk.reference_processors.add_weak_candidate(reff);
}

/// Add a reference to the list of soft references. A binding may
/// call this either when a weak reference is created, or when a weak reference is traced during GC.
///
/// Arguments:
/// * `mmtk`: A reference to an MMTk instance.
/// * `reff`: The soft reference to add.
pub fn add_soft_candidate<VM: VMBinding>(mmtk: &MMTK<VM>, reff: ObjectReference) {
    mmtk.reference_processors.add_soft_candidate(reff);
}

/// Add a reference to the list of phantom references. A binding may
/// call this either when a weak reference is created, or when a weak reference is traced during GC.
///
/// Arguments:
/// * `mmtk`: A reference to an MMTk instance.
/// * `reff`: The phantom reference to add.
pub fn add_phantom_candidate<VM: VMBinding>(mmtk: &MMTK<VM>, reff: ObjectReference) {
    mmtk.reference_processors.add_phantom_candidate(reff);
}

/// Generic hook to allow benchmarks to be harnessed. We do a full heap
/// GC, and then start recording statistics for MMTk.
///
/// Arguments:
/// * `mmtk`: A reference to an MMTk instance.
/// * `tls`: The thread that calls the function (and triggers a collection).
pub fn harness_begin<VM: VMBinding>(mmtk: &MMTK<VM>, tls: VMMutatorThread) {
    mmtk.harness_begin(tls);
    #[cfg(feature = "publish_rate_analysis")]
    {
        use crate::ALLOCATION_COUNT;
        use crate::ALLOCATION_SIZE;
        use crate::PER_THREAD_PUBLICATION_STATS_MAP;
        use crate::PUBLICATION_COUNT;
        use crate::PUBLICATION_SIZE;
        use crate::PUBLIC_KLASS_MAP;
        use std::sync::atomic::Ordering::Release;

        ALLOCATION_COUNT.store(0, Release);
        ALLOCATION_SIZE.store(0, Release);
        PUBLICATION_COUNT.store(0, Release);
        PUBLICATION_SIZE.store(0, Release);
        PUBLIC_KLASS_MAP.lock().unwrap().clear();

        let mut stats = PER_THREAD_PUBLICATION_STATS_MAP.lock().unwrap();
        for s in stats.values_mut() {
            s.allocation_count = 0;
            s.allocation_size = 0;
            s.publication_count = 0;
            s.publication_size = 0;
        }
    }
}

/// Generic hook to allow benchmarks to be harnessed. We stop collecting
/// statistics, and print stats values.
///
/// Arguments:
/// * `mmtk`: A reference to an MMTk instance.
pub fn harness_end<VM: VMBinding>(mmtk: &'static MMTK<VM>) {
    mmtk.harness_end();
    #[cfg(feature = "publish_rate_analysis")]
    {
        use crate::MUTATOR_NAME_MAP;
        use crate::PER_THREAD_PUBLICATION_STATS_MAP;
        // use crate::PUBLIC_KLASS_MAP;
        // use std::io::Write;

        // let mut file = std::fs::OpenOptions::new()
        //     .create(true)
        //     .write(true)
        //     .open("/home/tianleq/misc/tmp/public-klass.csv")
        //     .unwrap();
        // let tmp = PUBLIC_KLASS_MAP.lock().unwrap();
        // let map: std::collections::BTreeMap<&usize, &String> =
        //     tmp.iter().map(|(k, v)| (v, k)).collect();
        // for (&count, &name) in &map {
        //     let content = format!("{name},{count}\n");
        //     file.write(content.as_bytes()).unwrap();
        // }
        // file.write("\n".as_bytes()).unwrap();
        // file.flush().unwrap();
        println!(
            "============================ MMTk Publication Stats ============================"
        );
        let mut name_map = MUTATOR_NAME_MAP.lock().unwrap();

        for (mutator_id, stats) in PER_THREAD_PUBLICATION_STATS_MAP.lock().unwrap().iter() {
            let byte_ratio = stats.request_scope_publication_size as f64
                / stats.request_scope_allocation_size as f64;
            let object_ratio = stats.request_scope_publication_count as f64
                / stats.request_scope_allocation_count as f64;
            let publication_size = stats.request_scope_publication_size;
            let allocation_size = stats.request_scope_allocation_size;
            let name = if name_map.get(&mutator_id).is_some() {
                name_map.get(&mutator_id).unwrap()
            } else {
                "unknown"
            };
            let content = format!(
                "{name},{mutator_id},{byte_ratio},{object_ratio}|{publication_size}, {allocation_size}"
            );
            // file.write(content.as_bytes()).unwrap();
            // file.flush().unwrap();
            println!("{}", content);
        }
        PER_THREAD_PUBLICATION_STATS_MAP.lock().unwrap().clear();
        name_map.clear();
        // MUTATOR_NAME_MAP.lock().unwrap().clear();
        println!(
            "-------------------------- End MMTk Publication Stats --------------------------"
        );
    }
}

/// Register a finalizable object. MMTk will retain the liveness of
/// the object even if it is not reachable from the program.
/// Note that finalization upon exit is not supported.
///
/// Arguments:
/// * `mmtk`: A reference to an MMTk instance
/// * `object`: The object that has a finalizer
pub fn add_finalizer<VM: VMBinding>(
    mmtk: &'static MMTK<VM>,
    object: <VM::VMReferenceGlue as ReferenceGlue<VM>>::FinalizableType,
) {
    if *mmtk.options.no_finalizer {
        warn!("add_finalizer() is called when no_finalizer = true");
    }

    mmtk.finalizable_processor.lock().unwrap().add(object);
}

/// Pin an object. MMTk will make sure that the object does not move
/// during GC. Note that action cannot happen in some plans, eg, semispace.
/// It returns true if the pinning operation has been performed, i.e.,
/// the object status changed from non-pinned to pinned
///
/// Arguments:
/// * `object`: The object to be pinned
#[cfg(feature = "object_pinning")]
pub fn pin_object<VM: VMBinding>(object: ObjectReference) -> bool {
    use crate::mmtk::SFT_MAP;
    SFT_MAP
        .get_checked(object.to_address::<VM>())
        .pin_object(object)
}

/// Unpin an object.
/// Returns true if the unpinning operation has been performed, i.e.,
/// the object status changed from pinned to non-pinned
///
/// Arguments:
/// * `object`: The object to be pinned
#[cfg(feature = "object_pinning")]
pub fn unpin_object<VM: VMBinding>(object: ObjectReference) -> bool {
    use crate::mmtk::SFT_MAP;
    SFT_MAP
        .get_checked(object.to_address::<VM>())
        .unpin_object(object)
}

/// Check whether an object is currently pinned
///
/// Arguments:
/// * `object`: The object to be checked
#[cfg(feature = "object_pinning")]
pub fn is_pinned<VM: VMBinding>(object: ObjectReference) -> bool {
    use crate::mmtk::SFT_MAP;
    SFT_MAP
        .get_checked(object.to_address::<VM>())
        .is_object_pinned(object)
}

/// Get an object that is ready for finalization. After each GC, if any registered object is not
/// alive, this call will return one of the objects. MMTk will retain the liveness of those objects
/// until they are popped through this call. Once an object is popped, it is the responsibility of
/// the VM to make sure they are properly finalized before reclaimed by the GC. This call is non-blocking,
/// and will return None if no object is ready for finalization.
///
/// Arguments:
/// * `mmtk`: A reference to an MMTk instance.
pub fn get_finalized_object<VM: VMBinding>(
    mmtk: &'static MMTK<VM>,
) -> Option<<VM::VMReferenceGlue as ReferenceGlue<VM>>::FinalizableType> {
    if *mmtk.options.no_finalizer {
        warn!("get_finalized_object() is called when no_finalizer = true");
    }

    mmtk.finalizable_processor
        .lock()
        .unwrap()
        .get_ready_object()
}

/// Pop all the finalizers that were registered for finalization. The returned objects may or may not be ready for
/// finalization. After this call, MMTk's finalizer processor should have no registered finalizer any more.
///
/// This is useful for some VMs which require all finalizable objects to be finalized on exit.
///
/// Arguments:
/// * `mmtk`: A reference to an MMTk instance.
pub fn get_all_finalizers<VM: VMBinding>(
    mmtk: &'static MMTK<VM>,
) -> Vec<<VM::VMReferenceGlue as ReferenceGlue<VM>>::FinalizableType> {
    if *mmtk.options.no_finalizer {
        warn!("get_all_finalizers() is called when no_finalizer = true");
    }

    mmtk.finalizable_processor
        .lock()
        .unwrap()
        .get_all_finalizers()
}

/// Pop finalizers that were registered and associated with a certain object. The returned objects may or may not be ready for finalization.
/// This is useful for some VMs that may manually execute finalize method for an object.
///
/// Arguments:
/// * `mmtk`: A reference to an MMTk instance.
/// * `object`: the given object that MMTk will pop its finalizers
pub fn get_finalizers_for<VM: VMBinding>(
    mmtk: &'static MMTK<VM>,
    object: ObjectReference,
) -> Vec<<VM::VMReferenceGlue as ReferenceGlue<VM>>::FinalizableType> {
    if *mmtk.options.no_finalizer {
        warn!("get_finalizers() is called when no_finalizer = true");
    }

    mmtk.finalizable_processor
        .lock()
        .unwrap()
        .get_finalizers_for(object)
}

/// Get the number of workers. MMTk spawns worker threads for the 'threads' defined in the options.
/// So the number of workers is derived from the threads option. Note the feature single_worker overwrites
/// the threads option, and force one worker thread.
///
/// Arguments:
/// * `mmtk`: A reference to an MMTk instance.
pub fn num_of_workers<VM: VMBinding>(mmtk: &'static MMTK<VM>) -> usize {
    mmtk.scheduler.num_workers()
}

/// Add a work packet to the given work bucket. Note that this simply adds the work packet to the given
/// work bucket, and the scheduler will decide when to execute the work packet.
///
/// Arguments:
/// * `mmtk`: A reference to an MMTk instance.
/// * `bucket`: Which work bucket to add this packet to.
/// * `packet`: The work packet to be added.
pub fn add_work_packet<VM: VMBinding, W: GCWork<VM>>(
    mmtk: &'static MMTK<VM>,
    bucket: WorkBucketStage,
    packet: W,
) {
    mmtk.scheduler.work_buckets[bucket].add(packet)
}

/// Bulk add a number of work packets to the given work bucket. Note that this simply adds the work packets
/// to the given work bucket, and the scheduler will decide when to execute the work packets.
///
/// Arguments:
/// * `mmtk`: A reference to an MMTk instance.
/// * `bucket`: Which work bucket to add these packets to.
/// * `packet`: The work packets to be added.
pub fn add_work_packets<VM: VMBinding>(
    mmtk: &'static MMTK<VM>,
    bucket: WorkBucketStage,
    packets: Vec<Box<dyn GCWork<VM>>>,
) {
    mmtk.scheduler.work_buckets[bucket].bulk_add(packets)
}

#[cfg(feature = "public_bit")]
<<<<<<< HEAD
pub fn mmtk_set_public_bit<VM: VMBinding>(_mmtk: &'static MMTK<VM>, object: ObjectReference) {
    debug_assert!(!object.is_null(), "object is null!");

    crate::util::metadata::public_bit::set_public_bit::<VM>(object);
}

#[cfg(feature = "public_bit")]
pub fn mmtk_publish_object<VM: VMBinding>(_mmtk: &'static MMTK<VM>, _object: ObjectReference) {
    use crate::vm::Scanning;

    if _object.is_null() || crate::util::metadata::public_bit::is_public::<VM>(_object) {
        return;
    }

    let mut closure: crate::plan::PublishObjectClosure<VM> =
        crate::plan::PublishObjectClosure::<VM>::new(_mmtk);

    mmtk_set_public_bit(_mmtk, _object);
    // Publish all the descendants
    VM::VMScanning::scan_object(
        VMWorkerThread(VMThread::UNINITIALIZED),
        _object,
        &mut closure,
    );
    closure.do_closure();
}

#[cfg(feature = "public_bit")]
pub fn mmtk_is_object_published<VM: VMBinding>(object: ObjectReference) -> bool {
    if object.is_null() {
        false
    } else {
        crate::util::metadata::public_bit::is_public::<VM>(object)
    }
=======
pub fn mmtk_set_public_bit<VM: VMBinding>(
    #[cfg(feature = "publish_rate_analysis")] tls: VMMutatorThread,
    _mmtk: &'static MMTK<VM>,
    object: ObjectReference,
) {
    crate::util::metadata::public_bit::set_public_bit::<VM>(object);
    #[cfg(feature = "thread_local_gc")]
    _mmtk.get_plan().publish_object(object);
    #[cfg(feature = "publish_rate_analysis")]
    {
        use crate::vm::ActivePlan;
        use crate::vm::ObjectModel;
        use crate::PER_THREAD_PUBLICATION_STATS_MAP;
        use crate::PUBLICATION_COUNT;
        use crate::PUBLICATION_SIZE;
        use crate::REQUEST_SCOPE_BARRIER_SLOW_PATH_COUNT;
        use crate::REQUEST_SCOPE_PUBLICATION_COUNT;
        use crate::REQUEST_SCOPE_PUBLICATION_SIZE;

        let object_size = VM::VMObjectModel::get_current_size(object);
        let mutator_id = if VM::VMActivePlan::is_mutator(tls.0) {
            VM::VMActivePlan::mutator(tls).mutator_id
        } else {
            0
        };

        PUBLICATION_COUNT.fetch_add(1, std::sync::atomic::Ordering::SeqCst);
        PUBLICATION_SIZE.fetch_add(object_size, std::sync::atomic::Ordering::SeqCst);
        REQUEST_SCOPE_PUBLICATION_COUNT.fetch_add(1, std::sync::atomic::Ordering::SeqCst);
        REQUEST_SCOPE_PUBLICATION_SIZE.fetch_add(object_size, std::sync::atomic::Ordering::SeqCst);
        REQUEST_SCOPE_BARRIER_SLOW_PATH_COUNT.fetch_add(1, std::sync::atomic::Ordering::SeqCst);
        let mut stats = PER_THREAD_PUBLICATION_STATS_MAP.lock().unwrap();
        let s = stats.get_mut(&mutator_id).unwrap();
        s.publication_count += 1;
        s.publication_size += object_size;
        s.request_scope_publication_count += 1;
        s.request_scope_publication_size += object_size;
    }
}

#[cfg(feature = "public_bit")]
pub fn mmtk_publish_object<VM: VMBinding>(
    #[cfg(feature = "publish_rate_analysis")] tls: VMMutatorThread,
    _mmtk: &'static MMTK<VM>,
    _object: Option<ObjectReference>,
) {
    // use crate::vm::Scanning;

    if let Some(object) = _object {
        if crate::util::metadata::public_bit::is_public::<VM>(object) {
            return;
        }
        #[cfg(feature = "publish_rate_analysis")]
        crate::REQUEST_SCOPE_BARRIER_SLOW_PATH_COUNT
            .fetch_add(1, std::sync::atomic::Ordering::SeqCst);

        let mut closure: crate::plan::PublishObjectClosure<VM> =
            crate::plan::PublishObjectClosure::<VM>::new(
                _mmtk,
                #[cfg(feature = "debug_publish_object")]
                u32::MAX,
            );

        // mmtk_set_public_bit(_mmtk, object);
        // #[cfg(feature = "thread_local_gc")]
        // _mmtk.get_plan().publish_object(object);
        // // Publish all the descendants
        // VM::VMScanning::scan_object(
        //     VMWorkerThread(VMThread::UNINITIALIZED),
        //     object,
        //     &mut closure,
        // );
        closure.do_closure(
            object,
            #[cfg(feature = "publish_rate_analysis")]
            tls,
        );
    }
}

#[cfg(feature = "public_bit")]
pub fn mmtk_is_object_published<VM: VMBinding>(_object: Option<ObjectReference>) -> bool {
    if let Some(object) = _object {
        crate::util::metadata::public_bit::is_public::<VM>(object)
    } else {
        false
    }
}

#[cfg(feature = "publish_rate_analysis")]
pub fn mmtk_register_mutator_name<VM: VMBinding>(tls: VMMutatorThread) {
    use crate::{vm::ActivePlan, MUTATOR_NAME_MAP};

    let name = VM::VMActivePlan::get_mutator_name(tls);
    let mutator = VM::VMActivePlan::mutator(tls);
    MUTATOR_NAME_MAP
        .lock()
        .unwrap()
        .insert(mutator.mutator_id, name);
}

#[cfg(feature = "publish_rate_analysis")]
pub fn mmtk_mutator_exit<VM: VMBinding>(tls: VMMutatorThread, _mmtk: &'static MMTK<VM>) {
    use crate::{vm::ActivePlan, MUTATOR_NAME_MAP, PER_THREAD_PUBLICATION_STATS_MAP};
    if _mmtk
        .inside_harness
        .load(std::sync::atomic::Ordering::Acquire)
        == false
    {
        let mutator = VM::VMActivePlan::mutator(tls);
        MUTATOR_NAME_MAP.lock().unwrap().remove(&mutator.mutator_id);
        PER_THREAD_PUBLICATION_STATS_MAP
            .lock()
            .unwrap()
            .remove(&mutator.mutator_id);
    }
}
/// Generic hook to allow benchmarks to be harnessed. We do a full heap
/// GC, and then start recording statistics for MMTk.
///
/// Arguments:
/// * `mmtk`: A reference to an MMTk instance.
/// * `tls`: The thread that calls the function (and triggers a collection).
pub fn request_starting<VM: VMBinding>(_mmtk: &'static MMTK<VM>) {
    #[cfg(feature = "publish_rate_analysis")]
    {
        use crate::PER_THREAD_PUBLICATION_STATS_MAP;
        use crate::REQUEST_SCOPE_ALLOCATION_COUNT;
        use crate::REQUEST_SCOPE_ALLOCATION_SIZE;
        use crate::REQUEST_SCOPE_BARRIER_SLOW_PATH_COUNT;
        use crate::REQUEST_SCOPE_PUBLICATION_COUNT;
        use crate::REQUEST_SCOPE_PUBLICATION_SIZE;
        use std::sync::atomic::Ordering::Release;

        REQUEST_SCOPE_ALLOCATION_COUNT.store(0, Release);
        REQUEST_SCOPE_ALLOCATION_SIZE.store(0, Release);
        REQUEST_SCOPE_PUBLICATION_COUNT.store(0, Release);
        REQUEST_SCOPE_PUBLICATION_SIZE.store(0, Release);
        REQUEST_SCOPE_BARRIER_SLOW_PATH_COUNT.store(0, Release);

        let mut stats = PER_THREAD_PUBLICATION_STATS_MAP.lock().unwrap();
        for s in stats.values_mut() {
            s.request_scope_allocation_count = 0;
            s.request_scope_allocation_size = 0;
            s.request_scope_publication_count = 0;
            s.request_scope_publication_size = 0;
        }
    }
    _mmtk.request_starting();
}

/// Generic hook to allow benchmarks to be harnessed. We stop collecting
/// statistics, and print stats values.
///
/// Arguments:
/// * `mmtk`: A reference to an MMTk instance.
pub fn request_finished<VM: VMBinding>(_mmtk: &'static MMTK<VM>) {
    _mmtk.request_finished();
>>>>>>> ec936ecb
}<|MERGE_RESOLUTION|>--- conflicted
+++ resolved
@@ -977,42 +977,6 @@
 }
 
 #[cfg(feature = "public_bit")]
-<<<<<<< HEAD
-pub fn mmtk_set_public_bit<VM: VMBinding>(_mmtk: &'static MMTK<VM>, object: ObjectReference) {
-    debug_assert!(!object.is_null(), "object is null!");
-
-    crate::util::metadata::public_bit::set_public_bit::<VM>(object);
-}
-
-#[cfg(feature = "public_bit")]
-pub fn mmtk_publish_object<VM: VMBinding>(_mmtk: &'static MMTK<VM>, _object: ObjectReference) {
-    use crate::vm::Scanning;
-
-    if _object.is_null() || crate::util::metadata::public_bit::is_public::<VM>(_object) {
-        return;
-    }
-
-    let mut closure: crate::plan::PublishObjectClosure<VM> =
-        crate::plan::PublishObjectClosure::<VM>::new(_mmtk);
-
-    mmtk_set_public_bit(_mmtk, _object);
-    // Publish all the descendants
-    VM::VMScanning::scan_object(
-        VMWorkerThread(VMThread::UNINITIALIZED),
-        _object,
-        &mut closure,
-    );
-    closure.do_closure();
-}
-
-#[cfg(feature = "public_bit")]
-pub fn mmtk_is_object_published<VM: VMBinding>(object: ObjectReference) -> bool {
-    if object.is_null() {
-        false
-    } else {
-        crate::util::metadata::public_bit::is_public::<VM>(object)
-    }
-=======
 pub fn mmtk_set_public_bit<VM: VMBinding>(
     #[cfg(feature = "publish_rate_analysis")] tls: VMMutatorThread,
     _mmtk: &'static MMTK<VM>,
@@ -1171,5 +1135,4 @@
 /// * `mmtk`: A reference to an MMTk instance.
 pub fn request_finished<VM: VMBinding>(_mmtk: &'static MMTK<VM>) {
     _mmtk.request_finished();
->>>>>>> ec936ecb
 }