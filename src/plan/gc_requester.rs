--- conflicted
+++ resolved
@@ -1,14 +1,10 @@
-<<<<<<< HEAD
+use crate::scheduler::GCWorkScheduler;
 #[cfg(feature = "thread_local_gc")]
 use crate::util::VMMutatorThread;
-=======
-use crate::scheduler::GCWorkScheduler;
->>>>>>> eb919f23
 use crate::vm::VMBinding;
 use std::sync::atomic::{AtomicBool, Ordering};
-use std::sync::Arc;
+use std::sync::{Condvar, Mutex};
 
-<<<<<<< HEAD
 struct RequestSync {
     request_count: isize,
     last_request_count: isize,
@@ -19,9 +15,6 @@
 
 /// GC requester.  This object allows other threads to request (trigger) GC,
 /// and the GC coordinator thread waits for GC requests using this object.
-=======
-/// This data structure lets mutators trigger GC.
->>>>>>> eb919f23
 pub struct GCRequester<VM: VMBinding> {
     /// Set by mutators to trigger GC.  It is atomic so that mutators can check if GC has already
     /// been requested efficiently in `poll` without acquiring any mutex.
@@ -32,7 +25,6 @@
 impl<VM: VMBinding> GCRequester<VM> {
     pub fn new(scheduler: Arc<GCWorkScheduler<VM>>) -> Self {
         GCRequester {
-<<<<<<< HEAD
             request_sync: Mutex::new(RequestSync {
                 request_count: 0,
                 last_request_count: -1,
@@ -41,8 +33,6 @@
                 global_gc_requested: false,
             }),
             request_condvar: Condvar::new(),
-=======
->>>>>>> eb919f23
             request_flag: AtomicBool::new(false),
             scheduler,
         }
@@ -55,18 +45,17 @@
             return;
         }
 
-<<<<<<< HEAD
-        let mut guard = self.request_sync.lock().unwrap();
-        if !self.request_flag.load(Ordering::Relaxed) {
+        if !self.request_flag.swap(true, Ordering::Relaxed) {
             #[cfg(feature = "thread_local_gc")]
             {
-                self.request_flag.store(true, Ordering::Relaxed);
+                // `GCWorkScheduler::request_schedule_collection` needs to hold a mutex to communicate
+                // with GC workers, which is expensive for functions like `poll`.  We use the atomic
                 guard.global_gc_requested = true;
             }
 
-            guard.request_count += 1;
+            // flag `request_flag` to elide the need to acquire the mutex in subsequent calls.
             guard.single_thread = false;
-            self.request_condvar.notify_all();
+            self.scheduler.request_schedule_collection();
         }
     }
 
@@ -82,39 +71,27 @@
         !guard.global_gc_requested
     }
 
+    #[cfg(feature = "thread_local_gc")]
+    pub fn request_thread_local_gc(&self, _tls: VMMutatorThread) -> bool {
+        // If global gc has been requested, then skip the local gc
+        if self.request_flag.load(Ordering::Relaxed) {
+            return false;
+        }
+        let guard = self.request_sync.lock().unwrap();
+
+        !guard.global_gc_requested
+    }
+
+    /// Clear the "GC requested" flag so that mutators can trigger the next GC.
+    /// Called by a GC worker when all mutators have come to a stop.
     pub fn clear_request(&self) {
         #[cfg(feature = "thread_local_gc")]
         let mut guard = self.request_sync.lock().unwrap();
         #[cfg(not(feature = "thread_local_gc"))]
-        let guard = self.request_sync.lock().unwrap();
         self.request_flag.store(false, Ordering::Relaxed);
         #[cfg(feature = "thread_local_gc")]
         {
             guard.global_gc_requested = false;
         }
-
-        drop(guard);
-    }
-
-    pub fn wait_for_request(&self) {
-        let mut guard = self.request_sync.lock().unwrap();
-        guard.last_request_count += 1;
-        while guard.last_request_count == guard.request_count {
-            guard = self.request_condvar.wait(guard).unwrap();
-        }
-=======
-        if !self.request_flag.swap(true, Ordering::Relaxed) {
-            // `GCWorkScheduler::request_schedule_collection` needs to hold a mutex to communicate
-            // with GC workers, which is expensive for functions like `poll`.  We use the atomic
-            // flag `request_flag` to elide the need to acquire the mutex in subsequent calls.
-            self.scheduler.request_schedule_collection();
-        }
-    }
-
-    /// Clear the "GC requested" flag so that mutators can trigger the next GC.
-    /// Called by a GC worker when all mutators have come to a stop.
-    pub fn clear_request(&self) {
-        self.request_flag.store(false, Ordering::Relaxed);
->>>>>>> eb919f23
     }
 }