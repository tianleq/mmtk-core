--- conflicted
+++ resolved
@@ -126,9 +126,6 @@
     /// * `edges`: A vector of edges.
     fn create_process_edge_roots_work(&mut self, edges: Vec<ES>);
 
-<<<<<<< HEAD
-    /// Create work packets to handle non-transitively pinning roots.
-=======
     #[cfg(feature = "debug_publish_object")]
     /// Create work packets to handle root edges.
     ///
@@ -138,8 +135,16 @@
     /// * `edges`: A vector of edges.
     fn create_process_edge_roots_work(&mut self, vm_roots_type: u8, edges: Vec<ES>);
 
-    /// Create work packets to handle nodes pointed by root edges.
->>>>>>> e1c373c9
+    #[cfg(feature = "debug_publish_object")]
+    /// Create work packets to handle root edges.
+    ///
+    /// The work packet may update the edges.
+    ///
+    /// Arguments:
+    /// * `edges`: A vector of edges.
+    fn create_process_edge_roots_work(&mut self, vm_roots_type: u8, edges: Vec<ES>);
+
+    /// Create work packets to handle non-transitively pinning roots.
     ///
     /// The work packet will prevent the objects in `nodes` from moving,
     /// i.e. they will be pinned for the duration of the GC.
@@ -160,6 +165,11 @@
     /// Arguments:
     /// * `nodes`: A vector of references to objects pointed by root edges.
     fn create_process_tpinning_roots_work(&mut self, nodes: Vec<ObjectReference>);
+}
+
+#[cfg(feature = "thread_local_gc")]
+pub trait ObjectGraphTraversal<ES: Edge> {
+    fn traverse_from_roots(&mut self, root_slots: Vec<ES>);
 }
 
 #[cfg(feature = "thread_local_gc")]
