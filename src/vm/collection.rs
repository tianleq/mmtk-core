--- conflicted
+++ resolved
@@ -4,15 +4,11 @@
 use crate::vm::VMBinding;
 use crate::{scheduler::*, Mutator};
 
-<<<<<<< HEAD
 #[cfg(feature = "thread_local_gc")]
 use super::ObjectGraphTraversal;
 
-/// Thread context for the spawned GC thread.  It is used by spawn_gc_thread.
-=======
 /// Thread context for the spawned GC thread.  It is used by `spawn_gc_thread`.
 /// Currently, `GCWorker` is the only kind of thread that mmtk-core will create.
->>>>>>> eb919f23
 pub enum GCThreadContext<VM: VMBinding> {
     /// The GC thread to spawn is a worker thread. There can be multiple worker threads.
     Worker(Box<GCWorker<VM>>),
