//! VM-to-MMTk interface: safe Rust APIs.
//!
//! This module provides a safe Rust API for mmtk-core.
//! We expect the VM binding to inherit and extend this API by:
//! 1. adding their VM-specific functions
//! 2. exposing the functions to native if necessary. And the VM binding needs to manage the unsafety
//!    for exposing this safe API to FFI.
//!
//! For example, for mutators, this API provides a `Box<Mutator>`, and requires a `&mut Mutator` for allocation.
//! A VM binding can borrow a mutable reference directly from `Box<Mutator>`, and call `alloc()`. Alternatively,
//! it can turn the `Box` pointer to a native pointer (`*mut Mutator`), and forge a mut reference from the native
//! pointer. Either way, the VM binding code needs to guarantee the safety.

use crate::mmtk::MMTKBuilder;
use crate::mmtk::MMTK;
use crate::plan::AllocationSemantics;
use crate::plan::{Mutator, MutatorContext};
use crate::scheduler::WorkBucketStage;
use crate::scheduler::{GCController, GCWork, GCWorker};
use crate::util::alloc::allocators::AllocatorSelector;
use crate::util::constants::{LOG_BYTES_IN_PAGE, MIN_OBJECT_SIZE};
use crate::util::heap::layout::vm_layout_constants::HEAP_END;
use crate::util::heap::layout::vm_layout_constants::HEAP_START;
use crate::util::opaque_pointer::*;
use crate::util::{Address, ObjectReference};
use crate::vm::edge_shape::MemorySlice;
use crate::vm::ReferenceGlue;
use crate::vm::Scanning;
use crate::vm::VMBinding;
use std::sync::atomic::Ordering;

/// Initialize an MMTk instance. A VM should call this method after creating an [`crate::MMTK`]
/// instance but before using any of the methods provided in MMTk (except `process()` and `process_bulk()`).
///
/// We expect a binding to ininitialize MMTk in the following steps:
///
/// 1. Create an [`crate::MMTKBuilder`] instance.
/// 2. Set command line options for MMTKBuilder by [`crate::memory_manager::process`] or [`crate::memory_manager::process_bulk`].
/// 3. Initialize MMTk by calling this function, `mmtk_init()`, and pass the builder earlier. This call will return an MMTK instance.
///    Usually a binding store the MMTK instance statically as a singleton. We plan to allow multiple instances, but this is not yet fully
///    supported. Currently we assume a binding will only need one MMTk instance.
/// 4. Enable garbage collection in MMTk by [`crate::memory_manager::enable_collection`]. A binding should only call this once its
///    thread system is ready. MMTk will not trigger garbage collection before this call.
///
/// Note that this method will attempt to initialize a logger. If the VM would like to use its own logger, it should initialize the logger before calling this method.
/// Note that, to allow MMTk to do GC properly, `initialize_collection()` needs to be called after this call when
/// the VM's thread system is ready to spawn GC workers.
///
/// Note that this method returns a boxed pointer of MMTK, which means MMTk has a bound lifetime with the box pointer. However, some of our current APIs assume
/// that MMTk has a static lifetime, which presents a mismatch with this API. We plan to address the lifetime issue in the future. At this point, we recommend a binding
/// to 'expand' the lifetime for the boxed pointer to static. There could be multiple ways to achieve it: 1. `Box::leak()` will turn the box pointer to raw pointer
/// which has static lifetime, 2. create MMTK as a lazily initialized static variable
/// (see [what we do for our dummy binding](https://github.com/mmtk/mmtk-core/blob/master/vmbindings/dummyvm/src/lib.rs#L42))
///
/// Arguments:
/// * `builder`: The reference to a MMTk builder.
pub fn mmtk_init<VM: VMBinding>(builder: &MMTKBuilder) -> Box<MMTK<VM>> {
    match crate::util::logger::try_init() {
        Ok(_) => debug!("MMTk initialized the logger."),
        Err(_) => debug!(
            "MMTk failed to initialize the logger. Possibly a logger has been initialized by user."
        ),
    }
    #[cfg(all(feature = "perf_counter", target_os = "linux"))]
    {
        use std::fs::File;
        use std::io::Read;
        let mut status = File::open("/proc/self/status").unwrap();
        let mut contents = String::new();
        status.read_to_string(&mut contents).unwrap();
        for line in contents.lines() {
            let split: Vec<&str> = line.split('\t').collect();
            if split[0] == "Threads:" {
                let threads = split[1].parse::<i32>().unwrap();
                if threads != 1 {
                    warn!("Current process has {} threads, process-wide perf event measurement will only include child threads spawned from this thread", threads);
                }
            }
        }
    }
    let mmtk = builder.build();

    info!("Initialized MMTk with {:?}", *mmtk.options.plan);
    #[cfg(feature = "extreme_assertions")]
    warn!("The feature 'extreme_assertions' is enabled. MMTk will run expensive run-time checks. Slow performance should be expected.");
    Box::new(mmtk)
}

/// Request MMTk to create a mutator for the given thread. The ownership
/// of returned boxed mutator is transferred to the binding, and the binding needs to take care of its
/// lifetime. For performance reasons, A VM should store the returned mutator in a thread local storage
/// that can be accessed efficiently. A VM may also copy and embed the mutator stucture to a thread-local data
/// structure, and use that as a reference to the mutator (it is okay to drop the box once the content is copied).
///
/// Arguments:
/// * `mmtk`: A reference to an MMTk instance.
/// * `tls`: The thread that will be associated with the mutator.
pub fn bind_mutator<VM: VMBinding>(
    mmtk: &'static MMTK<VM>,
    tls: VMMutatorThread,
) -> Box<Mutator<VM>> {
    let mutator = crate::plan::create_mutator(tls, mmtk);

    const LOG_ALLOCATOR_MAPPING: bool = false;
    if LOG_ALLOCATOR_MAPPING {
        info!("{:?}", mutator.config);
    }
    mutator
}

/// Report to MMTk that a mutator is no longer needed. A binding should not attempt
/// to use the mutator after this call. MMTk will not attempt to reclaim the memory for the
/// mutator, so a binding should properly reclaim the memory for the mutator after this call.
///
/// Arguments:
/// * `mutator`: A reference to the mutator to be destroyed.
pub fn destroy_mutator<VM: VMBinding>(mutator: &mut Mutator<VM>) {
    mutator.on_destroy();
}

/// Flush the mutator's local states.
///
/// Arguments:
/// * `mutator`: A reference to the mutator.
pub fn flush_mutator<VM: VMBinding>(mutator: &mut Mutator<VM>) {
    mutator.flush()
}

/// Allocate memory for an object. For performance reasons, a VM should
/// implement the allocation fast-path on their side rather than just calling this function.
///
/// Arguments:
/// * `mutator`: The mutator to perform this allocation request.
/// * `size`: The number of bytes required for the object.
/// * `align`: Required alignment for the object.
/// * `offset`: Offset associated with the alignment.
/// * `semantics`: The allocation semantic required for the allocation.
pub fn alloc<VM: VMBinding>(
    mutator: &mut Mutator<VM>,
    size: usize,
    align: usize,
    offset: isize,
    semantics: AllocationSemantics,
) -> Address {
    // MMTk has assumptions about minimal object size.
    // We need to make sure that all allocations comply with the min object size.
    // Ideally, we check the allocation size, and if it is smaller, we transparently allocate the min
    // object size (the VM does not need to know this). However, for the VM bindings we support at the moment,
    // their object sizes are all larger than MMTk's min object size, so we simply put an assertion here.
    // If you plan to use MMTk with a VM with its object size smaller than MMTk's min object size, you should
    // meet the min object size in the fastpath.
    debug_assert!(size >= MIN_OBJECT_SIZE);
    // Assert alignment
    debug_assert!(align >= VM::MIN_ALIGNMENT);
    debug_assert!(align <= VM::MAX_ALIGNMENT);
    // Assert offset
    debug_assert!(VM::USE_ALLOCATION_OFFSET || offset == 0);

    mutator.alloc(size, align, offset, semantics)
}

/// Perform post-allocation actions, usually initializing object metadata. For many allocators none are
/// required. For performance reasons, a VM should implement the post alloc fast-path on their side
/// rather than just calling this function.
///
/// Arguments:
/// * `mutator`: The mutator to perform post-alloc actions.
/// * `refer`: The newly allocated object.
/// * `bytes`: The size of the space allocated for the object (in bytes).
/// * `semantics`: The allocation semantics used for the allocation.
pub fn post_alloc<VM: VMBinding>(
    mutator: &mut Mutator<VM>,
    refer: ObjectReference,
    bytes: usize,
    semantics: AllocationSemantics,
) {
    mutator.post_alloc(refer, bytes, semantics);
}

/// The *subsuming* write barrier by MMTk. For performance reasons, a VM should implement the write barrier
/// fast-path on their side rather than just calling this function.
///
/// For a correct barrier implementation, a VM binding needs to choose one of the following options:
/// * Use subsuming barrier `object_reference_write`
/// * Use both `object_reference_write_pre` and `object_reference_write_post`, or both, if the binding has difficulty delegating the store to mmtk-core with the subsuming barrier.
/// * Implement fast-path on the VM side, and call the generic api `object_reference_slow` as barrier slow-path call.
/// * Implement fast-path on the VM side, and do a specialized slow-path call.
///
/// Arguments:
/// * `mutator`: The mutator for the current thread.
/// * `src`: The modified source object.
/// * `slot`: The location of the field to be modified.
/// * `target`: The target for the write operation.
pub fn object_reference_write<VM: VMBinding>(
    mutator: &mut Mutator<VM>,
    src: ObjectReference,
    slot: VM::VMEdge,
    target: ObjectReference,
) {
    mutator.barrier().object_reference_write(src, slot, target);
}

/// The write barrier by MMTk. This is a *pre* write barrier, which we expect a binding to call
/// *before* it modifies an object. For performance reasons, a VM should implement the write barrier
/// fast-path on their side rather than just calling this function.
///
/// For a correct barrier implementation, a VM binding needs to choose one of the following options:
/// * Use subsuming barrier `object_reference_write`
/// * Use both `object_reference_write_pre` and `object_reference_write_post`, or both, if the binding has difficulty delegating the store to mmtk-core with the subsuming barrier.
/// * Implement fast-path on the VM side, and call the generic api `object_reference_slow` as barrier slow-path call.
/// * Implement fast-path on the VM side, and do a specialized slow-path call.
///
/// Arguments:
/// * `mutator`: The mutator for the current thread.
/// * `src`: The modified source object.
/// * `slot`: The location of the field to be modified.
/// * `target`: The target for the write operation.
pub fn object_reference_write_pre<VM: VMBinding>(
    mutator: &mut Mutator<VM>,
    src: ObjectReference,
    slot: VM::VMEdge,
    target: ObjectReference,
) {
    mutator
        .barrier()
        .object_reference_write_pre(src, slot, target);
}

/// The write barrier by MMTk. This is a *post* write barrier, which we expect a binding to call
/// *after* it modifies an object. For performance reasons, a VM should implement the write barrier
/// fast-path on their side rather than just calling this function.
///
/// For a correct barrier implementation, a VM binding needs to choose one of the following options:
/// * Use subsuming barrier `object_reference_write`
/// * Use both `object_reference_write_pre` and `object_reference_write_post`, or both, if the binding has difficulty delegating the store to mmtk-core with the subsuming barrier.
/// * Implement fast-path on the VM side, and call the generic api `object_reference_slow` as barrier slow-path call.
/// * Implement fast-path on the VM side, and do a specialized slow-path call.
///
/// Arguments:
/// * `mutator`: The mutator for the current thread.
/// * `src`: The modified source object.
/// * `slot`: The location of the field to be modified.
/// * `target`: The target for the write operation.
pub fn object_reference_write_post<VM: VMBinding>(
    mutator: &mut Mutator<VM>,
    src: ObjectReference,
    slot: VM::VMEdge,
    target: ObjectReference,
) {
    mutator
        .barrier()
        .object_reference_write_post(src, slot, target);
}

/// The *subsuming* memory region copy barrier by MMTk.
/// This is called when the VM tries to copy a piece of heap memory to another.
/// The data within the slice does not necessarily to be all valid pointers,
/// but the VM binding will be able to filter out non-reference values on edge iteration.
///
/// For VMs that performs a heap memory copy operation, for example OpenJDK's array copy operation, the binding needs to
/// call `memory_region_copy*` APIs. Same as `object_reference_write*`, the binding can choose either the subsuming barrier,
/// or the pre/post barrier.
///
/// Arguments:
/// * `mutator`: The mutator for the current thread.
/// * `src`: Source memory slice to copy from.
/// * `dst`: Destination memory slice to copy to.
///
/// The size of `src` and `dst` shoule be equal
pub fn memory_region_copy<VM: VMBinding>(
    mutator: &'static mut Mutator<VM>,
    src: VM::VMMemorySlice,
    dst: VM::VMMemorySlice,
) {
    debug_assert_eq!(src.bytes(), dst.bytes());
    mutator.barrier().memory_region_copy(src, dst);
}

/// The *generic* memory region copy *pre* barrier by MMTk, which we expect a binding to call
/// *before* it performs memory copy.
/// This is called when the VM tries to copy a piece of heap memory to another.
/// The data within the slice does not necessarily to be all valid pointers,
/// but the VM binding will be able to filter out non-reference values on edge iteration.
///
/// For VMs that performs a heap memory copy operation, for example OpenJDK's array copy operation, the binding needs to
/// call `memory_region_copy*` APIs. Same as `object_reference_write*`, the binding can choose either the subsuming barrier,
/// or the pre/post barrier.
///
/// Arguments:
/// * `mutator`: The mutator for the current thread.
/// * `src`: Source memory slice to copy from.
/// * `dst`: Destination memory slice to copy to.
///
/// The size of `src` and `dst` shoule be equal
pub fn memory_region_copy_pre<VM: VMBinding>(
    mutator: &'static mut Mutator<VM>,
    src: VM::VMMemorySlice,
    dst: VM::VMMemorySlice,
) {
    debug_assert_eq!(src.bytes(), dst.bytes());
    mutator.barrier().memory_region_copy_pre(src, dst);
}

/// The *generic* memory region copy *post* barrier by MMTk, which we expect a binding to call
/// *after* it performs memory copy.
/// This is called when the VM tries to copy a piece of heap memory to another.
/// The data within the slice does not necessarily to be all valid pointers,
/// but the VM binding will be able to filter out non-reference values on edge iteration.
///
/// For VMs that performs a heap memory copy operation, for example OpenJDK's array copy operation, the binding needs to
/// call `memory_region_copy*` APIs. Same as `object_reference_write*`, the binding can choose either the subsuming barrier,
/// or the pre/post barrier.
///
/// Arguments:
/// * `mutator`: The mutator for the current thread.
/// * `src`: Source memory slice to copy from.
/// * `dst`: Destination memory slice to copy to.
///
/// The size of `src` and `dst` shoule be equal
pub fn memory_region_copy_post<VM: VMBinding>(
    mutator: &'static mut Mutator<VM>,
    src: VM::VMMemorySlice,
    dst: VM::VMMemorySlice,
) {
    debug_assert_eq!(src.bytes(), dst.bytes());
    mutator.barrier().memory_region_copy_post(src, dst);
}

/// Return an AllocatorSelector for the given allocation semantic. This method is provided
/// so that VM compilers may call it to help generate allocation fast-path.
///
/// Arguments:
/// * `mmtk`: The reference to an MMTk instance.
/// * `semantics`: The allocation semantic to query.
pub fn get_allocator_mapping<VM: VMBinding>(
    mmtk: &MMTK<VM>,
    semantics: AllocationSemantics,
) -> AllocatorSelector {
    mmtk.plan.get_allocator_mapping()[semantics]
}

/// The standard malloc. MMTk either uses its own allocator, or forward the call to a
/// library malloc.
pub fn malloc(size: usize) -> Address {
    crate::util::malloc::malloc(size)
}

/// The standard malloc except that with the feature `malloc_counted_size`, MMTk will count the allocated memory into its heap size.
/// Thus the method requires a reference to an MMTk instance. MMTk either uses its own allocator, or forward the call to a
/// library malloc.
#[cfg(feature = "malloc_counted_size")]
pub fn counted_malloc<VM: VMBinding>(mmtk: &MMTK<VM>, size: usize) -> Address {
    crate::util::malloc::counted_malloc(mmtk, size)
}

/// The standard calloc.
pub fn calloc(num: usize, size: usize) -> Address {
    crate::util::malloc::calloc(num, size)
}

/// The standard calloc except that with the feature `malloc_counted_size`, MMTk will count the allocated memory into its heap size.
/// Thus the method requires a reference to an MMTk instance.
#[cfg(feature = "malloc_counted_size")]
pub fn counted_calloc<VM: VMBinding>(mmtk: &MMTK<VM>, num: usize, size: usize) -> Address {
    crate::util::malloc::counted_calloc(mmtk, num, size)
}

/// The standard realloc.
pub fn realloc(addr: Address, size: usize) -> Address {
    crate::util::malloc::realloc(addr, size)
}

/// The standard realloc except that with the feature `malloc_counted_size`, MMTk will count the allocated memory into its heap size.
/// Thus the method requires a reference to an MMTk instance, and the size of the existing memory that will be reallocated.
/// The `addr` in the arguments must be an address that is earlier returned from MMTk's `malloc()`, `calloc()` or `realloc()`.
#[cfg(feature = "malloc_counted_size")]
pub fn realloc_with_old_size<VM: VMBinding>(
    mmtk: &MMTK<VM>,
    addr: Address,
    size: usize,
    old_size: usize,
) -> Address {
    crate::util::malloc::realloc_with_old_size(mmtk, addr, size, old_size)
}

/// The standard free.
/// The `addr` in the arguments must be an address that is earlier returned from MMTk's `malloc()`, `calloc()` or `realloc()`.
pub fn free(addr: Address) {
    crate::util::malloc::free(addr)
}

/// The standard free except that with the feature `malloc_counted_size`, MMTk will count the allocated memory into its heap size.
/// Thus the method requires a reference to an MMTk instance, and the size of the memory to free.
/// The `addr` in the arguments must be an address that is earlier returned from MMTk's `malloc()`, `calloc()` or `realloc()`.
#[cfg(feature = "malloc_counted_size")]
pub fn free_with_size<VM: VMBinding>(mmtk: &MMTK<VM>, addr: Address, old_size: usize) {
    crate::util::malloc::free_with_size(mmtk, addr, old_size)
}

/// Poll for GC. MMTk will decide if a GC is needed. If so, this call will block
/// the current thread, and trigger a GC. Otherwise, it will simply return.
/// Usually a binding does not need to call this function. MMTk will poll for GC during its allocation.
/// However, if a binding uses counted malloc (which won't poll for GC), they may want to poll for GC manually.
/// This function should only be used by mutator threads.
pub fn gc_poll<VM: VMBinding>(mmtk: &MMTK<VM>, tls: VMMutatorThread) {
    use crate::vm::{ActivePlan, Collection};
    debug_assert!(
        VM::VMActivePlan::is_mutator(tls.0),
        "gc_poll() can only be called by a mutator thread."
    );

    let plan = mmtk.get_plan();
    if plan.should_trigger_gc_when_heap_is_full() && plan.base().gc_trigger.poll(false, None) {
        debug!("Collection required");
        assert!(plan.is_initialized(), "GC is not allowed here: collection is not initialized (did you call initialize_collection()?).");
        VM::VMCollection::block_for_gc(tls);
    }
}

/// Run the main loop for the GC controller thread. This method does not return.
///
/// Arguments:
/// * `tls`: The thread that will be used as the GC controller.
/// * `gc_controller`: The execution context of the GC controller threa.
///   It is the `GCController` passed to `Collection::spawn_gc_thread`.
/// * `mmtk`: A reference to an MMTk instance.
pub fn start_control_collector<VM: VMBinding>(
    _mmtk: &'static MMTK<VM>,
    tls: VMWorkerThread,
    gc_controller: &mut GCController<VM>,
) {
    gc_controller.run(tls);
}

/// Run the main loop of a GC worker. This method does not return.
///
/// Arguments:
/// * `tls`: The thread that will be used as the GC worker.
/// * `worker`: The execution context of the GC worker thread.
///   It is the `GCWorker` passed to `Collection::spawn_gc_thread`.
/// * `mmtk`: A reference to an MMTk instance.
pub fn start_worker<VM: VMBinding>(
    mmtk: &'static MMTK<VM>,
    tls: VMWorkerThread,
    worker: &mut GCWorker<VM>,
) {
    worker.run(tls, mmtk);
}

/// Initialize the scheduler and GC workers that are required for doing garbage collections.
/// This is a mandatory call for a VM during its boot process once its thread system
/// is ready. This should only be called once. This call will invoke Collection::spawn_gc_thread()
/// to create GC threads.
///
/// Arguments:
/// * `mmtk`: A reference to an MMTk instance.
/// * `tls`: The thread that wants to enable the collection. This value will be passed back to the VM in
///   Collection::spawn_gc_thread() so that the VM knows the context.
pub fn initialize_collection<VM: VMBinding>(mmtk: &'static MMTK<VM>, tls: VMThread) {
    assert!(
        !mmtk.plan.is_initialized(),
        "MMTk collection has been initialized (was initialize_collection() already called before?)"
    );
    mmtk.scheduler.spawn_gc_threads(mmtk, tls);
    mmtk.plan.base().initialized.store(true, Ordering::SeqCst);
}

/// Allow MMTk to trigger garbage collection when heap is full. This should only be used in pair with disable_collection().
/// See the comments on disable_collection(). If disable_collection() is not used, there is no need to call this function at all.
/// Note this call is not thread safe, only one VM thread should call this.
///
/// Arguments:
/// * `mmtk`: A reference to an MMTk instance.
pub fn enable_collection<VM: VMBinding>(mmtk: &'static MMTK<VM>) {
    debug_assert!(
        !mmtk.plan.should_trigger_gc_when_heap_is_full(),
        "enable_collection() is called when GC is already enabled."
    );
    mmtk.plan
        .base()
        .trigger_gc_when_heap_is_full
        .store(true, Ordering::SeqCst);
}

/// Disallow MMTk to trigger garbage collection. When collection is disabled, you can still allocate through MMTk. But MMTk will
/// not trigger a GC even if the heap is full. In such a case, the allocation will exceed the MMTk's heap size (the soft heap limit).
/// However, there is no guarantee that the physical allocation will succeed, and if it succeeds, there is no guarantee that further allocation
/// will keep succeeding. So if a VM disables collection, it needs to allocate with careful consideration to make sure that the physical memory
/// allows the amount of allocation. We highly recommend not using this method. However, we support this to accomodate some VMs that require this
/// behavior. This call does not disable explicit GCs (through handle_user_collection_request()).
/// Note this call is not thread safe, only one VM thread should call this.
///
/// Arguments:
/// * `mmtk`: A reference to an MMTk instance.
pub fn disable_collection<VM: VMBinding>(mmtk: &'static MMTK<VM>) {
    debug_assert!(
        mmtk.plan.should_trigger_gc_when_heap_is_full(),
        "disable_collection() is called when GC is not enabled."
    );
    mmtk.plan
        .base()
        .trigger_gc_when_heap_is_full
        .store(false, Ordering::SeqCst);
}

/// Process MMTk run-time options. Returns true if the option is processed successfully.
///
/// Arguments:
/// * `mmtk`: A reference to an MMTk instance.
/// * `name`: The name of the option.
/// * `value`: The value of the option (as a string).
pub fn process(builder: &mut MMTKBuilder, name: &str, value: &str) -> bool {
    builder.set_option(name, value)
}

/// Process multiple MMTk run-time options. Returns true if all the options are processed successfully.
///
/// Arguments:
/// * `mmtk`: A reference to an MMTk instance.
/// * `options`: a string that is key value pairs separated by white spaces, e.g. "threads=1 stress_factor=4096"
pub fn process_bulk(builder: &mut MMTKBuilder, options: &str) -> bool {
    builder.set_options_bulk_by_str(options)
}

/// Return used memory in bytes.
///
/// Arguments:
/// * `mmtk`: A reference to an MMTk instance.
pub fn used_bytes<VM: VMBinding>(mmtk: &MMTK<VM>) -> usize {
    mmtk.plan.get_used_pages() << LOG_BYTES_IN_PAGE
}

/// Return free memory in bytes.
///
/// Arguments:
/// * `mmtk`: A reference to an MMTk instance.
pub fn free_bytes<VM: VMBinding>(mmtk: &MMTK<VM>) -> usize {
    mmtk.plan.get_free_pages() << LOG_BYTES_IN_PAGE
}

/// Return the starting address of the heap. *Note that currently MMTk uses
/// a fixed address range as heap.*
pub fn starting_heap_address() -> Address {
    HEAP_START
}

/// Return the ending address of the heap. *Note that currently MMTk uses
/// a fixed address range as heap.*
pub fn last_heap_address() -> Address {
    HEAP_END
}

/// Return the total memory in bytes.
///
/// Arguments:
/// * `mmtk`: A reference to an MMTk instance.
pub fn total_bytes<VM: VMBinding>(mmtk: &MMTK<VM>) -> usize {
    mmtk.plan.get_total_pages() << LOG_BYTES_IN_PAGE
}

/// Trigger a garbage collection as requested by the user.
///
/// Arguments:
/// * `mmtk`: A reference to an MMTk instance.
/// * `tls`: The thread that triggers this collection request.
pub fn handle_user_collection_request<VM: VMBinding>(mmtk: &MMTK<VM>, tls: VMMutatorThread) {
    mmtk.plan.handle_user_collection_request(tls, false, false);
}

/// Is the object alive?
///
/// Arguments:
/// * `object`: The object reference to query.
pub fn is_live_object(object: ObjectReference) -> bool {
    object.is_live()
}

/// Check if `addr` is the address of an object reference to an MMTk object.
///
/// Concretely:
/// 1.  Return true if `addr.to_object_reference()` is a valid object reference to an object in any
///     space in MMTk.
/// 2.  Also return true if there exists an `objref: ObjectReference` such that
///     -   `objref` is a valid object reference to an object in any space in MMTk, and
///     -   `lo <= objref.to_address() < hi`, where
///         -   `lo = addr.align_down(ALLOC_BIT_REGION_SIZE)` and
///         -   `hi = lo + ALLOC_BIT_REGION_SIZE` and
///         -   `ALLOC_BIT_REGION_SIZE` is [`crate::util::is_mmtk_object::ALLOC_BIT_REGION_SIZE`].
///             It is the byte granularity of the alloc bit.
/// 3.  Return false otherwise.  This function never panics.
///
/// Case 2 means **this function is imprecise for misaligned addresses**.
/// This function uses the "alloc bits" side metadata, i.e. a bitmap.
/// For space efficiency, each bit of the bitmap governs a small region of memory.
/// The size of a region is currently defined as the [minimum object size](crate::util::constants::MIN_OBJECT_SIZE),
/// which is currently defined as the [word size](crate::util::constants::BYTES_IN_WORD),
/// which is 4 bytes on 32-bit systems or 8 bytes on 64-bit systems.
/// The alignment of a region is also the region size.
/// If an alloc bit is `1`, the bitmap cannot tell which address within the 4-byte or 8-byte region
/// is the valid object reference.
/// Therefore, if the input `addr` is not properly aligned, but is close to a valid object
/// reference, this function may still return true.
///
/// For the reason above, the VM **must check if `addr` is properly aligned** before calling this
/// function.  For most VMs, valid object references are always aligned to the word size, so
/// checking `addr.is_aligned_to(BYTES_IN_WORD)` should usually work.  If you are paranoid, you can
/// always check against [`crate::util::is_mmtk_object::ALLOC_BIT_REGION_SIZE`].
///
/// This function is useful for conservative root scanning.  The VM can iterate through all words in
/// a stack, filter out zeros, misaligned words, obviously out-of-range words (such as addresses
/// greater than `0x0000_7fff_ffff_ffff` on Linux on x86_64), and use this function to deside if the
/// word is really a reference.
///
/// Note: This function has special behaviors if the VM space (enabled by the `vm_space` feature)
/// is present.  See `crate::plan::global::BasePlan::vm_space`.
///
/// Argument:
/// * `addr`: An arbitrary address.
#[cfg(feature = "is_mmtk_object")]
pub fn is_mmtk_object(addr: Address) -> bool {
    use crate::mmtk::SFT_MAP;
    SFT_MAP.get_checked(addr).is_mmtk_object(addr)
}

/// Return true if the `object` lies in a region of memory where
/// -   only MMTk can allocate into, or
/// -   only MMTk's delegated memory allocator (such as a malloc implementation) can allocate into
///     for allocation requests from MMTk.
/// Return false otherwise.  This function never panics.
///
/// Particularly, if this function returns true, `object` cannot be an object allocated by the VM
/// itself.
///
/// If this function returns true, the object cannot be allocate by the `malloc` function called by
/// the VM, either. In other words, if the `MallocSpace` of MMTk called `malloc` to allocate the
/// object for the VM in response to `memory_manager::alloc`, this function will return true; but
/// if the VM directly called `malloc` to allocate the object, this function will return false.
///
/// If `is_mmtk_object(object.to_address())` returns true, `is_in_mmtk_spaces(object)` must also
/// return true.
///
/// This function is useful if an object reference in the VM can be either a pointer into the MMTk
/// heap, or a pointer to non-MMTk objects.  If the VM has a pre-built boot image that contains
/// primordial objects, or if the VM has its own allocator or uses any third-party allocators, or
/// if the VM allows an object reference to point to native objects such as C++ objects, this
/// function can distinguish between MMTk-allocated objects and other objects.
///
/// Note: This function has special behaviors if the VM space (enabled by the `vm_space` feature)
/// is present.  See `crate::plan::global::BasePlan::vm_space`.
///
/// Arguments:
/// * `object`: The object reference to query.
pub fn is_in_mmtk_spaces<VM: VMBinding>(object: ObjectReference) -> bool {
    use crate::mmtk::SFT_MAP;
    if object.is_null() {
        return false;
    }
    SFT_MAP
        .get_checked(object.to_address::<VM>())
        .is_in_space(object)
}

/// Is the address in the mapped memory? The runtime can use this function to check
/// if an address is mapped by MMTk. Note that this is different than is_in_mmtk_spaces().
/// For malloc spaces, MMTk does not map those addresses (malloc does the mmap), so
/// this function will return false, but is_in_mmtk_spaces will return true if the address
/// is actually a valid object in malloc spaces. To check if an object is in our heap,
/// the runtime should always use is_in_mmtk_spaces(). This function is_mapped_address()
/// may get removed at some point.
///
/// Arguments:
/// * `address`: The address to query.
// TODO: Do we really need this function? Can a runtime always use is_mapped_object()?
pub fn is_mapped_address(address: Address) -> bool {
    address.is_mapped()
}

/// Check that if a garbage collection is in progress and if the given
/// object is not movable.  If it is movable error messages are
/// logged and the system exits.
///
/// Arguments:
/// * `mmtk`: A reference to an MMTk instance.
/// * `object`: The object to check.
pub fn modify_check<VM: VMBinding>(mmtk: &MMTK<VM>, object: ObjectReference) {
    mmtk.plan.modify_check(object);
}

/// Add a reference to the list of weak references. A binding may
/// call this either when a weak reference is created, or when a weak reference is traced during GC.
///
/// Arguments:
/// * `mmtk`: A reference to an MMTk instance.
/// * `reff`: The weak reference to add.
pub fn add_weak_candidate<VM: VMBinding>(mmtk: &MMTK<VM>, reff: ObjectReference) {
    mmtk.reference_processors.add_weak_candidate::<VM>(reff);
}

/// Add a reference to the list of soft references. A binding may
/// call this either when a weak reference is created, or when a weak reference is traced during GC.
///
/// Arguments:
/// * `mmtk`: A reference to an MMTk instance.
/// * `reff`: The soft reference to add.
pub fn add_soft_candidate<VM: VMBinding>(mmtk: &MMTK<VM>, reff: ObjectReference) {
    mmtk.reference_processors.add_soft_candidate::<VM>(reff);
}

/// Add a reference to the list of phantom references. A binding may
/// call this either when a weak reference is created, or when a weak reference is traced during GC.
///
/// Arguments:
/// * `mmtk`: A reference to an MMTk instance.
/// * `reff`: The phantom reference to add.
pub fn add_phantom_candidate<VM: VMBinding>(mmtk: &MMTK<VM>, reff: ObjectReference) {
    mmtk.reference_processors.add_phantom_candidate::<VM>(reff);
}

/// Generic hook to allow benchmarks to be harnessed. We do a full heap
/// GC, and then start recording statistics for MMTk.
///
/// Arguments:
/// * `mmtk`: A reference to an MMTk instance.
/// * `tls`: The thread that calls the function (and triggers a collection).
pub fn harness_begin<VM: VMBinding>(mmtk: &MMTK<VM>, tls: VMMutatorThread) {
    mmtk.harness_begin(tls);
}

/// Generic hook to allow benchmarks to be harnessed. We stop collecting
/// statistics, and print stats values.
///
/// Arguments:
/// * `mmtk`: A reference to an MMTk instance.
pub fn harness_end<VM: VMBinding>(mmtk: &'static MMTK<VM>) {
    mmtk.harness_end();
}

/// Register a finalizable object. MMTk will retain the liveness of
/// the object even if it is not reachable from the program.
/// Note that finalization upon exit is not supported.
///
/// Arguments:
/// * `mmtk`: A reference to an MMTk instance
/// * `object`: The object that has a finalizer
pub fn add_finalizer<VM: VMBinding>(
    mmtk: &'static MMTK<VM>,
    object: <VM::VMReferenceGlue as ReferenceGlue<VM>>::FinalizableType,
) {
    if *mmtk.options.no_finalizer {
        warn!("add_finalizer() is called when no_finalizer = true");
    }

    mmtk.finalizable_processor.lock().unwrap().add(object);
}

/// Pin an object. MMTk will make sure that the object does not move
/// during GC. Note that action cannot happen in some plans, eg, semispace.
/// It returns true if the pinning operation has been performed, i.e.,
/// the object status changed from non-pinned to pinned
///
/// Arguments:
/// * `object`: The object to be pinned
#[cfg(feature = "object_pinning")]
pub fn pin_object<VM: VMBinding>(object: ObjectReference) -> bool {
    use crate::mmtk::SFT_MAP;
    SFT_MAP
        .get_checked(object.to_address::<VM>())
        .pin_object(object)
}

/// Unpin an object.
/// Returns true if the unpinning operation has been performed, i.e.,
/// the object status changed from pinned to non-pinned
///
/// Arguments:
/// * `object`: The object to be pinned
#[cfg(feature = "object_pinning")]
pub fn unpin_object<VM: VMBinding>(object: ObjectReference) -> bool {
    use crate::mmtk::SFT_MAP;
    SFT_MAP
        .get_checked(object.to_address::<VM>())
        .unpin_object(object)
}

/// Check whether an object is currently pinned
///
/// Arguments:
/// * `object`: The object to be checked
#[cfg(feature = "object_pinning")]
pub fn is_pinned<VM: VMBinding>(object: ObjectReference) -> bool {
    use crate::mmtk::SFT_MAP;
    SFT_MAP
        .get_checked(object.to_address::<VM>())
        .is_object_pinned(object)
}

/// Get an object that is ready for finalization. After each GC, if any registered object is not
/// alive, this call will return one of the objects. MMTk will retain the liveness of those objects
/// until they are popped through this call. Once an object is popped, it is the responsibility of
/// the VM to make sure they are properly finalized before reclaimed by the GC. This call is non-blocking,
/// and will return None if no object is ready for finalization.
///
/// Arguments:
/// * `mmtk`: A reference to an MMTk instance.
pub fn get_finalized_object<VM: VMBinding>(
    mmtk: &'static MMTK<VM>,
) -> Option<<VM::VMReferenceGlue as ReferenceGlue<VM>>::FinalizableType> {
    if *mmtk.options.no_finalizer {
        warn!("get_finalized_object() is called when no_finalizer = true");
    }

    mmtk.finalizable_processor
        .lock()
        .unwrap()
        .get_ready_object()
}

/// Pop all the finalizers that were registered for finalization. The returned objects may or may not be ready for
/// finalization. After this call, MMTk's finalizer processor should have no registered finalizer any more.
///
/// This is useful for some VMs which require all finalizable objects to be finalized on exit.
///
/// Arguments:
/// * `mmtk`: A reference to an MMTk instance.
pub fn get_all_finalizers<VM: VMBinding>(
    mmtk: &'static MMTK<VM>,
) -> Vec<<VM::VMReferenceGlue as ReferenceGlue<VM>>::FinalizableType> {
    if *mmtk.options.no_finalizer {
        warn!("get_all_finalizers() is called when no_finalizer = true");
    }

    mmtk.finalizable_processor
        .lock()
        .unwrap()
        .get_all_finalizers()
}

/// Pop finalizers that were registered and associated with a certain object. The returned objects may or may not be ready for finalization.
/// This is useful for some VMs that may manually execute finalize method for an object.
///
/// Arguments:
/// * `mmtk`: A reference to an MMTk instance.
/// * `object`: the given object that MMTk will pop its finalizers
pub fn get_finalizers_for<VM: VMBinding>(
    mmtk: &'static MMTK<VM>,
    object: ObjectReference,
) -> Vec<<VM::VMReferenceGlue as ReferenceGlue<VM>>::FinalizableType> {
    if *mmtk.options.no_finalizer {
        warn!("get_finalizers() is called when no_finalizer = true");
    }

    mmtk.finalizable_processor
        .lock()
        .unwrap()
        .get_finalizers_for(object)
}

/// Get the number of workers. MMTk spawns worker threads for the 'threads' defined in the options.
/// So the number of workers is derived from the threads option. Note the feature single_worker overwrites
/// the threads option, and force one worker thread.
///
/// Arguments:
/// * `mmtk`: A reference to an MMTk instance.
pub fn num_of_workers<VM: VMBinding>(mmtk: &'static MMTK<VM>) -> usize {
    mmtk.scheduler.num_workers()
}

/// Add a work packet to the given work bucket. Note that this simply adds the work packet to the given
/// work bucket, and the scheduler will decide when to execute the work packet.
///
/// Arguments:
/// * `mmtk`: A reference to an MMTk instance.
/// * `bucket`: Which work bucket to add this packet to.
/// * `packet`: The work packet to be added.
pub fn add_work_packet<VM: VMBinding, W: GCWork<VM>>(
    mmtk: &'static MMTK<VM>,
    bucket: WorkBucketStage,
    packet: W,
) {
    mmtk.scheduler.work_buckets[bucket].add(packet)
}

/// Bulk add a number of work packets to the given work bucket. Note that this simply adds the work packets
/// to the given work bucket, and the scheduler will decide when to execute the work packets.
///
/// Arguments:
/// * `mmtk`: A reference to an MMTk instance.
/// * `bucket`: Which work bucket to add these packets to.
/// * `packet`: The work packets to be added.
pub fn add_work_packets<VM: VMBinding>(
    mmtk: &'static MMTK<VM>,
    bucket: WorkBucketStage,
    packets: Vec<Box<dyn GCWork<VM>>>,
) {
    mmtk.scheduler.work_buckets[bucket].bulk_add(packets)
<<<<<<< HEAD
}

/// Add a callback to be notified after the transitive closure is finished.
/// The callback should return true if it add more work packets to the closure bucket.
pub fn on_closure_end<VM: VMBinding>(mmtk: &'static MMTK<VM>, f: Box<dyn Send + Fn() -> bool>) {
    mmtk.scheduler.on_closure_end(f)
}

pub fn mmtk_set_public_bit(object: ObjectReference) {
    crate::util::public_bit::set_public_bit(object);
}

pub fn mmtk_publish_object<VM: VMBinding>(object: ObjectReference) {
    if object.is_null() || crate::util::public_bit::is_public(object) {
        return;
    };
    let mut closure = crate::plan::MarkingObjectPublicClosure::<VM>::new();
    crate::util::public_bit::set_public_bit(object);
    VM::VMScanning::scan_object(
        VMWorkerThread(VMThread::UNINITIALIZED),
        object,
        &mut closure,
    );
    closure.do_closure();
}

pub fn mmtk_is_object_published<VM: VMBinding>(object: ObjectReference) -> bool {
    if object.is_null() {
        false
    } else {
        crate::util::public_bit::is_public(object)
    }
}

pub fn mmtk_handle_user_triggered_gc<VM: VMBinding>(mmtk: &MMTK<VM>, tls: VMMutatorThread) {
    // exactly one thread can trigger collection
    // guaranteed by the lock in OpenJDK Binding
    crate::util::MUTATOR.lock().unwrap().0 = tls.0;
    assert!(
        crate::util::MUTATOR.lock().unwrap().0 != crate::util::VMThread::UNINITIALIZED,
        "thread that triggers this gc is not set successfully"
    );
    mmtk.plan.handle_user_collection_request(tls, true);
    // reset the thread to NULL
    crate::util::MUTATOR.lock().unwrap().0 = crate::util::VMThread::UNINITIALIZED;
    assert!(
        crate::util::MUTATOR.lock().unwrap().0 == crate::util::VMThread::UNINITIALIZED,
        "thread that triggers this gc is not set successfully"
    );
}

pub fn mmtk_assert_object_publishedd<VM: VMBinding>(object: ObjectReference) {
    use crate::vm::ObjectModel;
    if object.is_null() {
        return;
    } else {
        let result = crate::util::public_bit::is_public(object);
        if !result {
            VM::VMObjectModel::dump_object(object);
            assert!(false, "object in nmethod is not published");
        }
    }
=======
>>>>>>> 08fd8ab0
}<|MERGE_RESOLUTION|>--- conflicted
+++ resolved
@@ -893,7 +893,6 @@
     packets: Vec<Box<dyn GCWork<VM>>>,
 ) {
     mmtk.scheduler.work_buckets[bucket].bulk_add(packets)
-<<<<<<< HEAD
 }
 
 /// Add a callback to be notified after the transitive closure is finished.
@@ -956,6 +955,4 @@
             assert!(false, "object in nmethod is not published");
         }
     }
-=======
->>>>>>> 08fd8ab0
 }