--- conflicted
+++ resolved
@@ -529,14 +529,14 @@
         })
     }
 
-<<<<<<< HEAD
     pub fn request_starting(&self) {
         self.stats.request_starting();
     }
 
     pub fn request_finished(&self) {
         self.stats.request_finished();
-=======
+    }
+
     /// Aggregate a hash map of live bytes per space with the space stats to produce
     /// a map of live bytes stats for the spaces.
     pub(crate) fn aggregate_live_bytes_in_last_gc(
@@ -603,6 +603,5 @@
             .base()
             .vm_space
             .initialize_object_metadata(object, false)
->>>>>>> 5f48a8a8
     }
 }