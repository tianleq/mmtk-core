--- conflicted
+++ resolved
@@ -37,33 +37,12 @@
         let worker_group = WorkerGroup::new(num_workers);
 
         // Create work buckets for workers.
-<<<<<<< HEAD
-        let mut work_buckets = enum_map! {
-            WorkBucketStage::Unconstrained => WorkBucket::new(true, worker_monitor.clone(), num_workers),
-            WorkBucketStage::Prepare => WorkBucket::new(false, worker_monitor.clone(), num_workers),
-            WorkBucketStage::Closure => WorkBucket::new(false, worker_monitor.clone(), num_workers),
-            WorkBucketStage::SoftRefClosure => WorkBucket::new(false, worker_monitor.clone(), num_workers),
-            WorkBucketStage::WeakRefClosure => WorkBucket::new(false, worker_monitor.clone(), num_workers),
-            WorkBucketStage::FinalRefClosure => WorkBucket::new(false, worker_monitor.clone(), num_workers),
-            WorkBucketStage::PhantomRefClosure => WorkBucket::new(false, worker_monitor.clone(), num_workers),
-            WorkBucketStage::VMRefClosure => WorkBucket::new(false, worker_monitor.clone(), num_workers),
-            WorkBucketStage::CalculateForwarding => WorkBucket::new(false, worker_monitor.clone(), num_workers),
-            WorkBucketStage::SecondRoots => WorkBucket::new(false, worker_monitor.clone(), num_workers),
-            WorkBucketStage::RefForwarding => WorkBucket::new(false, worker_monitor.clone(), num_workers),
-            WorkBucketStage::FinalizableForwarding => WorkBucket::new(false, worker_monitor.clone(), num_workers),
-            WorkBucketStage::VMRefForwarding => WorkBucket::new(false, worker_monitor.clone(), num_workers),
-            WorkBucketStage::Compact => WorkBucket::new(false, worker_monitor.clone(), num_workers),
-            WorkBucketStage::Release => WorkBucket::new(false, worker_monitor.clone(), num_workers),
-            WorkBucketStage::Final => WorkBucket::new(false, worker_monitor.clone(), num_workers),
-        };
-=======
         // TODO: Replace `array_from_fn` with `std::array::from_fn` after bumping MSRV.
         let mut work_buckets = EnumMap::from_array(array_from_fn(|stage_num| {
             let stage = WorkBucketStage::from_usize(stage_num);
             let active = stage == WorkBucketStage::Unconstrained;
-            WorkBucket::new(active, worker_monitor.clone())
+            WorkBucket::new(active, worker_monitor.clone(), num_workers)
         }));
->>>>>>> 40c97730
 
         // Set the open condition of each bucket.
         {
