use atomic::Ordering;

use crate::global_state::GlobalState;
use crate::plan::gc_requester::GCRequester;
use crate::plan::Plan;
use crate::policy::space::Space;
use crate::util::options::{GCTriggerSelector, Options};
use crate::util::{conversions, VMMutatorThread};
use crate::vm::VMBinding;
use crate::MMTK;
use std::mem::MaybeUninit;
use std::sync::atomic::AtomicUsize;
use std::sync::Arc;

#[derive(Debug, PartialEq, Clone, Copy)]
pub enum GCKind {
    GLOBAL,
    LOCAL,
}

/// GCTrigger is responsible for triggering GCs based on the given policy.
/// All the decisions about heap limit and GC triggering should be resolved here.
/// Depending on the actual policy, we may either forward the calls either to the plan
/// or to the binding/runtime.
pub struct GCTrigger<VM: VMBinding> {
    /// The current plan. This is uninitialized when we create it, and later initialized
    /// once we have a fixed address for the plan.
    plan: MaybeUninit<&'static dyn Plan<VM = VM>>,
    /// The triggering policy.
    pub policy: Box<dyn GCTriggerPolicy<VM>>,
    gc_requester: Arc<GCRequester<VM>>,
    options: Arc<Options>,
    state: Arc<GlobalState>,
}

impl<VM: VMBinding> GCTrigger<VM> {
    pub fn new(
        options: Arc<Options>,
        gc_requester: Arc<GCRequester<VM>>,
        state: Arc<GlobalState>,
    ) -> Self {
        GCTrigger {
            plan: MaybeUninit::uninit(),
            policy: match *options.gc_trigger {
                GCTriggerSelector::FixedHeapSize(size) => Box::new(FixedHeapSizeTrigger {
                    total_pages: conversions::bytes_to_pages_up(size),
                }),
                GCTriggerSelector::DynamicHeapSize(min, max) => Box::new(MemBalancerTrigger::new(
                    conversions::bytes_to_pages_up(min),
                    conversions::bytes_to_pages_up(max),
                )),
                GCTriggerSelector::Delegated => {
                    <VM::VMCollection as crate::vm::Collection<VM>>::create_gc_trigger()
                }
            },
            options,
            gc_requester,
            state,
        }
    }

    /// Set the plan. This is called in `create_plan()` after we created a boxed plan.
    pub fn set_plan(&mut self, plan: &'static dyn Plan<VM = VM>) {
        self.plan.write(plan);
    }

    /// This method is called periodically by the allocation subsystem
    /// (by default, each time a page is consumed), and provides the
    /// collector with an opportunity to collect.
    ///
    /// Arguments:
    /// * `space_full`: Space request failed, must recover pages within 'space'.
    /// * `space`: The space that triggered the poll. This could `None` if the poll is not triggered by a space.
    pub fn poll(
        &self,
        space_full: bool,
        space: Option<&dyn Space<VM>>,
        _tls: VMMutatorThread,
    ) -> Option<GCKind> {
        let plan = unsafe { self.plan.assume_init() };
<<<<<<< HEAD
        if self
            .policy
            .is_gc_required(space_full, space.map(|s| SpaceStats::new(s)), plan)
        {
=======

        if self.policy.is_gc_required(space_full, space, plan) {
>>>>>>> e1c373c9
            info!(
                "[POLL] {}{} ({}/{} pages)",
                if let Some(space) = space {
                    format!("{}: ", space.get_name())
                } else {
                    "".to_string()
                },
                "Triggering collection",
                plan.get_reserved_pages(),
                plan.get_total_pages(),
            );
<<<<<<< HEAD
            self.gc_requester.request();
            return true;
=======

            plan.base().gc_requester.request();
            return Some(GCKind::GLOBAL);
>>>>>>> e1c373c9
        }
        // #[cfg(feature = "thread_local_gc")]
        // if self
        //     .policy
        //     .is_thread_local_gc_required(space_full, space, plan, _tls)
        // {
        //     // TODO need a way to tell whether this is a global gc or local gc
        //     let result = plan.base().gc_requester.request_thread_local_gc(_tls);
        //     if result {
        //         return Some(GCKind::LOCAL);
        //     } else {
        //         return Some(GCKind::GLOBAL);
        //     }
        // }
        None
    }

    pub fn should_do_stress_gc(&self) -> bool {
        Self::should_do_stress_gc_inner(&self.state, &self.options)
    }

    /// Check if we should do a stress GC now. If GC is initialized and the allocation bytes exceeds
    /// the stress factor, we should do a stress GC.
    pub(crate) fn should_do_stress_gc_inner(state: &GlobalState, options: &Options) -> bool {
        state.is_initialized()
            && (state.allocation_bytes.load(Ordering::SeqCst) > *options.stress_factor)
    }

    /// Check if the heap is full
    pub fn is_heap_full(&self) -> bool {
        let plan = unsafe { self.plan.assume_init() };
        self.policy.is_heap_full(plan)
    }
}

/// Provides statistics about the space. This is exposed to bindings, as it is used
/// in both [`crate::plan::Plan`] and [`GCTriggerPolicy`].
// This type exists so we do not need to expose the `Space` trait to the bindings.
pub struct SpaceStats<'a, VM: VMBinding>(pub(crate) &'a dyn Space<VM>);

impl<'a, VM: VMBinding> SpaceStats<'a, VM> {
    /// Create new SpaceStats.
    fn new(space: &'a dyn Space<VM>) -> Self {
        Self(space)
    }

    /// Get the number of reserved pages for the space.
    pub fn reserved_pages(&self) -> usize {
        self.0.reserved_pages()
    }

    // We may expose more methods to bindings if they need more information for implementing GC triggers.
    // But we should never expose `Space` itself.
}

/// This trait describes a GC trigger policy. A triggering policy have hooks to be informed about
/// GC start/end so they can collect some statistics about GC and allocation. The policy needs to
/// decide the (current) heap limit and decide whether a GC should be performed.
pub trait GCTriggerPolicy<VM: VMBinding>: Sync + Send {
    /// Inform the triggering policy that we have pending allocation.
    /// Any GC trigger policy with dynamic heap size should take this into account when calculating a new heap size.
    /// Failing to do so may result in unnecessay GCs, or result in an infinite loop if the new heap size
    /// can never accomodate the pending allocation.
    fn on_pending_allocation(&self, _pages: usize) {}
    /// Inform the triggering policy that a GC starts.
    fn on_gc_start(&self, _mmtk: &'static MMTK<VM>) {}
    /// Inform the triggering policy that a GC is about to start the release work. This is called
    /// in the global Release work packet. This means we assume a plan
    /// do not schedule any work that reclaims memory before the global `Release` work. The current plans
    /// satisfy this assumption: they schedule other release work in `plan.release()`.
    fn on_gc_release(&self, _mmtk: &'static MMTK<VM>) {}
    /// Inform the triggering policy that a GC ends.
    fn on_gc_end(&self, _mmtk: &'static MMTK<VM>) {}
    /// Is a GC required now? The GC trigger may implement its own heuristics to decide when
    /// a GC should be performed. However, we recommend the implementation to do its own checks
    /// first, and always call `plan.collection_required(space_full, space)` at the end as a fallback to see if the plan needs
    /// to do a GC.
    ///
    /// Arguments:
    /// * `space_full`: Is any space full?
    /// * `space`: The space that is full. The GC trigger may access some stats of the space.
    /// * `plan`: The reference to the plan in use.
    fn is_gc_required(
        &self,
        space_full: bool,
        space: Option<SpaceStats<VM>>,
        plan: &dyn Plan<VM = VM>,
    ) -> bool;
    #[cfg(feature = "thread_local_gc")]
    /// Is a thread-local GC required now?
    fn is_thread_local_gc_required(
        &self,
        space_full: bool,
        space: Option<&dyn Space<VM>>,
        plan: &dyn Plan<VM = VM>,
        tls: VMMutatorThread,
    ) -> bool;
    #[cfg(feature = "thread_local_gc")]
    fn on_thread_local_gc_start(&self, _mmtk: &'static MMTK<VM>) {}
    #[cfg(feature = "thread_local_gc")]
    fn on_thread_local_gc_end(&self, _mmtk: &'static MMTK<VM>) {}
    /// Is current heap full?
    fn is_heap_full(&self, plan: &dyn Plan<VM = VM>) -> bool;
    /// Return the current heap size (in pages)
    fn get_current_heap_size_in_pages(&self) -> usize;
    /// Return the upper bound of heap size
    fn get_max_heap_size_in_pages(&self) -> usize;
    /// Can the heap size grow?
    fn can_heap_size_grow(&self) -> bool;
}

/// A simple GC trigger that uses a fixed heap size.
pub struct FixedHeapSizeTrigger {
    total_pages: usize,
}
impl<VM: VMBinding> GCTriggerPolicy<VM> for FixedHeapSizeTrigger {
    fn is_gc_required(
        &self,
        space_full: bool,
        space: Option<SpaceStats<VM>>,
        plan: &dyn Plan<VM = VM>,
    ) -> bool {
        // Let the plan decide
        plan.collection_required(space_full, space)
    }

    fn is_heap_full(&self, plan: &dyn Plan<VM = VM>) -> bool {
        // If reserved pages is larger than the total pages, the heap is full.
        plan.get_reserved_pages() > self.total_pages
    }

    fn get_current_heap_size_in_pages(&self) -> usize {
        self.total_pages
    }

    fn get_max_heap_size_in_pages(&self) -> usize {
        self.total_pages
    }

    fn can_heap_size_grow(&self) -> bool {
        false
    }

    #[cfg(feature = "thread_local_gc")]
    fn is_thread_local_gc_required(
        &self,
        space_full: bool,
        space: Option<&dyn Space<VM>>,
        plan: &dyn Plan<VM = VM>,
        tls: VMMutatorThread,
    ) -> bool {
        plan.thread_local_collection_required(space_full, space, tls)
    }

    #[cfg(feature = "thread_local_gc")]
    fn on_thread_local_gc_end(&self, _mmtk: &'static MMTK<VM>) {}
}

use atomic_refcell::AtomicRefCell;
use std::time::Instant;

/// An implementation of MemBalancer (Optimal heap limits for reducing browser memory use, <https://dl.acm.org/doi/10.1145/3563323>)
/// We use MemBalancer to decide a heap limit between the min heap and the max heap.
/// The current implementation is a simplified version of mem balancer and it does not take collection/allocation speed into account,
/// and uses a fixed constant instead.
// TODO: implement a complete mem balancer.
pub struct MemBalancerTrigger {
    /// The min heap size
    min_heap_pages: usize,
    /// The max heap size
    max_heap_pages: usize,
    /// The current heap size
    current_heap_pages: AtomicUsize,
    /// The number of pending allocation pages. The allocation requests for them have failed, and a GC is triggered.
    /// We will need to take them into consideration so that the new heap size can accomodate those allocations.
    pending_pages: AtomicUsize,
    /// Statistics
    stats: AtomicRefCell<MemBalancerStats>,
}

#[derive(Copy, Clone, Debug)]
struct MemBalancerStats {
    // Allocation/collection stats in the previous estimation. We keep this so we can use them to smooth the current value
    /// Previous allocated memory in pages.
    allocation_pages_prev: Option<f64>,
    /// Previous allocation duration in secs
    allocation_time_prev: Option<f64>,
    /// Previous collected memory in pages
    collection_pages_prev: Option<f64>,
    /// Previous colleciton duration in secs
    collection_time_prev: Option<f64>,

    // Allocation/collection stats in this estimation.
    /// Allocated memory in pages
    allocation_pages: f64,
    /// Allocation duration in secs
    allocation_time: f64,
    /// Collected memory in pages (memory traversed during collection)
    collection_pages: f64,
    /// Collection duration in secs
    collection_time: f64,

    /// The time when this GC starts
    gc_start_time: Instant,
    /// The time when this GC ends
    gc_end_time: Instant,

    /// The live pages before we release memory.
    gc_release_live_pages: usize,
    /// The live pages at the GC end
    gc_end_live_pages: usize,
}

impl std::default::Default for MemBalancerStats {
    fn default() -> Self {
        let now = Instant::now();
        Self {
            allocation_pages_prev: None,
            allocation_time_prev: None,
            collection_pages_prev: None,
            collection_time_prev: None,
            allocation_pages: 0f64,
            allocation_time: 0f64,
            collection_pages: 0f64,
            collection_time: 0f64,
            gc_start_time: now,
            gc_end_time: now,
            gc_release_live_pages: 0,
            gc_end_live_pages: 0,
        }
    }
}

use crate::plan::GenerationalPlan;

impl MemBalancerStats {
    // Collect mem stats for generational plans:
    // * We ignore nursery GCs.
    // * allocation = objects in mature space = promoted + pretentured = live pages in mature space before release - live pages at the end of last mature GC
    // * collection = live pages in mature space at the end of GC -  live pages in mature space before release

    fn generational_mem_stats_on_gc_start<VM: VMBinding>(
        &mut self,
        _plan: &dyn GenerationalPlan<VM = VM>,
    ) {
        // We don't need to do anything
    }
    fn generational_mem_stats_on_gc_release<VM: VMBinding>(
        &mut self,
        plan: &dyn GenerationalPlan<VM = VM>,
    ) {
        if !plan.is_current_gc_nursery() {
            self.gc_release_live_pages = plan.get_mature_reserved_pages();

            // Calculate the promoted pages (including pre tentured objects)
            let promoted = self
                .gc_release_live_pages
                .saturating_sub(self.gc_end_live_pages);
            self.allocation_pages = promoted as f64;
            trace!(
                "promoted = mature live before release {} - mature live at prev gc end {} = {}",
                self.gc_release_live_pages,
                self.gc_end_live_pages,
                promoted
            );
            trace!(
                "allocated pages (accumulated to) = {}",
                self.allocation_pages
            );
        }
    }
    /// Return true if we should compute a new heap limit. Only do so at the end of a mature GC
    fn generational_mem_stats_on_gc_end<VM: VMBinding>(
        &mut self,
        plan: &dyn GenerationalPlan<VM = VM>,
    ) -> bool {
        if !plan.is_current_gc_nursery() {
            self.gc_end_live_pages = plan.get_mature_reserved_pages();
            // Use live pages as an estimate for pages traversed during GC
            self.collection_pages = self.gc_end_live_pages as f64;
            trace!(
                "collected pages = mature live at gc end {} - mature live at gc release {} = {}",
                self.gc_release_live_pages,
                self.gc_end_live_pages,
                self.collection_pages
            );
            true
        } else {
            false
        }
    }

    // Collect mem stats for non generational plans
    // * allocation = live pages at the start of GC - live pages at the end of last GC
    // * collection = live pages at the end of GC - live pages before release

    fn non_generational_mem_stats_on_gc_start<VM: VMBinding>(&mut self, mmtk: &'static MMTK<VM>) {
        self.allocation_pages = mmtk
            .get_plan()
            .get_reserved_pages()
            .saturating_sub(self.gc_end_live_pages) as f64;
        trace!(
            "allocated pages = used {} - live in last gc {} = {}",
            mmtk.get_plan().get_reserved_pages(),
            self.gc_end_live_pages,
            self.allocation_pages
        );
    }
    fn non_generational_mem_stats_on_gc_release<VM: VMBinding>(&mut self, mmtk: &'static MMTK<VM>) {
        self.gc_release_live_pages = mmtk.get_plan().get_reserved_pages();
        trace!("live before release = {}", self.gc_release_live_pages);
    }
    fn non_generational_mem_stats_on_gc_end<VM: VMBinding>(&mut self, mmtk: &'static MMTK<VM>) {
        self.gc_end_live_pages = mmtk.get_plan().get_reserved_pages();
        trace!("live pages = {}", self.gc_end_live_pages);
        // Use live pages as an estimate for pages traversed during GC
        self.collection_pages = self.gc_end_live_pages as f64;
        trace!(
            "collected pages = live at gc end {} - live at gc release {} = {}",
            self.gc_release_live_pages,
            self.gc_end_live_pages,
            self.collection_pages
        );
    }
}

impl<VM: VMBinding> GCTriggerPolicy<VM> for MemBalancerTrigger {
    fn is_gc_required(
        &self,
        space_full: bool,
        space: Option<SpaceStats<VM>>,
        plan: &dyn Plan<VM = VM>,
    ) -> bool {
        // Let the plan decide
        plan.collection_required(space_full, space)
    }

    fn on_pending_allocation(&self, pages: usize) {
        self.pending_pages.fetch_add(pages, Ordering::SeqCst);
    }

    fn on_gc_start(&self, mmtk: &'static MMTK<VM>) {
        trace!("=== on_gc_start ===");
        self.access_stats(|stats| {
            stats.gc_start_time = Instant::now();
            stats.allocation_time += (stats.gc_start_time - stats.gc_end_time).as_secs_f64();
            trace!(
                "gc_start = {:?}, allocation_time = {}",
                stats.gc_start_time,
                stats.allocation_time
            );

            if let Some(plan) = mmtk.get_plan().generational() {
                stats.generational_mem_stats_on_gc_start(plan);
            } else {
                stats.non_generational_mem_stats_on_gc_start(mmtk);
            }
        });
    }

    fn on_gc_release(&self, mmtk: &'static MMTK<VM>) {
        trace!("=== on_gc_release ===");
        self.access_stats(|stats| {
            if let Some(plan) = mmtk.get_plan().generational() {
                stats.generational_mem_stats_on_gc_release(plan);
            } else {
                stats.non_generational_mem_stats_on_gc_release(mmtk);
            }
        });
    }

    fn on_gc_end(&self, mmtk: &'static MMTK<VM>) {
        trace!("=== on_gc_end ===");
        self.access_stats(|stats| {
            stats.gc_end_time = Instant::now();
            stats.collection_time += (stats.gc_end_time - stats.gc_start_time).as_secs_f64();
            trace!(
                "gc_end = {:?}, collection_time = {}",
                stats.gc_end_time,
                stats.collection_time
            );

            if let Some(plan) = mmtk.get_plan().generational() {
                if stats.generational_mem_stats_on_gc_end(plan) {
                    self.compute_new_heap_limit(
                        mmtk.get_plan().get_reserved_pages(),
                        // We reserve an extra of min nursery. This ensures that we will not trigger
                        // a full heap GC in the next GC (if available pages is smaller than min nursery, we will force a full heap GC)
                        mmtk.get_plan().get_collection_reserved_pages()
                            + mmtk.options.get_min_nursery_pages(),
                        stats,
                    );
                }
            } else {
                stats.non_generational_mem_stats_on_gc_end(mmtk);
                self.compute_new_heap_limit(
                    mmtk.get_plan().get_reserved_pages(),
                    mmtk.get_plan().get_collection_reserved_pages(),
                    stats,
                );
            }
        });
        // Clear pending allocation pages at the end of GC, no matter we used it or not.
        self.pending_pages.store(0, Ordering::SeqCst);
    }

    fn is_heap_full(&self, plan: &dyn Plan<VM = VM>) -> bool {
        // If reserved pages is larger than the current heap size, the heap is full.
        plan.get_reserved_pages() > self.current_heap_pages.load(Ordering::Relaxed)
    }

    fn get_current_heap_size_in_pages(&self) -> usize {
        self.current_heap_pages.load(Ordering::Relaxed)
    }

    fn get_max_heap_size_in_pages(&self) -> usize {
        self.max_heap_pages
    }

    fn can_heap_size_grow(&self) -> bool {
        self.current_heap_pages.load(Ordering::Relaxed) < self.max_heap_pages
    }

    #[cfg(feature = "thread_local_gc")]
    fn is_thread_local_gc_required(
        &self,
        _space_full: bool,
        _space: Option<&dyn Space<VM>>,
        _plan: &dyn Plan<VM = VM>,
        _tls: VMMutatorThread,
    ) -> bool {
        false
    }
}
impl MemBalancerTrigger {
    fn new(min_heap_pages: usize, max_heap_pages: usize) -> Self {
        Self {
            min_heap_pages,
            max_heap_pages,
            pending_pages: AtomicUsize::new(0),
            // start with min heap
            current_heap_pages: AtomicUsize::new(min_heap_pages),
            stats: AtomicRefCell::new(Default::default()),
        }
    }

    fn access_stats<F>(&self, mut f: F)
    where
        F: FnMut(&mut MemBalancerStats),
    {
        let mut stats = self.stats.borrow_mut();
        f(&mut stats);
    }

    fn compute_new_heap_limit(
        &self,
        live: usize,
        extra_reserve: usize,
        stats: &mut MemBalancerStats,
    ) {
        trace!("compute new heap limit: {:?}", stats);

        // Constants from the original paper
        const ALLOCATION_SMOOTH_FACTOR: f64 = 0.95;
        const COLLECTION_SMOOTH_FACTOR: f64 = 0.5;
        const TUNING_FACTOR: f64 = 0.2;

        // Smooth memory/time for allocation/collection
        let smooth = |prev: Option<f64>, cur, factor| {
            prev.map(|p| p * factor + cur * (1.0f64 - factor))
                .unwrap_or(cur)
        };
        let alloc_mem = smooth(
            stats.allocation_pages_prev,
            stats.allocation_pages,
            ALLOCATION_SMOOTH_FACTOR,
        );
        let alloc_time = smooth(
            stats.allocation_time_prev,
            stats.allocation_time,
            ALLOCATION_SMOOTH_FACTOR,
        );
        let gc_mem = smooth(
            stats.collection_pages_prev,
            stats.collection_pages,
            COLLECTION_SMOOTH_FACTOR,
        );
        let gc_time = smooth(
            stats.collection_time_prev,
            stats.collection_time,
            COLLECTION_SMOOTH_FACTOR,
        );
        trace!(
            "after smoothing, alloc mem = {}, alloc_time = {}",
            alloc_mem,
            alloc_time
        );
        trace!(
            "after smoothing, gc mem    = {}, gc_time    = {}",
            gc_mem,
            gc_time
        );

        // We got the smoothed stats. Now save the current stats as previous stats
        stats.allocation_pages_prev = Some(stats.allocation_pages);
        stats.allocation_pages = 0f64;
        stats.allocation_time_prev = Some(stats.allocation_time);
        stats.allocation_time = 0f64;
        stats.collection_pages_prev = Some(stats.collection_pages);
        stats.collection_pages = 0f64;
        stats.collection_time_prev = Some(stats.collection_time);
        stats.collection_time = 0f64;

        // Calculate the square root
        let e: f64 = if alloc_mem != 0f64 && gc_mem != 0f64 && alloc_time != 0f64 && gc_time != 0f64
        {
            let mut e = live as f64;
            e *= alloc_mem / alloc_time;
            e /= TUNING_FACTOR;
            e /= gc_mem / gc_time;
            e.sqrt()
        } else {
            // If any collected stat is abnormal, we use the fallback heuristics.
            (live as f64 * 4096f64).sqrt()
        };

        // Get pending allocations
        let pending_pages = self.pending_pages.load(Ordering::SeqCst);

        // This is the optimal heap limit due to mem balancer. We will need to clamp the value to the defined min/max range.
        let optimal_heap = live + e as usize + extra_reserve + pending_pages;
        trace!(
            "optimal = live {} + sqrt(live) {} + extra {}",
            live,
            e,
            extra_reserve
        );

        // The new heap size must be within min/max.
        let new_heap = optimal_heap.clamp(self.min_heap_pages, self.max_heap_pages);
        debug!(
            "MemBalander: new heap limit = {} pages (optimal = {}, clamped to [{}, {}])",
            new_heap, optimal_heap, self.min_heap_pages, self.max_heap_pages
        );
        self.current_heap_pages.store(new_heap, Ordering::Relaxed);
    }
}<|MERGE_RESOLUTION|>--- conflicted
+++ resolved
@@ -78,15 +78,10 @@
         _tls: VMMutatorThread,
     ) -> Option<GCKind> {
         let plan = unsafe { self.plan.assume_init() };
-<<<<<<< HEAD
         if self
             .policy
             .is_gc_required(space_full, space.map(|s| SpaceStats::new(s)), plan)
         {
-=======
-
-        if self.policy.is_gc_required(space_full, space, plan) {
->>>>>>> e1c373c9
             info!(
                 "[POLL] {}{} ({}/{} pages)",
                 if let Some(space) = space {
@@ -98,28 +93,10 @@
                 plan.get_reserved_pages(),
                 plan.get_total_pages(),
             );
-<<<<<<< HEAD
+
             self.gc_requester.request();
-            return true;
-=======
-
-            plan.base().gc_requester.request();
             return Some(GCKind::GLOBAL);
->>>>>>> e1c373c9
         }
-        // #[cfg(feature = "thread_local_gc")]
-        // if self
-        //     .policy
-        //     .is_thread_local_gc_required(space_full, space, plan, _tls)
-        // {
-        //     // TODO need a way to tell whether this is a global gc or local gc
-        //     let result = plan.base().gc_requester.request_thread_local_gc(_tls);
-        //     if result {
-        //         return Some(GCKind::LOCAL);
-        //     } else {
-        //         return Some(GCKind::GLOBAL);
-        //     }
-        // }
         None
     }
 
@@ -194,15 +171,17 @@
         space: Option<SpaceStats<VM>>,
         plan: &dyn Plan<VM = VM>,
     ) -> bool;
+
     #[cfg(feature = "thread_local_gc")]
     /// Is a thread-local GC required now?
     fn is_thread_local_gc_required(
         &self,
         space_full: bool,
-        space: Option<&dyn Space<VM>>,
+        space: Option<SpaceStats<VM>>,
         plan: &dyn Plan<VM = VM>,
         tls: VMMutatorThread,
     ) -> bool;
+    
     #[cfg(feature = "thread_local_gc")]
     fn on_thread_local_gc_start(&self, _mmtk: &'static MMTK<VM>) {}
     #[cfg(feature = "thread_local_gc")]
