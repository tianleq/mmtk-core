//! Mutator context for each application thread.
use crate::plan::barriers::Barrier;
use crate::plan::global::Plan;
use crate::plan::AllocationSemantics;
use crate::policy::space::Space;
use crate::util::alloc::allocator::AllocationOptions;
use crate::util::alloc::allocators::{AllocatorSelector, Allocators};
use crate::util::alloc::Allocator;
use crate::util::{Address, ObjectReference};
use crate::util::{VMMutatorThread, VMWorkerThread};
use crate::vm::VMBinding;
use crate::MMTK;

use enum_map::EnumMap;

use super::barriers::NoBarrier;

pub(crate) type SpaceMapping<VM> = Vec<(AllocatorSelector, &'static dyn Space<VM>)>;

/// A place-holder implementation for `MutatorConfig::prepare_func` that should not be called.
/// It is the most often used by plans that sets `PlanConstraints::needs_prepare_mutator` to
/// `false`.  It is also used by `NoGC` because it must not trigger GC.
pub(crate) fn unreachable_prepare_func<VM: VMBinding>(
    _mutator: &mut Mutator<VM>,
    _tls: VMWorkerThread,
) {
    unreachable!("`MutatorConfig::prepare_func` must not be called for the current plan.")
}

/// A place-holder implementation for `MutatorConfig::release_func` that should not be called.
/// Currently only used by `NoGC`.
pub(crate) fn unreachable_release_func<VM: VMBinding>(
    _mutator: &mut Mutator<VM>,
    _tls: VMWorkerThread,
) {
    unreachable!("`MutatorConfig::release_func` must not be called for the current plan.")
}

/// A place-holder implementation for `MutatorConfig::release_func` that does nothing.
pub(crate) fn no_op_release_func<VM: VMBinding>(_mutator: &mut Mutator<VM>, _tls: VMWorkerThread) {}

// This struct is part of the Mutator struct.
// We are trying to make it fixed-sized so that VM bindings can easily define a Mutator type to have the exact same layout as our Mutator struct.
#[repr(C)]
pub struct MutatorConfig<VM: VMBinding> {
    /// Mapping between allocation semantics and allocator selector
    pub allocator_mapping: &'static EnumMap<AllocationSemantics, AllocatorSelector>,
    /// Mapping between allocator selector and spaces. Each pair represents a mapping.
    /// Put this behind a box, so it is a pointer-sized field.
    #[allow(clippy::box_collection)]
    pub space_mapping: Box<SpaceMapping<VM>>,
    /// Plan-specific code for mutator prepare. The VMWorkerThread is the worker thread that executes this prepare function.
    pub prepare_func: &'static (dyn Fn(&mut Mutator<VM>, VMWorkerThread) + Send + Sync),
    /// Plan-specific code for mutator release. The VMWorkerThread is the worker thread that executes this release function.
    pub release_func: &'static (dyn Fn(&mut Mutator<VM>, VMWorkerThread) + Send + Sync),
    #[cfg(feature = "thread_local_gc")]
    /// Plan-specific code for mutator thread_loal_prepare.
    pub thread_local_prepare_func: &'static (dyn Fn(&mut Mutator<VM>) + Send + Sync),
    #[cfg(feature = "thread_local_gc")]
    /// Plan-specific code for mutator thread_local_release. 
    pub thread_local_release_func: &'static (dyn Fn(&mut Mutator<VM>) + Send + Sync),
    #[cfg(feature = "thread_local_gc_copying")]
    /// Plan-specific code for mutator thread-local copy alloc. 
    pub thread_local_alloc_copy_func:
        &'static (dyn Fn(&mut Mutator<VM>, usize, usize, usize) -> Address + Send + Sync),
    #[cfg(feature = "thread_local_gc_copying")]
    /// Plan-specific code for mutator post thread-local copy.
    pub thread_local_post_copy_func:
        &'static (dyn Fn(&mut Mutator<VM>, ObjectReference, usize) + Send + Sync),
    #[cfg(feature = "thread_local_gc_copying")]
    pub thread_local_defrag_prepare_func: &'static (dyn Fn(&mut Mutator<VM>) + Send + Sync),
}

impl<VM: VMBinding> std::fmt::Debug for MutatorConfig<VM> {
    fn fmt(&self, f: &mut std::fmt::Formatter<'_>) -> std::fmt::Result {
        f.write_str("MutatorConfig:\n")?;
        f.write_str("Semantics mapping:\n")?;
        for (semantic, selector) in self.allocator_mapping.iter() {
            let space_name: &str = match self
                .space_mapping
                .iter()
                .find(|(selector_to_find, _)| selector_to_find == selector)
            {
                Some((_, space)) => space.name(),
                None => "!!!missing space here!!!",
            };
            f.write_fmt(format_args!(
                "- {:?} = {:?} ({:?})\n",
                semantic, selector, space_name
            ))?;
        }
        f.write_str("Space mapping:\n")?;
        for (selector, space) in self.space_mapping.iter() {
            f.write_fmt(format_args!("- {:?} = {:?}\n", selector, space.name()))?;
        }
        Ok(())
    }
}

/// Used to build a mutator struct
pub struct MutatorBuilder<VM: VMBinding> {
    barrier: Box<dyn Barrier<VM>>,
    /// The mutator thread that is bound with this Mutator struct.
    mutator_tls: VMMutatorThread,
    mmtk: &'static MMTK<VM>,
    config: MutatorConfig<VM>,
    #[cfg(feature = "thread_local_gc")]
    mutator_id: u32,
    #[cfg(feature = "thread_local_gc")]
    thread_local_gc_status: u32,
    #[allow(clippy::box_collection)]
    #[cfg(feature = "thread_local_gc")]
    finalizable_candidates:
        Box<Vec<<VM::VMReferenceGlue as crate::vm::ReferenceGlue<VM>>::FinalizableType>>,
    #[cfg(feature = "thread_local_gc_copying")]
    local_allocation_size: usize
}

impl<VM: VMBinding> MutatorBuilder<VM> {
    pub fn new(
        mutator_tls: VMMutatorThread,
        mmtk: &'static MMTK<VM>,
        config: MutatorConfig<VM>,
    ) -> Self {
        MutatorBuilder {
            barrier: Box::new(NoBarrier),
            mutator_tls,
            mmtk,
            config,
            #[cfg(feature = "thread_local_gc")]
            mutator_id: 0,
            #[cfg(feature = "thread_local_gc")]
            thread_local_gc_status: 0,
            #[cfg(feature = "thread_local_gc")]
            finalizable_candidates: Box::new(Vec::new()),
            #[cfg(feature = "thread_local_gc_copying")]
            local_allocation_size: 0,
        }
    }

    pub fn barrier(mut self, barrier: Box<dyn Barrier<VM>>) -> Self {
        self.barrier = barrier;
        self
    }

    pub fn mutator_id(mut self, mutator_id: u32) -> Self {
        self.mutator_id = mutator_id;
        self
    }

    pub fn build(self) -> Mutator<VM> {
        Mutator {
            allocators: Allocators::<VM>::new(
                self.mutator_tls,
                #[cfg(feature = "thread_local_gc")]
                self.mutator_id,
                self.mmtk,
                &self.config.space_mapping,
            ),
            barrier: self.barrier,
            mutator_tls: self.mutator_tls,
            plan: self.mmtk.get_plan(),
            config: self.config,
            mutator_id: self.mutator_id,
            thread_local_gc_status: self.thread_local_gc_status,
            finalizable_candidates: self.finalizable_candidates,
            local_allocation_size: self.local_allocation_size,
            #[cfg(any(
                feature = "debug_thread_local_gc_copying",
                feature = "debug_publish_object"
            ))]
            request_id: 0,
            #[cfg(feature = "debug_thread_local_gc_copying")]
            stats: Box::new(crate::util::LocalGCStatistics::default()),
        }
    }
}

/// A mutator is a per-thread data structure that manages allocations and barriers. It is usually highly coupled with the language VM.
/// It is recommended for MMTk users 1) to have a mutator struct of the same layout in the thread local storage that can be accessed efficiently,
/// and 2) to implement fastpath allocation and barriers for the mutator in the VM side.
// We are trying to make this struct fixed-sized so that VM bindings can easily define a type to have the exact same layout as this struct.
// Currently Mutator is fixed sized, and we should try keep this invariant:
// - Allocators are fixed-length arrays of allocators.
// - MutatorConfig only has pointers/refs (including fat pointers), and is fixed sized.
#[repr(C)]
pub struct Mutator<VM: VMBinding> {
    pub(crate) allocators: Allocators<VM>,
    /// Holds some thread-local states for the barrier.
    pub barrier: Box<dyn Barrier<VM>>,
    /// The mutator thread that is bound with this Mutator struct.
    pub mutator_tls: VMMutatorThread,
    pub(crate) plan: &'static dyn Plan<VM = VM>,
    pub(crate) config: MutatorConfig<VM>,
    #[cfg(feature = "thread_local_gc")]
    pub mutator_id: u32,
    #[cfg(feature = "thread_local_gc")]
    pub thread_local_gc_status: u32,
    #[cfg(feature = "thread_local_gc")]
    pub finalizable_candidates:
        Box<Vec<<VM::VMReferenceGlue as crate::vm::ReferenceGlue<VM>>::FinalizableType>>,
    #[cfg(any(
        feature = "debug_thread_local_gc_copying",
        feature = "debug_publish_object"
    ))]
    pub request_id: usize,
    #[cfg(feature = "debug_thread_local_gc_copying")]
    pub(crate) stats: Box<crate::util::LocalGCStatistics>,
    #[cfg(feature = "thread_local_gc_copying")]
    pub(crate) local_allocation_size: usize,
}

impl<VM: VMBinding> MutatorContext<VM> for Mutator<VM> {
    fn prepare(&mut self, tls: VMWorkerThread) {
        (*self.config.prepare_func)(self, tls)
    }
    fn release(&mut self, tls: VMWorkerThread) {
        (*self.config.release_func)(self, tls)
    }

    // Note that this method is slow, and we expect VM bindings that care about performance to implement allocation fastpath sequence in their bindings.
    fn alloc(
        &mut self,
        size: usize,
        align: usize,
        offset: usize,
        semantics: AllocationSemantics,
    ) -> Address {
        let allocator = unsafe {
            self.allocators
<<<<<<< HEAD
                .get_allocator_mut(self.config.allocator_mapping[semantics])
        }
        .alloc(size, align, offset)
=======
                .get_allocator_mut(self.config.allocator_mapping[allocator])
        };
        // The value should be default/unset at the beginning of an allocation request.
        debug_assert!(allocator.get_context().get_alloc_options().is_default());
        allocator.alloc(size, align, offset)
    }

    fn alloc_with_options(
        &mut self,
        size: usize,
        align: usize,
        offset: usize,
        allocator: AllocationSemantics,
        options: AllocationOptions,
    ) -> Address {
        let allocator = unsafe {
            self.allocators
                .get_allocator_mut(self.config.allocator_mapping[allocator])
        };
        // The value should be default/unset at the beginning of an allocation request.
        debug_assert!(allocator.get_context().get_alloc_options().is_default());
        allocator.alloc_with_options(size, align, offset, options)
>>>>>>> 8b32d04e
    }

    fn alloc_slow(
        &mut self,
        size: usize,
        align: usize,
        offset: usize,
        allocator: AllocationSemantics,
    ) -> Address {
        let allocator = unsafe {
            self.allocators
                .get_allocator_mut(self.config.allocator_mapping[allocator])
        };
        // The value should be default/unset at the beginning of an allocation request.
        debug_assert!(allocator.get_context().get_alloc_options().is_default());
        allocator.alloc_slow(size, align, offset)
    }

    fn alloc_slow_with_options(
        &mut self,
        size: usize,
        align: usize,
        offset: usize,
        allocator: AllocationSemantics,
        options: AllocationOptions,
    ) -> Address {
        let allocator = unsafe {
            self.allocators
                .get_allocator_mut(self.config.allocator_mapping[allocator])
        };
        // The value should be default/unset at the beginning of an allocation request.
        debug_assert!(allocator.get_context().get_alloc_options().is_default());
        allocator.alloc_slow_with_options(size, align, offset, options)
    }

    // Note that this method is slow, and we expect VM bindings that care about performance to implement allocation fastpath sequence in their bindings.
    fn post_alloc(
        &mut self,
        refer: ObjectReference,
        _bytes: usize,
        semantics: AllocationSemantics,
    ) {
        #[cfg(feature = "thread_local_gc")]
        use crate::util::alloc::LargeObjectAllocator;
        #[cfg(feature = "debug_publish_object")]
        use crate::util::object_extra_header_metadata;
        let space = unsafe {
            self.allocators
                .get_allocator_mut(self.config.allocator_mapping[semantics])
        }
        .get_space();
        space.initialize_object_metadata(refer, true);

        // Large object allocation always go through the slow-path, so it is fine to
        // do the following book-keeping in post_alloc(only executed in slow-path)
        #[cfg(feature = "thread_local_gc")]
        if semantics == AllocationSemantics::Los {
            // store los objects into a local set
            let allocator = unsafe {
                self.allocators
                    .get_allocator_mut(self.config.allocator_mapping[semantics])
                    .downcast_mut::<LargeObjectAllocator<VM>>()
                    .unwrap()
            };
            allocator.add_los_objects(refer);
            // large object need to record its owner
            let metadata = usize::try_from(self.mutator_id).unwrap();
            unsafe {
                #[cfg(feature = "extra_header")]
                let offset = 8;
                #[cfg(not(feature = "extra_header"))]
                let offset = 0;
                let metadata_address =
                    crate::util::conversions::page_align_down(refer.to_object_start::<VM>());
                metadata_address.store(metadata);
                // Store request_id|mutator_id into the extra header
                #[cfg(feature = "debug_publish_object")]
                ((metadata_address + offset) as Address)
                    .store(metadata | self.request_id << object_extra_header_metadata::SHIFT);
                debug_assert!(
                    crate::util::conversions::is_page_aligned(Address::from_usize(
                        refer.to_object_start::<VM>().as_usize() - offset - 8
                    )),
                    "los object is not aligned"
                );
            }
            #[cfg(feature = "debug_thread_local_gc_copying")]
            {
                self.stats.los_bytes_allocated += _bytes;
            }
        } else {
            #[cfg(feature = "debug_publish_object")]
            {

                let metadata: usize = usize::try_from(self.mutator_id).unwrap();
                object_extra_header_metadata::store_extra_header_metadata::<VM, usize>(
                    refer, metadata,
                );
            }
        }


    }

    fn get_tls(&self) -> VMMutatorThread {
        self.mutator_tls
    }

    fn barrier(&mut self) -> &mut dyn Barrier<VM> {
        &mut *self.barrier
    }

    #[cfg(feature = "thread_local_gc_copying")]
    fn alloc_copy(&mut self, size: usize, align: usize, offset: usize) -> Address {
        (*self.config.thread_local_alloc_copy_func)(self, size, align, offset)
    }

    #[cfg(feature = "thread_local_gc_copying")]
    fn post_copy(&mut self, obj: ObjectReference, bytes: usize) {
        (*self.config.thread_local_post_copy_func)(self, obj, bytes)
    }

    #[cfg(feature = "thread_local_gc_copying")]
    fn thread_local_defrag_prepare(&mut self) {
        (*self.config.thread_local_defrag_prepare_func)(self)
    }

    #[cfg(feature = "thread_local_gc")]
    fn thread_local_prepare(&mut self) {
        (*self.config.thread_local_prepare_func)(self)
    }

    #[cfg(feature = "thread_local_gc")]
    fn thread_local_release(&mut self) {
        (*self.config.thread_local_release_func)(self)
    }
}

impl<VM: VMBinding> Mutator<VM> {
    /// Get all the valid allocator selector (no duplicate)
    fn get_all_allocator_selectors(&self) -> Vec<AllocatorSelector> {
        use itertools::Itertools;
        self.config
            .allocator_mapping
            .iter()
            .map(|(_, selector)| *selector)
            .sorted()
            .dedup()
            .filter(|selector| *selector != AllocatorSelector::None)
            .collect()
    }

    /// Inform each allocator about destroying. Call allocator-specific on destroy methods.
    pub fn on_destroy(&mut self) {
        for selector in self.get_all_allocator_selectors() {
            unsafe { self.allocators.get_allocator_mut(selector) }.on_mutator_destroy();
        }
    }

    /// Get the allocator for the selector.
    ///
    /// # Safety
    /// The selector needs to be valid, and points to an allocator that has been initialized.
    /// [`crate::memory_manager::get_allocator_mapping`] can be used to get a selector.
    pub unsafe fn allocator(&self, selector: AllocatorSelector) -> &dyn Allocator<VM> {
        self.allocators.get_allocator(selector)
    }

    /// Get the mutable allocator for the selector.
    ///
    /// # Safety
    /// The selector needs to be valid, and points to an allocator that has been initialized.
    /// [`crate::memory_manager::get_allocator_mapping`] can be used to get a selector.
    pub unsafe fn allocator_mut(&mut self, selector: AllocatorSelector) -> &mut dyn Allocator<VM> {
        self.allocators.get_allocator_mut(selector)
    }

    /// Get the allocator of a concrete type for the selector.
    ///
    /// # Safety
    /// The selector needs to be valid, and points to an allocator that has been initialized.
    /// [`crate::memory_manager::get_allocator_mapping`] can be used to get a selector.
    pub unsafe fn allocator_impl<T: Allocator<VM>>(&self, selector: AllocatorSelector) -> &T {
        self.allocators.get_typed_allocator(selector)
    }

    /// Get the mutable allocator of a concrete type for the selector.
    ///
    /// # Safety
    /// The selector needs to be valid, and points to an allocator that has been initialized.
    /// [`crate::memory_manager::get_allocator_mapping`] can be used to get a selector.
    pub unsafe fn allocator_impl_mut<T: Allocator<VM>>(
        &mut self,
        selector: AllocatorSelector,
    ) -> &mut T {
        self.allocators.get_typed_allocator_mut(selector)
    }

    /// Return the base offset from a mutator pointer to the allocator specified by the selector.
    pub fn get_allocator_base_offset(selector: AllocatorSelector) -> usize {
        use crate::util::alloc::*;
        use memoffset::offset_of;
        use std::mem::size_of;
        offset_of!(Mutator<VM>, allocators)
            + match selector {
                AllocatorSelector::BumpPointer(index) => {
                    offset_of!(Allocators<VM>, bump_pointer)
                        + size_of::<BumpAllocator<VM>>() * index as usize
                }
                AllocatorSelector::FreeList(index) => {
                    offset_of!(Allocators<VM>, free_list)
                        + size_of::<FreeListAllocator<VM>>() * index as usize
                }
                AllocatorSelector::Immix(index) => {
                    offset_of!(Allocators<VM>, immix)
                        + size_of::<ImmixAllocator<VM>>() * index as usize
                }
                AllocatorSelector::LargeObject(index) => {
                    offset_of!(Allocators<VM>, large_object)
                        + size_of::<LargeObjectAllocator<VM>>() * index as usize
                }
                AllocatorSelector::Malloc(index) => {
                    offset_of!(Allocators<VM>, malloc)
                        + size_of::<MallocAllocator<VM>>() * index as usize
                }
                AllocatorSelector::MarkCompact(index) => {
                    offset_of!(Allocators<VM>, markcompact)
                        + size_of::<MarkCompactAllocator<VM>>() * index as usize
                }
                AllocatorSelector::None => panic!("Expect a valid AllocatorSelector, found None"),
            }
    }

    #[cfg(feature = "debug_thread_local_gc_copying")]
    pub fn print_stats_before_thread_local_gc(&self) {
        use crate::util::{alloc::ImmixAllocator, TOTAL_ALLOCATION_BYTES};
       
        use std::{fs::OpenOptions, io::Write};

        let allocator = unsafe {
            self.allocators
                .get_allocator(self.config.allocator_mapping[AllocationSemantics::Default])
                .downcast_ref::<ImmixAllocator<VM>>()
                .unwrap()
        };
        allocator.collect_thread_local_heap_stats();

        let mut file = OpenOptions::new()
            .create(true)
            .append(true)
            .open(format!("/home/tianleq/misc/local-gc-debug-logs/{}-local-gc-stats.log", self.mutator_id))
            .unwrap();

        writeln!(file,
            "Before Local {}->{} | bytes allocated: {}, bytes_published: {}, los_bytes_allocated: {}, los_bytes_published {}, blocks_published: {}, number_of_clean_blocks_acquired: {}, number_of_local_reusable_blocks: {}, number_of_live_blocks: {}, number_of_live_public_blocks: {}, number_of_los_pages: {}, total_allocation: {}",
            self.mutator_id,
            self.request_id,
            self.stats.bytes_allocated,
            self.stats.bytes_published,
            self.stats.los_bytes_allocated,
            self.stats.los_bytes_published,
            self.stats.blocks_published,
            self.stats.number_of_clean_blocks_acquired,
            self.stats.number_of_local_reusable_blocks,
            self.stats.number_of_live_blocks,
            self.stats.number_of_live_public_blocks,
            self.stats.number_of_los_pages,
            TOTAL_ALLOCATION_BYTES.load(atomic::Ordering::SeqCst)
        ).unwrap();

    }

    #[cfg(feature = "debug_thread_local_gc_copying")]
    pub fn print_stats_after_thread_local_gc(&self) {
        use crate::util::TOTAL_ALLOCATION_BYTES;
        use std::{fs::OpenOptions, io::Write};

        let mut file = OpenOptions::new()
            .create(true)
            .append(true)
            .open(format!("/home/tianleq/misc/local-gc-debug-logs/{}-local-gc-stats.log", self.mutator_id))
            .unwrap();

            writeln!(file, 
                "After Local {}->{} | bytes_copied: {}, number_of_blocks_acquired_for_evacuation: {}, number_of_blocks_freed: {}, number_of_global_reusable_blocks: {}, number_of_local_reusable_blocks: {}, number_of_live_blocks: {}, number_of_live_public_blocks: {}, number_of_los_pages_freed: {}, number_of_los_pages: {}, number_of_free_lines_in_global_reusable_blocks:{}, number_of_free_lines_in_local_reusable_blocks: {}, total_allocation: {}",
                self.mutator_id,
                self.request_id,
                self.stats.bytes_copied,
                self.stats.number_of_blocks_acquired_for_evacuation,
                self.stats.number_of_blocks_freed,
                self.stats.number_of_global_reusable_blocks,
                self.stats.number_of_local_reusable_blocks,
                self.stats.number_of_live_blocks,
                self.stats.number_of_live_public_blocks,
                self.stats.number_of_los_pages_freed,
                self.stats.number_of_los_pages,
                self.stats.number_of_free_lines_in_global_reusable_blocks,
                self.stats.number_of_free_lines_in_local_reusable_blocks,
                TOTAL_ALLOCATION_BYTES.load(atomic::Ordering::SeqCst)
            ).unwrap();


    }

    #[cfg(feature = "debug_thread_local_gc_copying")]
    pub fn reset_stats(&mut self) {
        self.stats.bytes_allocated = 0;
        self.stats.bytes_copied = 0;
        self.stats.bytes_published = 0;
        self.stats.number_of_blocks_acquired_for_evacuation = 0;
        self.stats.number_of_clean_blocks_acquired = 0;
        self.stats.number_of_blocks_freed = 0;
        self.stats.blocks_published = 0;
        self.stats.number_of_free_lines_in_global_reusable_blocks = 0;
        self.stats.number_of_free_lines_in_local_reusable_blocks = 0;
        self.stats.number_of_live_public_blocks = 0;
        self.stats.number_of_live_blocks = 0;
        self.stats.los_bytes_allocated = 0;
        self.stats.los_bytes_published = 0;
        self.stats.number_of_los_pages_freed = 0;
    }

}

/// Each GC plan should provide their implementation of a MutatorContext. *Note that this trait is no longer needed as we removed
/// per-plan mutator implementation and we will remove this trait as well in the future.*
// TODO: We should be able to remove this trait, as we removed per-plan mutator implementation, and there is no other type that implements this trait.
// The Mutator struct above is the only type that implements this trait. We should be able to merge them.
pub trait MutatorContext<VM: VMBinding>: Send + 'static {
    /// Do the prepare work for this mutator.
    fn prepare(&mut self, tls: VMWorkerThread);
    /// Do the release work for this mutator.
    fn release(&mut self, tls: VMWorkerThread);
    /// Allocate memory for an object. This function will trigger a GC on failed allocation.
    ///
    /// Arguments:
    /// * `size`: the number of bytes required for the object.
    /// * `align`: required alignment for the object.
    /// * `offset`: offset associated with the alignment. The result plus the offset will be aligned to the given alignment.
    /// * `allocator`: the allocation semantic used for this object.
    fn alloc(
        &mut self,
        size: usize,
        align: usize,
        offset: usize,
        allocator: AllocationSemantics,
    ) -> Address;
    /// Allocate memory for an object with more options to control this allocation request, e.g. not triggering a GC on fail.
    ///
    /// Arguments:
    /// * `size`: the number of bytes required for the object.
    /// * `align`: required alignment for the object.
    /// * `offset`: offset associated with the alignment. The result plus the offset will be aligned to the given alignment.
    /// * `allocator`: the allocation semantic used for this object.
    /// * `options`: the allocation options to change the default allocation behavior for this request.
    fn alloc_with_options(
        &mut self,
        size: usize,
        align: usize,
        offset: usize,
        allocator: AllocationSemantics,
        options: AllocationOptions,
    ) -> Address;
    /// The slow path allocation for [`MutatorContext::alloc`]. This function will trigger a GC on failed allocation.
    ///
    ///  This is only useful when the binding
    /// implements the fast path allocation, and would like to explicitly
    /// call the slow path after the fast path allocation fails.
    fn alloc_slow(
        &mut self,
        size: usize,
        align: usize,
        offset: usize,
        allocator: AllocationSemantics,
    ) -> Address;
    /// The slow path allocation for [`MutatorContext::alloc_with_options`].
    ///
    /// This is only useful when the binding
    /// implements the fast path allocation, and would like to explicitly
    /// call the slow path after the fast path allocation fails.
    fn alloc_slow_with_options(
        &mut self,
        size: usize,
        align: usize,
        offset: usize,
        allocator: AllocationSemantics,
        options: AllocationOptions,
    ) -> Address;
    /// Perform post-allocation actions.  For many allocators none are
    /// required.
    ///
    /// Arguments:
    /// * `refer`: the newly allocated object.
    /// * `bytes`: the size of the space allocated (in bytes).
    /// * `allocator`: the allocation semantic used.
    fn post_alloc(&mut self, refer: ObjectReference, bytes: usize, allocator: AllocationSemantics);
    /// Flush per-mutator remembered sets and create GC work for the remembered sets.
    fn flush_remembered_sets(&mut self) {
        self.barrier().flush();
    }
    /// Flush the mutator context.
    fn flush(&mut self) {
        self.flush_remembered_sets();
    }
    /// Get the mutator thread for this mutator context. This is the same value as the argument supplied in
    /// [`crate::memory_manager::bind_mutator`] when this mutator is created.
    fn get_tls(&self) -> VMMutatorThread;
    /// Get active barrier trait object
    fn barrier(&mut self) -> &mut dyn Barrier<VM>;

    #[cfg(feature = "thread_local_gc_copying")]
    fn alloc_copy(&mut self, size: usize, align: usize, offset: usize) -> Address;

    #[cfg(feature = "thread_local_gc_copying")]
    fn post_copy(&mut self, obj: ObjectReference, bytes: usize);

    #[cfg(feature = "thread_local_gc_copying")]
    fn thread_local_defrag_prepare(&mut self);

    #[cfg(feature = "thread_local_gc")]
    fn thread_local_prepare(&mut self);

    #[cfg(feature = "thread_local_gc")]
    fn thread_local_release(&mut self);
}

/// This is used for plans to indicate the number of allocators reserved for the plan.
/// This is used as a parameter for creating allocator/space mapping.
/// A plan is required to reserve the first few allocators. For example, if n_bump_pointer is 1,
/// it means the first bump pointer allocator will be reserved for the plan (and the plan should
/// initialize its mapping itself), and the spaces in common/base plan will use the following bump
/// pointer allocators.
#[allow(dead_code)]
#[derive(Default)]
pub(crate) struct ReservedAllocators {
    pub n_bump_pointer: u8,
    pub n_large_object: u8,
    pub n_malloc: u8,
    pub n_immix: u8,
    pub n_mark_compact: u8,
    pub n_free_list: u8,
}

impl ReservedAllocators {
    pub const DEFAULT: Self = ReservedAllocators {
        n_bump_pointer: 0,
        n_large_object: 0,
        n_malloc: 0,
        n_immix: 0,
        n_mark_compact: 0,
        n_free_list: 0,
    };
    /// check if the number of each allocator is okay. Panics if any allocator exceeds the max number.
    fn validate(&self) {
        use crate::util::alloc::allocators::*;
        assert!(
            self.n_bump_pointer as usize <= MAX_BUMP_ALLOCATORS,
            "Allocator mapping declared more bump pointer allocators than the max allowed."
        );
        assert!(
            self.n_large_object as usize <= MAX_LARGE_OBJECT_ALLOCATORS,
            "Allocator mapping declared more large object allocators than the max allowed."
        );
        assert!(
            self.n_malloc as usize <= MAX_MALLOC_ALLOCATORS,
            "Allocator mapping declared more malloc allocators than the max allowed."
        );
        assert!(
            self.n_immix as usize <= MAX_IMMIX_ALLOCATORS,
            "Allocator mapping declared more immix allocators than the max allowed."
        );
        assert!(
            self.n_mark_compact as usize <= MAX_MARK_COMPACT_ALLOCATORS,
            "Allocator mapping declared more mark compact allocators than the max allowed."
        );
        assert!(
            self.n_free_list as usize <= MAX_FREE_LIST_ALLOCATORS,
            "Allocator mapping declared more free list allocators than the max allowed."
        );
    }

    // We may add more allocators from common/base plan after reserved allocators.

    fn add_bump_pointer_allocator(&mut self) -> AllocatorSelector {
        let selector = AllocatorSelector::BumpPointer(self.n_bump_pointer);
        self.n_bump_pointer += 1;
        selector
    }
    fn add_large_object_allocator(&mut self) -> AllocatorSelector {
        let selector = AllocatorSelector::LargeObject(self.n_large_object);
        self.n_large_object += 1;
        selector
    }
    #[allow(dead_code)]
    fn add_malloc_allocator(&mut self) -> AllocatorSelector {
        let selector = AllocatorSelector::Malloc(self.n_malloc);
        self.n_malloc += 1;
        selector
    }
    #[allow(dead_code)]
    fn add_immix_allocator(&mut self) -> AllocatorSelector {
        let selector = AllocatorSelector::Immix(self.n_immix);
        self.n_immix += 1;
        selector
    }
    #[allow(dead_code)]
    fn add_mark_compact_allocator(&mut self) -> AllocatorSelector {
        let selector = AllocatorSelector::MarkCompact(self.n_mark_compact);
        self.n_mark_compact += 1;
        selector
    }
    #[allow(dead_code)]
    fn add_free_list_allocator(&mut self) -> AllocatorSelector {
        let selector = AllocatorSelector::FreeList(self.n_free_list);
        self.n_free_list += 1;
        selector
    }
}

/// Create an allocator mapping for spaces in Common/BasePlan for a plan. A plan should reserve its own allocators.
///
/// # Arguments
/// * `reserved`: the number of reserved allocators for the plan specific policies.
/// * `include_common_plan`: whether the plan uses common plan. If a plan uses CommonPlan, we will initialize allocator mapping for spaces in CommonPlan.
pub(crate) fn create_allocator_mapping(
    mut reserved: ReservedAllocators,
    include_common_plan: bool,
) -> EnumMap<AllocationSemantics, AllocatorSelector> {
    // If we need to add new allocators, or new spaces, we need to make sure the allocator we assign here matches the allocator
    // we used in create_space_mapping(). The easiest way is to add the space/allocator mapping in the same order. So for any modification to this
    // function, please check the other function.

    let mut map = EnumMap::<AllocationSemantics, AllocatorSelector>::default();

    // spaces in base plan

    #[cfg(feature = "code_space")]
    {
        map[AllocationSemantics::Code] = reserved.add_bump_pointer_allocator();
        map[AllocationSemantics::LargeCode] = reserved.add_bump_pointer_allocator();
    }

    #[cfg(feature = "ro_space")]
    {
        map[AllocationSemantics::ReadOnly] = reserved.add_bump_pointer_allocator();
    }

    // spaces in common plan

    if include_common_plan {
        map[AllocationSemantics::Immortal] = reserved.add_bump_pointer_allocator();
        map[AllocationSemantics::Los] = reserved.add_large_object_allocator();
        // TODO: This should be freelist allocator once we use marksweep for nonmoving space.
        map[AllocationSemantics::NonMoving] = reserved.add_bump_pointer_allocator();
    }

    reserved.validate();
    map
}

/// Create a space mapping for spaces in Common/BasePlan for a plan. A plan should reserve its own allocators.
///
/// # Arguments
/// * `reserved`: the number of reserved allocators for the plan specific policies.
/// * `include_common_plan`: whether the plan uses common plan. If a plan uses CommonPlan, we will initialize allocator mapping for spaces in CommonPlan.
/// * `plan`: the reference to the plan.
pub(crate) fn create_space_mapping<VM: VMBinding>(
    mut reserved: ReservedAllocators,
    include_common_plan: bool,
    plan: &'static dyn Plan<VM = VM>,
) -> Vec<(AllocatorSelector, &'static dyn Space<VM>)> {
    // If we need to add new allocators, or new spaces, we need to make sure the allocator we assign here matches the allocator
    // we used in create_space_mapping(). The easiest way is to add the space/allocator mapping in the same order. So for any modification to this
    // function, please check the other function.

    let mut vec: Vec<(AllocatorSelector, &'static dyn Space<VM>)> = vec![];

    // spaces in BasePlan

    #[cfg(feature = "code_space")]
    {
        vec.push((
            reserved.add_bump_pointer_allocator(),
            &plan.base().code_space,
        ));
        vec.push((
            reserved.add_bump_pointer_allocator(),
            &plan.base().code_lo_space,
        ));
    }

    #[cfg(feature = "ro_space")]
    vec.push((reserved.add_bump_pointer_allocator(), &plan.base().ro_space));

    // spaces in CommonPlan

    if include_common_plan {
        vec.push((
            reserved.add_bump_pointer_allocator(),
            plan.common().get_immortal(),
        ));
        vec.push((
            reserved.add_large_object_allocator(),
            plan.common().get_los(),
        ));
        // TODO: This should be freelist allocator once we use marksweep for nonmoving space.
        vec.push((
            reserved.add_bump_pointer_allocator(),
            plan.common().get_nonmoving(),
        ));
    }

    reserved.validate();
    vec
}

#[cfg(feature = "thread_local_gc")]
pub fn generic_thread_local_prepare<VM: VMBinding>(_mutator: &mut Mutator<VM>) {}

#[cfg(feature = "thread_local_gc")]
pub fn generic_thread_local_release<VM: VMBinding>(_mutator: &mut Mutator<VM>) {}

#[cfg(feature = "thread_local_gc_copying")]
pub fn generic_thread_local_alloc_copy<VM: VMBinding>(
    _mutator: &mut Mutator<VM>,
    _size: usize,
    _align: usize,
    _offset: usize,
) -> Address {
    Address::ZERO
}

#[cfg(feature = "thread_local_gc_copying")]
pub fn generic_thread_local_post_copy<VM: VMBinding>(
    _mutator: &mut Mutator<VM>,
    _obj: ObjectReference,
    _bytes: usize,
) {
}

#[cfg(feature = "thread_local_gc_copying")]
pub fn generic_thread_local_defrag_prepare<VM: VMBinding>(
    _mutator: &mut Mutator<VM>,
) {
}<|MERGE_RESOLUTION|>--- conflicted
+++ resolved
@@ -228,12 +228,7 @@
     ) -> Address {
         let allocator = unsafe {
             self.allocators
-<<<<<<< HEAD
                 .get_allocator_mut(self.config.allocator_mapping[semantics])
-        }
-        .alloc(size, align, offset)
-=======
-                .get_allocator_mut(self.config.allocator_mapping[allocator])
         };
         // The value should be default/unset at the beginning of an allocation request.
         debug_assert!(allocator.get_context().get_alloc_options().is_default());
@@ -255,7 +250,6 @@
         // The value should be default/unset at the beginning of an allocation request.
         debug_assert!(allocator.get_context().get_alloc_options().is_default());
         allocator.alloc_with_options(size, align, offset, options)
->>>>>>> 8b32d04e
     }
 
     fn alloc_slow(
