use super::PageProtect;
<<<<<<< HEAD
use crate::plan::mutator_context::no_op_release_func;
use crate::plan::mutator_context::unreachable_prepare_func;
=======
#[cfg(feature = "thread_local_gc_copying")]
use crate::plan::mutator_context::generic_thread_local_alloc_copy;
#[cfg(feature = "thread_local_gc_copying")]
use crate::plan::mutator_context::generic_thread_local_post_copy;
#[cfg(feature = "thread_local_gc")]
use crate::plan::mutator_context::generic_thread_local_prepare;
#[cfg(feature = "thread_local_gc")]
use crate::plan::mutator_context::generic_thread_local_release;
>>>>>>> e1c373c9
use crate::plan::mutator_context::Mutator;
use crate::plan::mutator_context::MutatorConfig;
use crate::plan::mutator_context::{
    create_allocator_mapping, create_space_mapping, ReservedAllocators,
};
use crate::plan::AllocationSemantics;
use crate::util::alloc::allocators::{AllocatorSelector, Allocators};
use crate::vm::VMBinding;
use crate::MMTK;
use crate::{plan::barriers::NoBarrier, util::opaque_pointer::VMMutatorThread};
use enum_map::EnumMap;

const RESERVED_ALLOCATORS: ReservedAllocators = ReservedAllocators {
    n_large_object: 1,
    ..ReservedAllocators::DEFAULT
};

lazy_static! {
    pub static ref ALLOCATOR_MAPPING: EnumMap<AllocationSemantics, AllocatorSelector> = {
        let mut map = create_allocator_mapping(RESERVED_ALLOCATORS, true);
        map[AllocationSemantics::Default] = AllocatorSelector::LargeObject(0);
        map
    };
}

/// Create a mutator instance.
/// Every object is allocated to LOS.
pub fn create_pp_mutator<VM: VMBinding>(
    mutator_tls: VMMutatorThread,
    mmtk: &'static MMTK<VM>,
) -> Mutator<VM> {
    let page = mmtk.get_plan().downcast_ref::<PageProtect<VM>>().unwrap();
    let config = MutatorConfig {
        allocator_mapping: &ALLOCATOR_MAPPING,
        space_mapping: Box::new({
            let mut vec = create_space_mapping(RESERVED_ALLOCATORS, true, page);
            vec.push((AllocatorSelector::LargeObject(0), &page.space));
            vec
        }),
<<<<<<< HEAD
        prepare_func: &unreachable_prepare_func,
        release_func: &no_op_release_func,
    };

    Mutator {
        allocators: Allocators::<VM>::new(mutator_tls, mmtk, &config.space_mapping),
        barrier: Box::new(NoBarrier),
        mutator_tls,
        config,
        plan: page,
=======
        prepare_func: &pp_mutator_prepare,
        release_func: &pp_mutator_release,
        #[cfg(feature = "thread_local_gc")]
        thread_local_prepare_func: &generic_thread_local_prepare,
        #[cfg(feature = "thread_local_gc")]
        thread_local_release_func: &generic_thread_local_release,
        #[cfg(feature = "thread_local_gc_copying")]
        thread_local_alloc_copy_func: &generic_thread_local_alloc_copy,
        #[cfg(feature = "thread_local_gc_copying")]
        thread_local_post_copy_func: &generic_thread_local_post_copy,
    };

    Mutator {
        allocators: Allocators::<VM>::new(mutator_tls, 0, plan, &config.space_mapping),
        barrier: Box::new(NoBarrier),
        mutator_tls,
        config,
        plan,
        mutator_id: 0,
        #[cfg(feature = "thread_local_gc")]
        thread_local_gc_status: 0,
        #[cfg(feature = "thread_local_gc")]
        finalizable_candidates: Box::new(Vec::new()),
        #[cfg(feature = "public_object_analysis")]
        allocation_count: 0,
        #[cfg(feature = "public_object_analysis")]
        bytes_allocated: 0,
        #[cfg(all(feature = "thread_local_gc", feature = "debug_publish_object"))]
        request_id: 0,
        #[cfg(feature = "public_object_analysis")]
        copy_bytes: 0,
>>>>>>> e1c373c9
    }
}<|MERGE_RESOLUTION|>--- conflicted
+++ resolved
@@ -1,8 +1,6 @@
 use super::PageProtect;
-<<<<<<< HEAD
 use crate::plan::mutator_context::no_op_release_func;
 use crate::plan::mutator_context::unreachable_prepare_func;
-=======
 #[cfg(feature = "thread_local_gc_copying")]
 use crate::plan::mutator_context::generic_thread_local_alloc_copy;
 #[cfg(feature = "thread_local_gc_copying")]
@@ -11,7 +9,6 @@
 use crate::plan::mutator_context::generic_thread_local_prepare;
 #[cfg(feature = "thread_local_gc")]
 use crate::plan::mutator_context::generic_thread_local_release;
->>>>>>> e1c373c9
 use crate::plan::mutator_context::Mutator;
 use crate::plan::mutator_context::MutatorConfig;
 use crate::plan::mutator_context::{
@@ -51,20 +48,8 @@
             vec.push((AllocatorSelector::LargeObject(0), &page.space));
             vec
         }),
-<<<<<<< HEAD
         prepare_func: &unreachable_prepare_func,
         release_func: &no_op_release_func,
-    };
-
-    Mutator {
-        allocators: Allocators::<VM>::new(mutator_tls, mmtk, &config.space_mapping),
-        barrier: Box::new(NoBarrier),
-        mutator_tls,
-        config,
-        plan: page,
-=======
-        prepare_func: &pp_mutator_prepare,
-        release_func: &pp_mutator_release,
         #[cfg(feature = "thread_local_gc")]
         thread_local_prepare_func: &generic_thread_local_prepare,
         #[cfg(feature = "thread_local_gc")]
@@ -76,11 +61,11 @@
     };
 
     Mutator {
-        allocators: Allocators::<VM>::new(mutator_tls, 0, plan, &config.space_mapping),
+        allocators: Allocators::<VM>::new(mutator_tls, 0, mmtk, &config.space_mapping),
         barrier: Box::new(NoBarrier),
         mutator_tls,
         config,
-        plan,
+        plan: page,
         mutator_id: 0,
         #[cfg(feature = "thread_local_gc")]
         thread_local_gc_status: 0,
@@ -94,6 +79,5 @@
         request_id: 0,
         #[cfg(feature = "public_object_analysis")]
         copy_bytes: 0,
->>>>>>> e1c373c9
     }
 }