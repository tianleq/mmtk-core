--- conflicted
+++ resolved
@@ -289,17 +289,13 @@
     fn sweep_large_pages(&mut self, sweep_nursery: bool) {
         let sweep = |object: ObjectReference| {
             #[cfg(feature = "vo_bit")]
-<<<<<<< HEAD
-            crate::util::metadata::vo_bit::unset_vo_bit::<VM>(object);
-            #[cfg(feature = "public_bit")]
-            crate::util::metadata::public_bit::unset_public_bit::<VM>(object);
-=======
             crate::util::metadata::vo_bit::unset_vo_bit(object);
             // Clear log bits for dead objects to prevent a new nursery object having the unlog bit set
             if self.common.needs_log_bit {
                 VM::VMObjectModel::GLOBAL_LOG_BIT_SPEC.clear::<VM>(object, Ordering::SeqCst);
-            }
->>>>>>> 5f48a8a8
+                #[cfg(feature = "public_bit")]
+                crate::util::metadata::public_bit::unset_public_bit::<VM>(object);
+            }
             self.pr
                 .release_pages(get_super_page(object.to_object_start::<VM>()));
         };
