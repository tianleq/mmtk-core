--- conflicted
+++ resolved
@@ -42,22 +42,8 @@
         prepare_func: &unreachable_prepare_func,
         release_func: &markcompact_mutator_release,
     };
-<<<<<<< HEAD
-
-    Mutator {
-        allocators: Allocators::<VM>::new(mutator_tls, mmtk, &config.space_mapping),
-        barrier: Box::new(NoBarrier),
-        mutator_tls,
-        config,
-        plan: markcompact,
-        #[cfg(feature = "publish_rate_analysis")]
-        mutator_id: crate::plan::MUTATOR_ID_GENERATOR
-            .fetch_add(1, std::sync::atomic::Ordering::SeqCst),
-    }
-=======
     let builder = MutatorBuilder::new(mutator_tls, mmtk, config);
     builder.build()
->>>>>>> 5f48a8a8
 }
 
 pub fn markcompact_mutator_release<VM: VMBinding>(
