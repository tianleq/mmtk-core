use crate::plan::{ObjectQueue, VectorObjectQueue};
use crate::policy::copy_context::PolicyCopyContext;
use crate::policy::gc_work::TRACE_KIND_TRANSITIVE_PIN;
use crate::policy::sft::GCWorkerMutRef;
use crate::policy::sft::SFT;
use crate::policy::space::{CommonSpace, Space};
use crate::scheduler::GCWorker;
use crate::util::alloc::allocator::AllocatorContext;
use crate::util::copy::*;
use crate::util::heap::{MonotonePageResource, PageResource};
use crate::util::metadata::{extract_side_metadata, MetadataSpec};
use crate::util::object_forwarding;
use crate::util::{Address, ObjectReference};
use crate::vm::*;
use libc::{mprotect, PROT_EXEC, PROT_NONE, PROT_READ, PROT_WRITE};
use std::sync::atomic::{AtomicBool, Ordering};
use std::sync::Arc;

/// This type implements a simple copying space.
pub struct CopySpace<VM: VMBinding> {
    common: CommonSpace<VM>,
    pr: MonotonePageResource<VM>,
    from_space: AtomicBool,
}

impl<VM: VMBinding> SFT for CopySpace<VM> {
    fn name(&self) -> &str {
        self.get_name()
    }

    fn is_live(&self, object: ObjectReference) -> bool {
        !self.is_from_space() || object_forwarding::is_forwarded::<VM>(object)
    }

    #[cfg(feature = "object_pinning")]
    fn pin_object(&self, _object: ObjectReference) -> bool {
        panic!("Cannot pin/unpin objects of CopySpace.")
    }

    #[cfg(feature = "object_pinning")]
    fn unpin_object(&self, _object: ObjectReference) -> bool {
        panic!("Cannot pin/unpin objects of CopySpace.")
    }

    #[cfg(feature = "object_pinning")]
    fn is_object_pinned(&self, _object: ObjectReference) -> bool {
        false
    }

    fn is_movable(&self) -> bool {
        true
    }

    #[cfg(feature = "sanity")]
    fn is_sane(&self) -> bool {
        !self.is_from_space()
    }

    fn initialize_object_metadata(&self, _object: ObjectReference, _alloc: bool) {
        #[cfg(feature = "vo_bit")]
        crate::util::metadata::vo_bit::set_vo_bit::<VM>(_object);
    }

    fn get_forwarded_object(&self, object: ObjectReference) -> Option<ObjectReference> {
        if !self.is_from_space() {
            return None;
        }

        if object_forwarding::is_forwarded::<VM>(object) {
            Some(object_forwarding::read_forwarding_pointer::<VM>(object))
        } else {
            None
        }
    }

    #[cfg(feature = "is_mmtk_object")]
    fn is_mmtk_object(&self, addr: Address) -> bool {
        crate::util::metadata::vo_bit::is_vo_bit_set_for_addr::<VM>(addr).is_some()
    }

    fn sft_trace_object(
        &self,
        queue: &mut VectorObjectQueue,
        object: ObjectReference,
        worker: GCWorkerMutRef,
    ) -> ObjectReference {
        let worker = worker.into_mut::<VM>();
        self.trace_object(queue, object, self.common.copy, worker)
    }
}

impl<VM: VMBinding> Space<VM> for CopySpace<VM> {
    fn as_space(&self) -> &dyn Space<VM> {
        self
    }

    fn as_sft(&self) -> &(dyn SFT + Sync + 'static) {
        self
    }

    fn get_page_resource(&self) -> &dyn PageResource<VM> {
        &self.pr
    }

    fn maybe_get_page_resource_mut(&mut self) -> Option<&mut dyn PageResource<VM>> {
        Some(&mut self.pr)
    }

    fn common(&self) -> &CommonSpace<VM> {
        &self.common
    }

    fn initialize_sft(&self, sft_map: &mut dyn crate::policy::sft_map::SFTMap) {
        self.common().initialize_sft(self.as_sft(), sft_map)
    }

    fn release_multiple_pages(&mut self, _start: Address) {
        panic!("copyspace only releases pages enmasse")
    }

    fn set_copy_for_sft_trace(&mut self, semantics: Option<CopySemantics>) {
        self.common.copy = semantics;
    }
}

impl<VM: VMBinding> crate::policy::gc_work::PolicyTraceObject<VM> for CopySpace<VM> {
    fn trace_object<Q: ObjectQueue, const KIND: crate::policy::gc_work::TraceKind>(
        &self,
        queue: &mut Q,
        object: ObjectReference,
        copy: Option<CopySemantics>,
        worker: &mut GCWorker<VM>,
    ) -> ObjectReference {
        debug_assert!(
            KIND != TRACE_KIND_TRANSITIVE_PIN,
            "Copyspace does not support transitive pin trace."
        );
        self.trace_object(queue, object, copy, worker)
    }

    fn may_move_objects<const KIND: crate::policy::gc_work::TraceKind>() -> bool {
        true
    }
}

impl<VM: VMBinding> CopySpace<VM> {
    pub fn new(args: crate::policy::space::PlanCreateSpaceArgs<VM>, from_space: bool) -> Self {
        let vm_map = args.vm_map;
        let is_discontiguous = args.vmrequest.is_discontiguous();
        let common = CommonSpace::new(args.into_policy_args(
            true,
            false,
            extract_side_metadata(&[
                *VM::VMObjectModel::LOCAL_FORWARDING_BITS_SPEC,
                *VM::VMObjectModel::LOCAL_FORWARDING_POINTER_SPEC,
            ]),
        ));
        CopySpace {
            pr: if is_discontiguous {
                MonotonePageResource::new_discontiguous(vm_map)
            } else {
                MonotonePageResource::new_contiguous(common.start, common.extent, vm_map)
            },
            common,
            from_space: AtomicBool::new(from_space),
        }
    }

    pub fn prepare(&self, from_space: bool) {
        self.from_space.store(from_space, Ordering::SeqCst);
    }

    pub fn release(&self) {
        for (start, size) in self.pr.iterate_allocated_regions() {
            // Clear the forwarding bits if it is on the side.
            if let MetadataSpec::OnSide(side_forwarding_status_table) =
                *<VM::VMObjectModel as ObjectModel<VM>>::LOCAL_FORWARDING_BITS_SPEC
            {
                side_forwarding_status_table.bzero_metadata(start, size);
            }

            // Clear VO bits because all objects in the space are dead.
            #[cfg(feature = "vo_bit")]
<<<<<<< HEAD
            self.reset_vo_bit();
            #[cfg(feature = "public_bit")]
            self.reset_public_bit();
            self.pr.reset();
=======
            crate::util::metadata::vo_bit::bzero_vo_bit(start, size);
>>>>>>> eb919f23
        }

        unsafe {
            self.pr.reset();
        }
        self.from_space.store(false, Ordering::SeqCst);
    }

    #[cfg(feature = "public_bit")]
    fn reset_public_bit(&self) {
        // let current_chunk = unsafe { self.pr.get_current_chunk() };
        // if self.common.contiguous {
        //     crate::util::metadata::public_bit::bzero_public_bit(
        //         self.common.start,
        //         current_chunk + crate::util::heap::layout::vm_layout_constants::BYTES_IN_CHUNK
        //             - self.common.start,
        //     );
        // } else {
        //     panic!("bulk clearing public bit is not supported in discontiguous setting");
        // }

        for (start, size) in self.pr.iterate_allocated_regions() {
            crate::util::metadata::public_bit::bzero_public_bit(start, size);
        }
    }

    fn is_from_space(&self) -> bool {
        self.from_space.load(Ordering::SeqCst)
    }

    pub fn trace_object<Q: ObjectQueue>(
        &self,
        queue: &mut Q,
        object: ObjectReference,
        semantics: Option<CopySemantics>,
        worker: &mut GCWorker<VM>,
    ) -> ObjectReference {
        trace!("copyspace.trace_object(, {:?}, {:?})", object, semantics,);

        // If this is not from space, we do not need to trace it (the object has been copied to the tosapce)
        if !self.is_from_space() {
            // The copy semantics for tospace should be none.
            return object;
        }

        // This object is in from space, we will copy. Make sure we have a valid copy semantic.
        debug_assert!(semantics.is_some());

        #[cfg(feature = "vo_bit")]
        debug_assert!(
            crate::util::metadata::vo_bit::is_vo_bit_set::<VM>(object),
            "{:x}: VO bit not set",
            object
        );

        trace!("attempting to forward");
        let forwarding_status = object_forwarding::attempt_to_forward::<VM>(object);

        trace!("checking if object is being forwarded");
        if object_forwarding::state_is_forwarded_or_being_forwarded(forwarding_status) {
            trace!("... yes it is");
            let new_object =
                object_forwarding::spin_and_get_forwarded_object::<VM>(object, forwarding_status);
            trace!("Returning");
            new_object
        } else {
            trace!("... no it isn't. Copying");
            let new_object = object_forwarding::forward_object::<VM>(
                object,
                semantics.unwrap(),
                worker.get_copy_context_mut(),
            );

            #[cfg(feature = "vo_bit")]
            crate::util::metadata::vo_bit::set_vo_bit::<VM>(new_object);

            #[cfg(feature = "extra_header")]
            {
                let metadata = crate::util::object_extra_header_metadata::get_extra_header_metadata::<
                    VM,
                    usize,
                >(object);
                crate::util::object_extra_header_metadata::store_extra_header_metadata::<VM, usize>(
                    new_object, metadata,
                );
            }

            #[cfg(feature = "public_bit")]
            {
                let is_pubic = crate::util::metadata::public_bit::is_public::<VM>(object);
                if is_pubic {
                    #[cfg(feature = "debug_publish_object")]
                    crate::util::metadata::public_bit::set_public_bit::<VM>(
                        new_object,
                        Some(u32::MAX),
                    );
                    #[cfg(not(feature = "debug_publish_object"))]
                    crate::util::metadata::public_bit::set_public_bit::<VM>(new_object);
                }
            }

            trace!("Forwarding pointer");
            queue.enqueue(new_object);
            trace!("Copied [{:?} -> {:?}]", object, new_object);
            new_object
        }
    }

    #[allow(dead_code)] // Only used with certain features (such as sanity)
    pub fn protect(&self) {
        if !self.common().contiguous {
            panic!(
                "Implement Options.protectOnRelease for MonotonePageResource.release_pages_extent"
            )
        }
        let start = self.common().start;
        let extent = self.common().extent;
        unsafe {
            mprotect(start.to_mut_ptr(), extent, PROT_NONE);
        }
        trace!("Protect {:x} {:x}", start, start + extent);
    }

    #[allow(dead_code)] // Only used with certain features (such as sanity)
    pub fn unprotect(&self) {
        if !self.common().contiguous {
            panic!(
                "Implement Options.protectOnRelease for MonotonePageResource.release_pages_extent"
            )
        }
        let start = self.common().start;
        let extent = self.common().extent;
        unsafe {
            mprotect(
                start.to_mut_ptr(),
                extent,
                PROT_READ | PROT_WRITE | PROT_EXEC,
            );
        }
        trace!("Unprotect {:x} {:x}", start, start + extent);
    }

    #[cfg(all(feature = "debug_publish_object"))]
    pub fn is_object_published(&self, object: ObjectReference) -> bool {
        debug_assert!(!object.is_null());
        // read the public bit of the old object first
        let is_published = crate::util::metadata::public_bit::is_public::<VM>(object);
        if object_forwarding::is_forwarded_or_being_forwarded::<VM>(object) {
            // object's public bit may have been cleared, so need to read the public bit on the forwarded object
            let new_object = object_forwarding::spin_and_get_forwarded_object::<VM>(
                object,
                object_forwarding::get_forwarding_status::<VM>(object),
            );
            crate::util::metadata::public_bit::is_public::<VM>(new_object)
        } else {
            // object has not been forwarded yet, the public bit read before is still valid
            is_published
        }
    }
}

use crate::util::alloc::Allocator;
use crate::util::alloc::BumpAllocator;
use crate::util::opaque_pointer::VMWorkerThread;

/// Copy allocator for CopySpace
pub struct CopySpaceCopyContext<VM: VMBinding> {
    copy_allocator: BumpAllocator<VM>,
}

impl<VM: VMBinding> PolicyCopyContext for CopySpaceCopyContext<VM> {
    type VM = VM;

    fn prepare(&mut self) {}

    fn release(&mut self) {}

    fn alloc_copy(
        &mut self,
        _original: ObjectReference,
        bytes: usize,
        align: usize,
        offset: usize,
    ) -> Address {
        self.copy_allocator.alloc(bytes, align, offset)
    }
}

impl<VM: VMBinding> CopySpaceCopyContext<VM> {
    pub(crate) fn new(
        tls: VMWorkerThread,
        context: Arc<AllocatorContext<VM>>,
        tospace: &'static CopySpace<VM>,
    ) -> Self {
        CopySpaceCopyContext {
            copy_allocator: BumpAllocator::new(tls.0, tospace, context),
        }
    }
}

impl<VM: VMBinding> CopySpaceCopyContext<VM> {
    pub fn rebind(&mut self, space: &CopySpace<VM>) {
        self.copy_allocator
            .rebind(unsafe { &*{ space as *const _ } });
    }
}<|MERGE_RESOLUTION|>--- conflicted
+++ resolved
@@ -181,14 +181,9 @@
 
             // Clear VO bits because all objects in the space are dead.
             #[cfg(feature = "vo_bit")]
-<<<<<<< HEAD
-            self.reset_vo_bit();
+            crate::util::metadata::vo_bit::bzero_vo_bit(start, size);
             #[cfg(feature = "public_bit")]
             self.reset_public_bit();
-            self.pr.reset();
-=======
-            crate::util::metadata::vo_bit::bzero_vo_bit(start, size);
->>>>>>> eb919f23
         }
 
         unsafe {
