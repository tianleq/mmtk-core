--- conflicted
+++ resolved
@@ -443,46 +443,12 @@
             return Err("Invalid format".to_string());
         }
 
-<<<<<<< HEAD
-#[cfg(feature = "thread_local_gc")]
-#[derive(Copy, Clone, Debug)]
-pub struct ThreadlocalHeapSize {
-    size: usize,
-}
-
-#[cfg(feature = "thread_local_gc")]
-impl ThreadlocalHeapSize {
-    pub fn parse(s: &str) -> Result<ThreadlocalHeapSize, String> {
-        match GCTriggerSelector::parse_size(s) {
-            Ok(val) => Ok(ThreadlocalHeapSize { size: val }),
-            Err(e) => Err(e),
-        }
-    }
-}
-
-#[cfg(feature = "thread_local_gc")]
-impl FromStr for ThreadlocalHeapSize {
-    type Err = String;
-
-    fn from_str(s: &str) -> Result<Self, Self::Err> {
-        ThreadlocalHeapSize::parse(s)
-    }
-}
-
-impl Options {
-    /// Return upper bound of the nursery size (in number of bytes)
-    pub fn get_max_nursery_bytes(&self) -> usize {
-        self.nursery.max.unwrap_or_else(|| {
-            if !vm_layout().force_use_contiguous_spaces {
-                DEFAULT_MAX_NURSERY_32
-=======
         let variant = parts[0];
         let values: Vec<&str> = parts[1].split(',').collect();
 
         fn default_or_parse<T: FromStr>(val: &str, default_value: T) -> Result<T, String> {
             if val == "_" {
                 Ok(default_value)
->>>>>>> eb919f23
             } else {
                 val.parse::<T>()
                     .map_err(|_| format!("Failed to parse {:?}", std::any::type_name::<T>()))
@@ -520,6 +486,31 @@
             }
             _ => Err("Unknown variant".to_string()),
         }
+    }
+}
+
+#[cfg(feature = "thread_local_gc")]
+#[derive(Copy, Clone, Debug)]
+pub struct ThreadlocalHeapSize {
+    size: usize,
+}
+
+#[cfg(feature = "thread_local_gc")]
+impl ThreadlocalHeapSize {
+    pub fn parse(s: &str) -> Result<ThreadlocalHeapSize, String> {
+        match GCTriggerSelector::parse_size(s) {
+            Ok(val) => Ok(ThreadlocalHeapSize { size: val }),
+            Err(e) => Err(e),
+        }
+    }
+}
+
+#[cfg(feature = "thread_local_gc")]
+impl FromStr for ThreadlocalHeapSize {
+    type Err = String;
+
+    fn from_str(s: &str) -> Result<Self, Self::Err> {
+        ThreadlocalHeapSize::parse(s)
     }
 }
 
