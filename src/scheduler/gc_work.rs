use super::work_bucket::WorkBucketStage;
use super::*;
use crate::global_state::GcStatus;
use crate::plan::ObjectsClosure;
use crate::plan::VectorObjectQueue;
use crate::util::*;
use crate::vm::slot::Slot;
use crate::vm::*;
use crate::*;
use std::marker::PhantomData;
use std::ops::{Deref, DerefMut};

pub struct ScheduleCollection;

impl<VM: VMBinding> GCWork<VM> for ScheduleCollection {
    fn do_work(&mut self, worker: &mut GCWorker<VM>, mmtk: &'static MMTK<VM>) {
        // Tell GC trigger that GC started.
        mmtk.gc_trigger.policy.on_gc_start(mmtk);

        // Determine collection kind
        let is_emergency = mmtk.state.set_collection_kind(
            mmtk.get_plan().last_collection_was_exhaustive(),
            mmtk.gc_trigger.policy.can_heap_size_grow(),
        );
        if is_emergency {
            mmtk.get_plan().notify_emergency_collection();
        }
        // Set to GcPrepare
        mmtk.set_gc_status(GcStatus::GcPrepare);

        // Let the plan to schedule collection work
        mmtk.get_plan().schedule_collection(worker.scheduler());
    }
}

/// The global GC Preparation Work
/// This work packet invokes prepare() for the plan (which will invoke prepare() for each space), and
/// pushes work packets for preparing mutators and collectors.
/// We should only have one such work packet per GC, before any actual GC work starts.
/// We assume this work packet is the only running work packet that accesses plan, and there should
/// be no other concurrent work packet that accesses plan (read or write). Otherwise, there may
/// be a race condition.
pub struct Prepare<C: GCWorkContext> {
    pub plan: *const C::PlanType,
}

unsafe impl<C: GCWorkContext> Send for Prepare<C> {}

impl<C: GCWorkContext> Prepare<C> {
    pub fn new(plan: *const C::PlanType) -> Self {
        Self { plan }
    }
}

impl<C: GCWorkContext> GCWork<C::VM> for Prepare<C> {
    fn do_work(&mut self, worker: &mut GCWorker<C::VM>, mmtk: &'static MMTK<C::VM>) {
        trace!("Prepare Global");
        // We assume this is the only running work packet that accesses plan at the point of execution
        let plan_mut: &mut C::PlanType = unsafe { &mut *(self.plan as *const _ as *mut _) };
        plan_mut.prepare(worker.tls);

        if plan_mut.constraints().needs_prepare_mutator {
            #[cfg(not(feature = "thread_local_gc"))]
            {
                let prepare_mutator_packets = <C::VM as VMBinding>::VMActivePlan::mutators()
                    .map(|mutator| Box::new(PrepareMutator::<C::VM>::new(mutator)) as _)
                    .collect::<Vec<_>>();
                // Just in case the VM binding is inconsistent about the number of mutators and the actual mutator list.
                debug_assert_eq!(
                    prepare_mutator_packets.len(),
                    <C::VM as VMBinding>::VMActivePlan::number_of_mutators()
                );
                mmtk.scheduler.work_buckets[WorkBucketStage::Prepare]
                    .bulk_add(prepare_mutator_packets);
            }
            #[cfg(feature = "thread_local_gc")]
            for mutator in <C::VM as VMBinding>::VMActivePlan::mutators() {
                let candidates =
                    mutator.finalizable_candidates.iter().copied().filter(|f| {
                        crate::util::metadata::public_bit::is_public(f.get_reference())
                    });

                // move global finalizable candidates from local buffer to the global buffer
                mmtk.finalizable_processor
                    .lock()
                    .unwrap()
                    .add_candidates(candidates);

                mutator
                    .finalizable_candidates
                    .retain(|f| !crate::util::metadata::public_bit::is_public(f.get_reference()));

                mmtk.scheduler.work_buckets[WorkBucketStage::Prepare]
                    .add(PrepareMutator::<C::VM>::new(mutator));
            }
        }

        for w in &mmtk.scheduler.worker_group.workers_shared {
            let result = w.designated_work.push(Box::new(PrepareCollector));
            debug_assert!(result.is_ok());
        }
    }
}

/// The mutator GC Preparation Work
pub struct PrepareMutator<VM: VMBinding> {
    // The mutator reference has static lifetime.
    // It is safe because the actual lifetime of this work-packet will not exceed the lifetime of a GC.
    pub mutator: &'static mut Mutator<VM>,
}

impl<VM: VMBinding> PrepareMutator<VM> {
    pub fn new(mutator: &'static mut Mutator<VM>) -> Self {
        Self { mutator }
    }
}

impl<VM: VMBinding> GCWork<VM> for PrepareMutator<VM> {
    fn do_work(&mut self, worker: &mut GCWorker<VM>, _mmtk: &'static MMTK<VM>) {
        trace!("Prepare Mutator");
        self.mutator.prepare(worker.tls);
    }
}

/// The collector GC Preparation Work
#[derive(Default)]
pub struct PrepareCollector;

impl<VM: VMBinding> GCWork<VM> for PrepareCollector {
    fn do_work(&mut self, worker: &mut GCWorker<VM>, mmtk: &'static MMTK<VM>) {
        trace!("Prepare Collector");
        worker.get_copy_context_mut().prepare();
        mmtk.get_plan().prepare_worker(worker);
    }
}

/// The global GC release Work
/// This work packet invokes release() for the plan (which will invoke release() for each space), and
/// pushes work packets for releasing mutators and collectors.
/// We should only have one such work packet per GC, after all actual GC work ends.
/// We assume this work packet is the only running work packet that accesses plan, and there should
/// be no other concurrent work packet that accesses plan (read or write). Otherwise, there may
/// be a race condition.
pub struct Release<C: GCWorkContext> {
    pub plan: *const C::PlanType,
}

impl<C: GCWorkContext> Release<C> {
    pub fn new(plan: *const C::PlanType) -> Self {
        Self { plan }
    }
}

unsafe impl<C: GCWorkContext> Send for Release<C> {}

impl<C: GCWorkContext + 'static> GCWork<C::VM> for Release<C> {
    fn do_work(&mut self, worker: &mut GCWorker<C::VM>, mmtk: &'static MMTK<C::VM>) {
        trace!("Release Global");

        mmtk.gc_trigger.policy.on_gc_release(mmtk);
        // We assume this is the only running work packet that accesses plan at the point of execution

        let plan_mut: &mut C::PlanType = unsafe { &mut *(self.plan as *const _ as *mut _) };
        plan_mut.release(worker.tls);

        #[cfg(not(feature = "thread_local_gc"))]
        {
            let release_mutator_packets = <C::VM as VMBinding>::VMActivePlan::mutators()
                .map(|mutator| Box::new(ReleaseMutator::<C::VM>::new(mutator)) as _)
                .collect::<Vec<_>>();
            // Just in case the VM binding is inconsistent about the number of mutators and the actual mutator list.
            debug_assert_eq!(
                release_mutator_packets.len(),
                <C::VM as VMBinding>::VMActivePlan::number_of_mutators()
            );
            mmtk.scheduler.work_buckets[WorkBucketStage::Release].bulk_add(release_mutator_packets);
        }

        for w in &mmtk.scheduler.worker_group.workers_shared {
            let result = w.designated_work.push(Box::new(ReleaseCollector));
            debug_assert!(result.is_ok());
        }
    }
}

/// The mutator release Work
pub struct ReleaseMutator<VM: VMBinding> {
    // The mutator reference has static lifetime.
    // It is safe because the actual lifetime of this work-packet will not exceed the lifetime of a GC.
    pub mutator: &'static mut Mutator<VM>,
}

impl<VM: VMBinding> ReleaseMutator<VM> {
    pub fn new(mutator: &'static mut Mutator<VM>) -> Self {
        Self { mutator }
    }
}

impl<VM: VMBinding> GCWork<VM> for ReleaseMutator<VM> {
    fn do_work(&mut self, worker: &mut GCWorker<VM>, _mmtk: &'static MMTK<VM>) {
        trace!("Release Mutator");
        self.mutator.release(worker.tls);
    }
}

/// The collector release Work
#[derive(Default)]
pub struct ReleaseCollector;

impl<VM: VMBinding> GCWork<VM> for ReleaseCollector {
    fn do_work(&mut self, worker: &mut GCWorker<VM>, _mmtk: &'static MMTK<VM>) {
        trace!("Release Collector");
        worker.get_copy_context_mut().release();
    }
}

#[cfg(feature = "thread_local_gc_copying")]
pub struct DefragMutator<VM: VMBinding> {
    tls: VMMutatorThread,
    phantom: PhantomData<VM>,
}

#[cfg(feature = "thread_local_gc_copying")]
impl<VM: VMBinding> DefragMutator<VM> {
    pub fn new(tls: VMMutatorThread) -> Self {
        Self {
            tls,
            phantom: PhantomData,
        }
    }
}

#[cfg(feature = "thread_local_gc_copying")]
impl<VM: VMBinding> GCWork<VM> for DefragMutator<VM> {
    fn do_work(&mut self, _worker: &mut GCWorker<VM>, _mmtk: &'static MMTK<VM>) {
        trace!("Defrag Mutator");
        _mmtk
            .get_plan()
            .do_thread_local_defrag(self.tls, _mmtk, _worker);
    }
}

/// Stop all mutators
///
/// TODO: Smaller work granularity
#[derive(Default)]
pub struct StopMutators<C: GCWorkContext>(PhantomData<C>);

impl<C: GCWorkContext> StopMutators<C> {
    pub fn new() -> Self {
        Self(PhantomData)
    }
}

impl<C: GCWorkContext> GCWork<C::VM> for StopMutators<C> {
    fn do_work(&mut self, worker: &mut GCWorker<C::VM>, mmtk: &'static MMTK<C::VM>) {
        trace!("stop_all_mutators start");
        mmtk.state.prepare_for_stack_scanning();
        <C::VM as VMBinding>::VMCollection::stop_all_mutators(worker.tls, |mutator| {
            // TODO: The stack scanning work won't start immediately, as the `Prepare` bucket is not opened yet (the bucket is opened in notify_mutators_paused).
            // Should we push to Unconstrained instead?
            #[cfg(not(feature = "thread_local_gc_copying"))]
            {
                mmtk.scheduler.work_buckets[WorkBucketStage::Prepare]
                    .add(ScanMutatorRoots::<C>(mutator));
            }
            #[cfg(feature = "thread_local_gc_copying")]
            {
                if mmtk
                    .get_plan()
                    .defrag_mutator_required(mmtk, mutator.mutator_tls)
                {
                    #[cfg(debug_assertions)]
                    info!("mutator: {} needs defragmentation", mutator.mutator_id);

                    // DefragMutator will evacuate public object as well, so no need to create ScanMutatorRoots packet
                    mmtk.scheduler.work_buckets[WorkBucketStage::DefragMutator]
                        .add(DefragMutator::<C::VM>::new(mutator.mutator_tls))
                } else {
                    mmtk.scheduler.work_buckets[WorkBucketStage::Prepare]
                        .add(ScanMutatorRoots::<C>(mutator));
                }
            }
        });
        trace!("stop_all_mutators end");
        mmtk.scheduler.notify_mutators_paused(mmtk);
        mmtk.scheduler.work_buckets[WorkBucketStage::Prepare].add(ScanVMSpecificRoots::<C>::new());
    }
}

/// This implements `ObjectTracer` by forwarding the `trace_object` calls to the wrapped
/// `ProcessEdgesWork` instance.
pub(crate) struct ProcessEdgesWorkTracer<E: ProcessEdgesWork> {
    process_edges_work: E,
    stage: WorkBucketStage,
}

impl<E: ProcessEdgesWork> ObjectTracer for ProcessEdgesWorkTracer<E> {
    /// Forward the `trace_object` call to the underlying `ProcessEdgesWork`,
    /// and flush as soon as the underlying buffer of `process_edges_work` is full.
    fn trace_object(&mut self, object: ObjectReference) -> ObjectReference {
        let result = self.process_edges_work.trace_object(object);
        self.flush_if_full();
        result
    }
}

impl<E: ProcessEdgesWork> ProcessEdgesWorkTracer<E> {
    fn flush_if_full(&mut self) {
        if self.process_edges_work.nodes.is_full() {
            self.flush();
        }
    }

    pub fn flush_if_not_empty(&mut self) {
        if !self.process_edges_work.nodes.is_empty() {
            self.flush();
        }
    }

    fn flush(&mut self) {
        let next_nodes = self.process_edges_work.pop_nodes();
        assert!(!next_nodes.is_empty());
        let work_packet = self.process_edges_work.create_scan_work(next_nodes);
        let worker = self.process_edges_work.worker();
        worker.scheduler().work_buckets[self.stage].add(work_packet);
    }
}

/// This type implements `ObjectTracerContext` by creating a temporary `ProcessEdgesWork` during
/// the call to `with_tracer`, making use of its `trace_object` method.  It then creates work
/// packets using the methods of the `ProcessEdgesWork` and add the work packet into the given
/// `stage`.
pub(crate) struct ProcessEdgesWorkTracerContext<E: ProcessEdgesWork> {
    stage: WorkBucketStage,
    phantom_data: PhantomData<E>,
}

impl<E: ProcessEdgesWork> Clone for ProcessEdgesWorkTracerContext<E> {
    fn clone(&self) -> Self {
        Self { ..*self }
    }
}

impl<E: ProcessEdgesWork> ObjectTracerContext<E::VM> for ProcessEdgesWorkTracerContext<E> {
    type TracerType = ProcessEdgesWorkTracer<E>;

    fn with_tracer<R, F>(&self, worker: &mut GCWorker<E::VM>, func: F) -> R
    where
        F: FnOnce(&mut Self::TracerType) -> R,
    {
        let mmtk = worker.mmtk;

        // Prepare the underlying ProcessEdgesWork
        #[cfg(not(feature = "debug_publish_object"))]
        let mut process_edges_work = E::new(vec![], false, mmtk, self.stage);
        #[cfg(feature = "debug_publish_object")]
        let mut process_edges_work = E::new(vec![], vec![], false, 0, mmtk, self.stage);
        // FIXME: This line allows us to omit the borrowing lifetime of worker.
        // We should refactor ProcessEdgesWork so that it uses `worker` locally, not as a member.
        process_edges_work.set_worker(worker);

        // Cretae the tracer.
        let mut tracer = ProcessEdgesWorkTracer {
            process_edges_work,
            stage: self.stage,
        };

        // The caller can use the tracer here.
        let result = func(&mut tracer);

        // Flush the queued nodes.
        tracer.flush_if_not_empty();

        result
    }
}

/// Delegate to the VM binding for weak reference processing.
///
/// Some VMs (e.g. v8) do not have a Java-like global weak reference storage, and the
/// processing of those weakrefs may be more complex. For such case, we delegate to the
/// VM binding to process weak references.
///
/// NOTE: This will replace `{Soft,Weak,Phantom}RefProcessing` and `Finalization` in the future.
pub struct VMProcessWeakRefs<E: ProcessEdgesWork> {
    phantom_data: PhantomData<E>,
}

impl<E: ProcessEdgesWork> VMProcessWeakRefs<E> {
    pub fn new() -> Self {
        Self {
            phantom_data: PhantomData,
        }
    }
}

impl<E: ProcessEdgesWork> GCWork<E::VM> for VMProcessWeakRefs<E> {
    fn do_work(&mut self, worker: &mut GCWorker<E::VM>, _mmtk: &'static MMTK<E::VM>) {
        trace!("VMProcessWeakRefs");

        let stage = WorkBucketStage::VMRefClosure;

        let need_to_repeat = {
            let tracer_factory = ProcessEdgesWorkTracerContext::<E> {
                stage,
                phantom_data: PhantomData,
            };
            <E::VM as VMBinding>::VMScanning::process_weak_refs(worker, tracer_factory)
        };

        if need_to_repeat {
            // Schedule Self as the new sentinel so we'll call `process_weak_refs` again after the
            // current transitive closure.
            let new_self = Box::new(Self::new());

            worker.scheduler().work_buckets[stage].set_sentinel(new_self);
        }
    }
}

/// Delegate to the VM binding for forwarding weak references.
///
/// Some VMs (e.g. v8) do not have a Java-like global weak reference storage, and the
/// processing of those weakrefs may be more complex. For such case, we delegate to the
/// VM binding to process weak references.
///
/// NOTE: This will replace `RefForwarding` and `ForwardFinalization` in the future.
pub struct VMForwardWeakRefs<E: ProcessEdgesWork> {
    phantom_data: PhantomData<E>,
}

impl<E: ProcessEdgesWork> VMForwardWeakRefs<E> {
    pub fn new() -> Self {
        Self {
            phantom_data: PhantomData,
        }
    }
}

impl<E: ProcessEdgesWork> GCWork<E::VM> for VMForwardWeakRefs<E> {
    fn do_work(&mut self, worker: &mut GCWorker<E::VM>, _mmtk: &'static MMTK<E::VM>) {
        trace!("VMForwardWeakRefs");

        let stage = WorkBucketStage::VMRefForwarding;

        let tracer_factory = ProcessEdgesWorkTracerContext::<E> {
            stage,
            phantom_data: PhantomData,
        };
        <E::VM as VMBinding>::VMScanning::forward_weak_refs(worker, tracer_factory)
    }
}

/// This work packet calls `Collection::post_forwarding`.
///
/// NOTE: This will replace `RefEnqueue` in the future.
///
/// NOTE: Although this work packet runs in parallel with the `Release` work packet, it does not
/// access the `Plan` instance.
#[derive(Default)]
pub struct VMPostForwarding<VM: VMBinding> {
    phantom_data: PhantomData<VM>,
}

impl<VM: VMBinding> GCWork<VM> for VMPostForwarding<VM> {
    fn do_work(&mut self, worker: &mut GCWorker<VM>, _mmtk: &'static MMTK<VM>) {
        trace!("VMPostForwarding start");
        <VM as VMBinding>::VMCollection::post_forwarding(worker.tls);
        trace!("VMPostForwarding end");
    }
}

pub struct ScanMutatorRoots<C: GCWorkContext>(pub &'static mut Mutator<C::VM>);

impl<C: GCWorkContext> GCWork<C::VM> for ScanMutatorRoots<C> {
    fn do_work(&mut self, worker: &mut GCWorker<C::VM>, mmtk: &'static MMTK<C::VM>) {
        trace!("ScanMutatorRoots for mutator {:?}", self.0.get_tls());
        let mutators = <C::VM as VMBinding>::VMActivePlan::number_of_mutators();
        let factory = ProcessEdgesWorkRootsWorkFactory::<
            C::VM,
            C::DefaultProcessEdges,
            C::PinningProcessEdges,
        >::new(mmtk);
        <C::VM as VMBinding>::VMScanning::scan_roots_in_mutator_thread(
            worker.tls,
            unsafe { &mut *(self.0 as *mut _) },
            factory,
        );
        self.0.flush();

        if mmtk.state.inform_stack_scanned(mutators) {
            <C::VM as VMBinding>::VMScanning::notify_initial_thread_scan_complete(
                false, worker.tls,
            );
            mmtk.set_gc_status(GcStatus::GcProper);
        }
    }
}

#[derive(Default)]
pub struct ScanVMSpecificRoots<C: GCWorkContext>(PhantomData<C>);

impl<C: GCWorkContext> ScanVMSpecificRoots<C> {
    pub fn new() -> Self {
        Self(PhantomData)
    }
}

impl<C: GCWorkContext> GCWork<C::VM> for ScanVMSpecificRoots<C> {
    fn do_work(&mut self, worker: &mut GCWorker<C::VM>, mmtk: &'static MMTK<C::VM>) {
        trace!("ScanStaticRoots");
        let factory = ProcessEdgesWorkRootsWorkFactory::<
            C::VM,
            C::DefaultProcessEdges,
            C::PinningProcessEdges,
        >::new(mmtk);
        <C::VM as VMBinding>::VMScanning::scan_vm_specific_roots(worker.tls, factory);
    }
}

pub struct ProcessEdgesBase<VM: VMBinding> {
    pub slots: Vec<VM::VMSlot>,
    pub nodes: VectorObjectQueue,
    mmtk: &'static MMTK<VM>,
    // Use raw pointer for fast pointer dereferencing, instead of using `Option<&'static mut GCWorker<E::VM>>`.
    // Because a copying gc will dereference this pointer at least once for every object copy.
    worker: *mut GCWorker<VM>,
    pub roots: bool,
    pub bucket: WorkBucketStage,
    #[cfg(feature = "debug_publish_object")]
    pub sources: Vec<Option<ObjectReference>>,
    #[cfg(feature = "debug_publish_object")]
    pub vm_roots_type: u8,
}

unsafe impl<VM: VMBinding> Send for ProcessEdgesBase<VM> {}

impl<VM: VMBinding> ProcessEdgesBase<VM> {
    #[cfg(not(feature = "debug_publish_object"))]
    // Requires an MMTk reference. Each plan-specific type that uses ProcessEdgesBase can get a static plan reference
    // at creation. This avoids overhead for dynamic dispatch or downcasting plan for each object traced.
    pub fn new(
        slots: Vec<VM::VMSlot>,
        roots: bool,
        mmtk: &'static MMTK<VM>,
        bucket: WorkBucketStage,
    ) -> Self {
        #[cfg(feature = "extreme_assertions")]
        if crate::util::slot_logger::should_check_duplicate_slots(mmtk.get_plan()) {
            for slot in &slots {
                // log slot, panic if already logged
                mmtk.slot_logger.log_slot(*slot);
            }
        }
        Self {
            slots,
            nodes: VectorObjectQueue::new(),
            mmtk,
            worker: std::ptr::null_mut(),
            roots,
            bucket,
        }
    }

    #[cfg(feature = "debug_publish_object")]
    // Requires an MMTk reference. Each plan-specific type that uses ProcessEdgesBase can get a static plan reference
    // at creation. This avoids overhead for dynamic dispatch or downcasting plan for each object traced.
    pub fn new(
        sources: Vec<Option<ObjectReference>>,
        slots: Vec<VM::VMSlot>,
        roots: bool,
        vm_roots_type: u8,
        mmtk: &'static MMTK<VM>,
        bucket: WorkBucketStage,
    ) -> Self {
        #[cfg(feature = "extreme_assertions")]
        if crate::util::slot_logger::should_check_duplicate_slots(mmtk.get_plan()) {
            for slot in &slots {
                // log slot, panic if already logged
                mmtk.slot_logger.log_slot(*slot);
            }
        }
        Self {
            slots,
            nodes: VectorObjectQueue::new(),
            mmtk,
            worker: std::ptr::null_mut(),
            roots,
            sources,
            vm_roots_type,
            bucket,
        }
    }

    pub fn set_worker(&mut self, worker: &mut GCWorker<VM>) {
        self.worker = worker;
    }

    pub fn worker(&self) -> &'static mut GCWorker<VM> {
        unsafe { &mut *self.worker }
    }

    pub fn mmtk(&self) -> &'static MMTK<VM> {
        self.mmtk
    }

    pub fn plan(&self) -> &'static dyn Plan<VM = VM> {
        self.mmtk.get_plan()
    }

    /// Pop all nodes from nodes, and clear nodes to an empty vector.
    pub fn pop_nodes(&mut self) -> Vec<ObjectReference> {
        self.nodes.take()
    }

    pub fn is_roots(&self) -> bool {
        self.roots
    }
}

/// A short-hand for `<E::VM as VMBinding>::VMSlot`.
pub type SlotOf<E> = <<E as ProcessEdgesWork>::VM as VMBinding>::VMSlot;

/// An abstract trait for work packets that process object graph edges.  Its method
/// [`ProcessEdgesWork::trace_object`] traces an object and, upon first visit, enqueues it into an
/// internal queue inside the `ProcessEdgesWork` instance.  Each implementation of this trait
/// implement `trace_object` differently.  During [`Plan::schedule_collection`], plans select
/// (usually via `GCWorkContext`) specialized implementations of this trait to be used during each
/// trace according the nature of each trace, such as whether it is a nursery collection, whether it
/// is a defrag collection, whether it pins objects, etc.
///
/// This trait was originally designed for work packets that process object graph edges represented
/// as slots.  The constructor [`ProcessEdgesWork::new`] takes a vector of slots, and the created
/// work packet will trace the objects pointed by the object reference in each slot using the
/// `trace_object` method, and update the slot if the GC moves the target object when tracing.
///
/// This trait can also be used merely as a provider of the `trace_object` method by giving it an
/// empty vector of slots.  This is useful for node-enqueuing tracing
/// ([`Scanning::scan_object_and_trace_edges`]) as well as weak reference processing
/// ([`Scanning::process_weak_refs`] as well as `ReferenceProcessor` and `FinalizableProcessor`).
/// In those cases, the caller passes the reference to the target object to `trace_object`, an the
/// caller is responsible for updating the slots according the return value of `trace_object`.
///
/// TODO: We should refactor this trait to decouple it from slots. See:
/// <https://github.com/mmtk/mmtk-core/issues/599>
pub trait ProcessEdgesWork:
    Send + 'static + Sized + DerefMut + Deref<Target = ProcessEdgesBase<Self::VM>>
{
    /// The associate type for the VM.
    type VM: VMBinding;

    /// The work packet type for scanning objects when using this ProcessEdgesWork.
    type ScanObjectsWorkType: ScanObjectsWork<Self::VM>;

    /// The maximum number of slots that should be put to one of this work packets.
    /// The caller who creates a work packet of this trait should be responsible to
    /// comply with this capacity.
    /// Higher capacity means the packet will take longer to finish, and may lead to
    /// bad load balancing. On the other hand, lower capacity would lead to higher cost
    /// on scheduling many small work packets. It is important to find a proper capacity.
    const CAPACITY: usize = EDGES_WORK_BUFFER_SIZE;
    /// Do we update object reference? This has to be true for a moving GC.
    const OVERWRITE_REFERENCE: bool = true;
    /// If true, we do object scanning in this work packet with the same worker without scheduling overhead.
    /// If false, we will add object scanning work packets to the global queue and allow other workers to work on it.
    const SCAN_OBJECTS_IMMEDIATELY: bool = true;

    #[cfg(not(feature = "debug_publish_object"))]
    /// Create a [`ProcessEdgesWork`].
    ///
    /// Arguments:
    /// * `slots`: a vector of slots.
    /// * `roots`: are the objects root reachable objects?
    /// * `mmtk`: a reference to the MMTK instance.
    /// * `bucket`: which work bucket this packet belongs to. Further work generated from this packet will also be put to the same bucket.
    fn new(
        slots: Vec<SlotOf<Self>>,
        roots: bool,
        mmtk: &'static MMTK<Self::VM>,
        bucket: WorkBucketStage,
    ) -> Self;

    #[cfg(feature = "debug_publish_object")]
    fn new(
        _sources: Vec<Option<ObjectReference>>,
        slots: Vec<SlotOf<Self>>,
        roots: bool,
        vm_roots: u8,
        mmtk: &'static MMTK<Self::VM>,
        bucket: WorkBucketStage,
    ) -> Self;

    /// Trace an MMTk object. The implementation should forward this call to the policy-specific
    /// `trace_object()` methods, depending on which space this object is in.
    /// If the object is not in any MMTk space, the implementation should forward the call to
    /// `ActivePlan::vm_trace_object()` to let the binding handle the tracing.
    fn trace_object(&mut self, object: ObjectReference) -> ObjectReference;

    /// If the work includes roots, we will store the roots somewhere so for sanity GC, we can do another
    /// transitive closure from the roots.
    #[cfg(feature = "sanity")]
    fn cache_roots_for_sanity_gc(&mut self) {
        assert!(self.roots);
        self.mmtk()
            .sanity_checker
            .lock()
            .unwrap()
            .add_root_slots(self.slots.clone());
    }

    /// Start the a scan work packet. If SCAN_OBJECTS_IMMEDIATELY, the work packet will be executed immediately, in this method.
    /// Otherwise, the work packet will be added the Closure work bucket and will be dispatched later by the scheduler.
    fn start_or_dispatch_scan_work(&mut self, mut work_packet: impl GCWork<Self::VM>) {
        if Self::SCAN_OBJECTS_IMMEDIATELY {
            // We execute this `scan_objects_work` immediately.
            // This is expected to be a useful optimization because,
            // say for _pmd_ with 200M heap, we're likely to have 50000~60000 `ScanObjects` work packets
            // being dispatched (similar amount to `ProcessEdgesWork`).
            // Executing these work packets now can remarkably reduce the global synchronization time.
            work_packet.do_work(self.worker(), self.mmtk);
        } else {
            debug_assert!(self.bucket != WorkBucketStage::Unconstrained);
            self.mmtk.scheduler.work_buckets[self.bucket].add(work_packet);
        }
    }

    /// Create an object-scanning work packet to be used for this ProcessEdgesWork.
    ///
    /// `roots` indicates if we are creating a packet for root scanning.  It is only true when this
    /// method is called to handle `RootsWorkFactory::create_process_pinning_roots_work`.
    fn create_scan_work(&self, nodes: Vec<ObjectReference>) -> Self::ScanObjectsWorkType;

    /// Flush the nodes in ProcessEdgesBase, and create a ScanObjects work packet for it. If the node set is empty,
    /// this method will simply return with no work packet created.
    fn flush(&mut self) {
        let nodes = self.pop_nodes();
        if !nodes.is_empty() {
            self.start_or_dispatch_scan_work(self.create_scan_work(nodes));
        }
    }

    /// Process a slot, including loading the object reference from the memory slot,
    /// trace the object and store back the new object reference if necessary.
    fn process_slot(&mut self, slot: SlotOf<Self>) {
        let Some(object) = slot.load() else {
            // Skip slots that are not holding an object reference.
            return;
        };
        // assert!(
        //     object.to_address::<Self::VM>().class_is_valid::<Self::VM>()
        //         && <Self::VM as VMBinding>::VMObjectModel::is_object_sane(object),
        //     "slot: {:?}, object: {:?}, klass: {:?}",
        //     slot,
        //     object,
        //     object.to_address::<Self::VM>().class_pointer::<Self::VM>()
        // );
        let new_object = self.trace_object(object);
        // assert!(
        //     new_object
        //         .to_address::<Self::VM>()
        //         .class_is_valid::<Self::VM>(),
        //     "slot: {:?}, object: {:?}, klass: {:?}",
        //     slot,
        //     new_object,
        //     new_object
        //         .to_address::<Self::VM>()
        //         .class_pointer::<Self::VM>()
        // );
        if Self::OVERWRITE_REFERENCE && new_object != object {
            slot.store(new_object);
        }
    }

    /// Process all the slots in the work packet.
    #[cfg(feature = "debug_publish_object")]
    fn process_slots(&mut self) {
        for i in 0..self.slots.len() {
            let _source: Option<ObjectReference> = self.sources[i];

            if self.roots {
                assert!(
                    self.slots[i].load() == _source,
                    "root packets, source object != slot.load()"
                );

                // root type 0 are stack roots
                if self.vm_roots_type != 0 {
                    if let Some(source) = _source {
                        if !self.is_object_published(source) {
                            panic!(
                                    "VM Specific Root({:?}) | slot: {:?}, object: {:?} is not published",
                                    self.vm_roots_type,self.slots[i], source
                                )
                        }
                    }
                }
            }

            let slot: SlotOf<Self> = self.slots[i];
            let _object = slot.load();
            if let Some(object) = _object {
                let new_object = self.trace_object(object);
                {
                    // In the case of a root packet, sources[i] might contain a stale object
                    // is_object_published will make sure to read the public bit on the correct
                    // object reference
                    if let Some(source) = _source {
                        if self.is_object_published(source) {
                            // source is public, then its child new_object must be public, otherwise, leakage
                            // occurs
                            let valid = crate::util::metadata::public_bit::is_public(new_object);
                            if !valid {
                                panic!(
                                        "public object: {:?} {:?} slot: {:?} points to private object: {:?} {:?}",
                                        source,
                                        crate::util::object_extra_header_metadata::get_extra_header_metadata::<
                                            Self::VM,
                                            usize,
                                        >(source),
                                        slot,
                                        new_object,
                                        crate::util::object_extra_header_metadata::get_extra_header_metadata::<
                                            Self::VM,
                                            usize,
                                        >(new_object)
                                    );
                            }
                        }
                    }
                }
                if Self::OVERWRITE_REFERENCE && new_object != object {
                    slot.store(new_object);
                }
            } else {
                continue;
            }
        }
    }

    #[cfg(not(feature = "debug_publish_object"))]
    fn process_slots(&mut self) {
        probe!(mmtk, process_slots, self.slots.len(), self.is_roots());
        for i in 0..self.slots.len() {
            self.process_slot(self.slots[i])
        }
    }

    #[cfg(feature = "debug_publish_object")]
    fn is_object_published(&self, _object: ObjectReference) -> bool {
        unimplemented!();
    }
}

impl<E: ProcessEdgesWork> GCWork<E::VM> for E {
    fn do_work(&mut self, worker: &mut GCWorker<E::VM>, _mmtk: &'static MMTK<E::VM>) {
        self.set_worker(worker);
        self.process_slots();
        debug!(
            "ProcessEdgesWork executed by GC Thread {}",
            crate::scheduler::worker::current_worker_ordinal()
        );
        if !self.nodes.is_empty() {
            self.flush();
        }
        #[cfg(feature = "sanity")]
        if self.roots && !_mmtk.is_in_sanity() {
            self.cache_roots_for_sanity_gc();
        }
        trace!("ProcessEdgesWork End");
    }
}

/// A general implementation of [`ProcessEdgesWork`] using SFT. A plan can always implement their
/// own [`ProcessEdgesWork`] instances. However, most plans can use this work packet for tracing amd
/// they do not need to provide a plan-specific trace object work packet. If they choose to use this
/// type, they need to provide a correct implementation for some related methods (such as
/// `Space.set_copy_for_sft_trace()`, `SFT.sft_trace_object()`). Some plans are not using this type,
/// mostly due to more complex tracing. Either it is impossible to use this type, or there is
/// performance overheads for using this general trace type. In such cases, they implement their
/// specific [`ProcessEdgesWork`] instances.
// TODO: This is not used any more. Should we remove it?
pub struct SFTProcessEdges<VM: VMBinding> {
    pub base: ProcessEdgesBase<VM>,
}

impl<VM: VMBinding> ProcessEdgesWork for SFTProcessEdges<VM> {
    type VM = VM;
    type ScanObjectsWorkType = ScanObjects<Self>;

    #[cfg(not(feature = "debug_publish_object"))]
    fn new(
        slots: Vec<SlotOf<Self>>,
        roots: bool,
        mmtk: &'static MMTK<VM>,
        bucket: WorkBucketStage,
    ) -> Self {
        let base = ProcessEdgesBase::new(slots, roots, mmtk, bucket);
        Self { base }
    }

    #[cfg(feature = "debug_publish_object")]
    fn new(
        sources: Vec<Option<ObjectReference>>,
        slots: Vec<SlotOf<Self>>,
        roots: bool,
        vm_roots: u8,
        mmtk: &'static MMTK<VM>,
        bucket: WorkBucketStage,
    ) -> Self {
        let base = ProcessEdgesBase::new(sources, slots, roots, vm_roots, mmtk, bucket);
        Self { base }
    }

    fn trace_object(&mut self, object: ObjectReference) -> ObjectReference {
        use crate::policy::sft::GCWorkerMutRef;

        // Erase <VM> type parameter
        let worker = GCWorkerMutRef::new(self.worker());

        // Invoke trace object on sft
        let sft = unsafe { crate::mmtk::SFT_MAP.get_unchecked(object.to_raw_address()) };
        sft.sft_trace_object(&mut self.base.nodes, object, worker)
    }

    fn create_scan_work(&self, nodes: Vec<ObjectReference>) -> ScanObjects<Self> {
        ScanObjects::<Self>::new(nodes, false, self.bucket)
    }
}

/// An implementation of `RootsWorkFactory` that creates work packets based on `ProcessEdgesWork`
/// for handling roots.  The `DPE` and the `PPE` type parameters correspond to the
/// `DefaultProcessEdge` and the `PinningProcessEdges` type members of the [`GCWorkContext`] trait.
pub(crate) struct ProcessEdgesWorkRootsWorkFactory<
    VM: VMBinding,
    DPE: ProcessEdgesWork<VM = VM>,
    PPE: ProcessEdgesWork<VM = VM>,
> {
    mmtk: &'static MMTK<VM>,
    phantom: PhantomData<(DPE, PPE)>,
}

impl<VM: VMBinding, DPE: ProcessEdgesWork<VM = VM>, PPE: ProcessEdgesWork<VM = VM>> Clone
    for ProcessEdgesWorkRootsWorkFactory<VM, DPE, PPE>
{
    fn clone(&self) -> Self {
        Self {
            mmtk: self.mmtk,
            phantom: PhantomData,
        }
    }
}

/// For USDT tracepoints for roots.
/// Keep in sync with `tools/tracing/timeline/visualize.py`.
#[repr(usize)]
enum RootsKind {
    NORMAL = 0,
    PINNING = 1,
    TPINNING = 2,
}

impl<VM: VMBinding, DPE: ProcessEdgesWork<VM = VM>, PPE: ProcessEdgesWork<VM = VM>>
    RootsWorkFactory<VM::VMSlot> for ProcessEdgesWorkRootsWorkFactory<VM, DPE, PPE>
{
    #[cfg(not(feature = "debug_publish_object"))]
    fn create_process_roots_work(&mut self, slots: Vec<VM::VMSlot>) {
        // Note: We should use the same USDT name "mmtk:roots" for all the three kinds of roots. A
        // VM binding may not call all of the three methods in this impl. For example, the OpenJDK
        // binding only calls `create_process_roots_work`, and the Ruby binding only calls
        // `create_process_pinning_roots_work`. Because `ProcessEdgesWorkRootsWorkFactory<VM, DPE,
        // PPE>` is a generic type, the Rust compiler emits the function bodies on demand, so the
        // resulting machine code may not contain all three USDT trace points.  If they have
        // different names, and our `capture.bt` mentions all of them, `bpftrace` may complain that
        // it cannot find one or more of those USDT trace points in the binary.
        probe!(mmtk, roots, RootsKind::NORMAL, slots.len());
        crate::memory_manager::add_work_packet(
            self.mmtk,
            WorkBucketStage::Closure,
            DPE::new(slots, true, self.mmtk, WorkBucketStage::Closure),
        );
    }

    #[cfg(feature = "debug_publish_object")]
    fn create_process_roots_work(&mut self, vm_roots: u8, slots: Vec<VM::VMSlot>) {
        // Note: We should use the same USDT name "mmtk:roots" for all the three kinds of roots. A
        // VM binding may not call all of the three methods in this impl. For example, the OpenJDK
        // binding only calls `create_process_roots_work`, and the Ruby binding only calls
        // `create_process_pinning_roots_work`. Because `ProcessEdgesWorkRootsWorkFactory<VM, DPE,
        // PPE>` is a generic type, the Rust compiler emits the function bodies on demand, so the
        // resulting machine code may not contain all three USDT trace points.  If they have
        // different names, and our `capture.bt` mentions all of them, `bpftrace` may complain that
        // it cannot find one or more of those USDT trace points in the binary.
        probe!(mmtk, roots, RootsKind::NORMAL, slots.len());
        crate::memory_manager::add_work_packet(
            self.mmtk,
            WorkBucketStage::Closure,
            DPE::new(
                slots.iter().map(|&slot| slot.load()).collect(),
                slots,
                true,
                vm_roots,
                self.mmtk,
                WorkBucketStage::Closure,
            ),
        );
    }

    fn create_process_pinning_roots_work(&mut self, nodes: Vec<ObjectReference>) {
        probe!(mmtk, roots, RootsKind::PINNING, nodes.len());
        // Will process roots within the PinningRootsTrace bucket
        // And put work in the Closure bucket
        crate::memory_manager::add_work_packet(
            self.mmtk,
            WorkBucketStage::PinningRootsTrace,
            ProcessRootNodes::<VM, PPE, DPE>::new(nodes, WorkBucketStage::Closure),
        );
    }

    fn create_process_tpinning_roots_work(&mut self, nodes: Vec<ObjectReference>) {
        probe!(mmtk, roots, RootsKind::TPINNING, nodes.len());
        crate::memory_manager::add_work_packet(
            self.mmtk,
            WorkBucketStage::TPinningClosure,
            ProcessRootNodes::<VM, PPE, PPE>::new(nodes, WorkBucketStage::TPinningClosure),
        );
    }
}

impl<VM: VMBinding, DPE: ProcessEdgesWork<VM = VM>, PPE: ProcessEdgesWork<VM = VM>>
    ProcessEdgesWorkRootsWorkFactory<VM, DPE, PPE>
{
    fn new(mmtk: &'static MMTK<VM>) -> Self {
        Self {
            mmtk,
            phantom: PhantomData,
        }
    }
}

impl<VM: VMBinding> Deref for SFTProcessEdges<VM> {
    type Target = ProcessEdgesBase<VM>;
    fn deref(&self) -> &Self::Target {
        &self.base
    }
}

impl<VM: VMBinding> DerefMut for SFTProcessEdges<VM> {
    fn deref_mut(&mut self) -> &mut Self::Target {
        &mut self.base
    }
}

/// Trait for a work packet that scans objects
pub trait ScanObjectsWork<VM: VMBinding>: GCWork<VM> + Sized {
    /// The associated ProcessEdgesWork for processing the outgoing edges of the objects in this
    /// packet.
    type E: ProcessEdgesWork<VM = VM>;

    /// Called after each object is scanned.
    fn post_scan_object(&self, object: ObjectReference);

    /// Return the work bucket for this work packet and its derived work packets.
    fn get_bucket(&self) -> WorkBucketStage;

    /// The common code for ScanObjects and PlanScanObjects.
    fn do_work_common(
        &self,
        buffer: &[ObjectReference],
        worker: &mut GCWorker<<Self::E as ProcessEdgesWork>::VM>,
        mmtk: &'static MMTK<<Self::E as ProcessEdgesWork>::VM>,
    ) {
        let tls = worker.tls;

        let objects_to_scan = buffer;

        // Scan the objects in the list that supports slot-enququing.
        let mut scan_later = vec![];
        {
            let mut closure = ObjectsClosure::<Self::E>::new(worker, self.get_bucket());

            // For any object we need to scan, we count its live bytes.
            // Check the option outside the loop for better performance.
            if crate::util::rust_util::unlikely(*mmtk.get_options().count_live_bytes_in_gc) {
                // Borrow before the loop.
                let mut live_bytes_stats = closure.worker.shared.live_bytes_per_space.borrow_mut();
                for object in objects_to_scan.iter().copied() {
                    crate::scheduler::worker::GCWorkerShared::<VM>::increase_live_bytes(
                        &mut live_bytes_stats,
                        object,
                    );
                }
            }

            for object in objects_to_scan.iter().copied() {
                if <VM as VMBinding>::VMScanning::support_slot_enqueuing(tls, object) {
                    trace!("Scan object (slot) {}", object);
                    // If an object supports slot-enqueuing, we enqueue its slots.
                    <VM as VMBinding>::VMScanning::scan_object(tls, object, &mut closure);
                    self.post_scan_object(object);
                } else {
                    // If an object does not support slot-enqueuing, we have to use
                    // `Scanning::scan_object_and_trace_edges` and offload the job of updating the
                    // reference field to the VM.
                    //
                    // However, at this point, `closure` is borrowing `worker`.
                    // So we postpone the processing of objects that needs object enqueuing
                    scan_later.push(object);
                }
            }
        }

        let total_objects = objects_to_scan.len();
        let scan_and_trace = scan_later.len();
        probe!(mmtk, scan_objects, total_objects, scan_and_trace);

        // If any object does not support slot-enqueuing, we process them now.
        if !scan_later.is_empty() {
            let object_tracer_context = ProcessEdgesWorkTracerContext::<Self::E> {
                stage: self.get_bucket(),
                phantom_data: PhantomData,
            };

            object_tracer_context.with_tracer(worker, |object_tracer| {
                // Scan objects and trace their outgoing edges at the same time.
                for object in scan_later.iter().copied() {
                    trace!("Scan object (node) {}", object);
                    <VM as VMBinding>::VMScanning::scan_object_and_trace_edges(
                        tls,
                        object,
                        object_tracer,
                    );
                    self.post_scan_object(object);
                }
            });
        }
    }
}

/// Scan objects and enqueue the slots of the objects.  For objects that do not support
/// slot-enqueuing, this work packet also traces their outgoing edges directly.
///
/// This work packet does not execute policy-specific post-scanning hooks
/// (it won't call `post_scan_object()` in [`policy::gc_work::PolicyTraceObject`]).
/// It should be used only for policies that do not perform policy-specific actions when scanning
/// an object.
pub struct ScanObjects<Edges: ProcessEdgesWork> {
    buffer: Vec<ObjectReference>,
    #[allow(unused)]
    concurrent: bool,
    phantom: PhantomData<Edges>,
    bucket: WorkBucketStage,
}

impl<Edges: ProcessEdgesWork> ScanObjects<Edges> {
    pub fn new(buffer: Vec<ObjectReference>, concurrent: bool, bucket: WorkBucketStage) -> Self {
        Self {
            buffer,
            concurrent,
            phantom: PhantomData,
            bucket,
        }
    }
}

impl<VM: VMBinding, E: ProcessEdgesWork<VM = VM>> ScanObjectsWork<VM> for ScanObjects<E> {
    type E = E;

    fn get_bucket(&self) -> WorkBucketStage {
        self.bucket
    }

    fn post_scan_object(&self, _object: ObjectReference) {
        // Do nothing.
    }
}

impl<E: ProcessEdgesWork> GCWork<E::VM> for ScanObjects<E> {
    fn do_work(&mut self, worker: &mut GCWorker<E::VM>, mmtk: &'static MMTK<E::VM>) {
        trace!("ScanObjects");
        self.do_work_common(&self.buffer, worker, mmtk);
        trace!("ScanObjects End");
    }
}

use crate::mmtk::MMTK;
use crate::plan::Plan;
use crate::plan::PlanTraceObject;
use crate::policy::gc_work::TraceKind;

/// This provides an implementation of [`crate::scheduler::gc_work::ProcessEdgesWork`]. A plan that implements
/// `PlanTraceObject` can use this work packet for tracing objects.
pub struct PlanProcessEdges<
    VM: VMBinding,
    P: Plan<VM = VM> + PlanTraceObject<VM>,
    const KIND: TraceKind,
> {
    plan: &'static P,
    base: ProcessEdgesBase<VM>,
}

impl<VM: VMBinding, P: PlanTraceObject<VM> + Plan<VM = VM>, const KIND: TraceKind> ProcessEdgesWork
    for PlanProcessEdges<VM, P, KIND>
{
    type VM = VM;
    type ScanObjectsWorkType = PlanScanObjects<Self, P>;

    #[cfg(not(feature = "debug_publish_object"))]
    fn new(
        slots: Vec<SlotOf<Self>>,
        roots: bool,
        mmtk: &'static MMTK<VM>,
        bucket: WorkBucketStage,
    ) -> Self {
        let base = ProcessEdgesBase::new(slots, roots, mmtk, bucket);
        let plan = base.plan().downcast_ref::<P>().unwrap();
        Self { plan, base }
    }

    #[cfg(feature = "debug_publish_object")]
    fn new(
        sources: Vec<Option<ObjectReference>>,
        slots: Vec<SlotOf<Self>>,
        roots: bool,
        vm_roots: u8,
        mmtk: &'static MMTK<VM>,
        bucket: WorkBucketStage,
    ) -> Self {
        let base = ProcessEdgesBase::new(sources, slots, roots, vm_roots, mmtk, bucket);
        let plan = base.plan().downcast_ref::<P>().unwrap();
        Self { plan, base }
    }

    fn create_scan_work(&self, nodes: Vec<ObjectReference>) -> Self::ScanObjectsWorkType {
        PlanScanObjects::<Self, P>::new(self.plan, nodes, false, self.bucket)
    }

    fn trace_object(&mut self, object: ObjectReference) -> ObjectReference {
        // We cannot borrow `self` twice in a call, so we extract `worker` as a local variable.
        let worker = self.worker();
        self.plan
            .trace_object::<VectorObjectQueue, KIND>(&mut self.base.nodes, object, worker)
    }

    fn process_slot(&mut self, slot: SlotOf<Self>) {
        let Some(object) = slot.load() else {
            // Skip slots that are not holding an object reference.
            return;
        };
        let new_object = self.trace_object(object);
        if P::may_move_objects::<KIND>() && new_object != object {
            slot.store(new_object);
        }
    }

    #[cfg(feature = "debug_publish_object")]
    fn is_object_published(&self, object: ObjectReference) -> bool {
        self.plan.is_object_published(object)
    }
}

// Impl Deref/DerefMut to ProcessEdgesBase for PlanProcessEdges
impl<VM: VMBinding, P: PlanTraceObject<VM> + Plan<VM = VM>, const KIND: TraceKind> Deref
    for PlanProcessEdges<VM, P, KIND>
{
    type Target = ProcessEdgesBase<VM>;
    fn deref(&self) -> &Self::Target {
        &self.base
    }
}

impl<VM: VMBinding, P: PlanTraceObject<VM> + Plan<VM = VM>, const KIND: TraceKind> DerefMut
    for PlanProcessEdges<VM, P, KIND>
{
    fn deref_mut(&mut self) -> &mut Self::Target {
        &mut self.base
    }
}

/// This is an alternative to `ScanObjects` that calls the `post_scan_object` of the policy
/// selected by the plan.  It is applicable to plans that derive `PlanTraceObject`.
pub struct PlanScanObjects<E: ProcessEdgesWork, P: Plan<VM = E::VM> + PlanTraceObject<E::VM>> {
    plan: &'static P,
    buffer: Vec<ObjectReference>,
    #[allow(dead_code)]
    concurrent: bool,
    phantom: PhantomData<E>,
    bucket: WorkBucketStage,
}

impl<E: ProcessEdgesWork, P: Plan<VM = E::VM> + PlanTraceObject<E::VM>> PlanScanObjects<E, P> {
    pub fn new(
        plan: &'static P,
        buffer: Vec<ObjectReference>,
        concurrent: bool,
        bucket: WorkBucketStage,
    ) -> Self {
        Self {
            plan,
            buffer,
            concurrent,
            phantom: PhantomData,
            bucket,
        }
    }
}

impl<E: ProcessEdgesWork, P: Plan<VM = E::VM> + PlanTraceObject<E::VM>> ScanObjectsWork<E::VM>
    for PlanScanObjects<E, P>
{
    type E = E;

    fn get_bucket(&self) -> WorkBucketStage {
        self.bucket
    }

    fn post_scan_object(&self, object: ObjectReference) {
        self.plan.post_scan_object(object);
    }
}

impl<E: ProcessEdgesWork, P: Plan<VM = E::VM> + PlanTraceObject<E::VM>> GCWork<E::VM>
    for PlanScanObjects<E, P>
{
    fn do_work(&mut self, worker: &mut GCWorker<E::VM>, mmtk: &'static MMTK<E::VM>) {
        trace!("PlanScanObjects");
        self.do_work_common(&self.buffer, worker, mmtk);
        trace!("PlanScanObjects End");
    }
}

/// This work packet processes pinning roots.
///
/// The `roots` member holds a list of `ObjectReference` to objects directly pointed by roots.
/// These objects will be traced using `R2OPE` (Root-to-Object Process Edges).
///
/// After that, it will create work packets for tracing their children.  Those work packets (and
/// the work packets further created by them) will use `O2OPE` (Object-to-Object Process Edges) as
/// their `ProcessEdgesWork` implementations.
///
/// Because `roots` are pinning roots, `R2OPE` must be a `ProcessEdgesWork` that never moves any
/// object.
///
/// The choice of `O2OPE` determines whether the `roots` are transitively pinning or not.
///
/// -   If `O2OPE` is set to a `ProcessEdgesWork` that never moves objects, all descendents of
///     `roots` will not be moved in this GC.  That implements transitive pinning roots.
/// -   If `O2OPE` may move objects, then this `ProcessRootsNode<VM, R2OPE, O2OPE>` work packet
///     will only pin the objects in `roots` (because `R2OPE` must not move objects anyway), but
///     not their descendents.
pub(crate) struct ProcessRootNodes<
    VM: VMBinding,
    R2OPE: ProcessEdgesWork<VM = VM>,
    O2OPE: ProcessEdgesWork<VM = VM>,
> {
    phantom: PhantomData<(VM, R2OPE, O2OPE)>,
    roots: Vec<ObjectReference>,
    bucket: WorkBucketStage,
}

impl<VM: VMBinding, R2OPE: ProcessEdgesWork<VM = VM>, O2OPE: ProcessEdgesWork<VM = VM>>
    ProcessRootNodes<VM, R2OPE, O2OPE>
{
    pub fn new(nodes: Vec<ObjectReference>, bucket: WorkBucketStage) -> Self {
        Self {
            phantom: PhantomData,
            roots: nodes,
            bucket,
        }
    }
}

impl<VM: VMBinding, R2OPE: ProcessEdgesWork<VM = VM>, O2OPE: ProcessEdgesWork<VM = VM>> GCWork<VM>
    for ProcessRootNodes<VM, R2OPE, O2OPE>
{
    fn do_work(&mut self, worker: &mut GCWorker<VM>, mmtk: &'static MMTK<VM>) {
        trace!("ProcessRootNodes");

        #[cfg(feature = "sanity")]
        {
            if !mmtk.is_in_sanity() {
                mmtk.sanity_checker
                    .lock()
                    .unwrap()
                    .add_root_nodes(self.roots.clone());
            }
        }

        let num_roots = self.roots.len();

        // This step conceptually traces the edges from root slots to the objects they point to.
        // However, VMs that deliver root objects instead of root slots are incapable of updating
        // root slots.  Therefore, we call `trace_object` on those objects, and assert the GC
        // doesn't move those objects because we cannot store the updated references back to the
        // slots.
        //
        // The `root_objects_to_scan` variable will hold those root objects which are traced for the
        // first time.  We will create a work packet for scanning those roots.
        let root_objects_to_scan = {
            // We create an instance of E to use its `trace_object` method and its object queue.
            #[cfg(feature = "debug_publish_object")]
            let mut process_edges_work = R2OPE::new(
                vec![],
                vec![],
                true,
                0,
                mmtk,
                WorkBucketStage::PinningRootsTrace,
            );
            #[cfg(not(feature = "debug_publish_object"))]
            let mut process_edges_work =
                R2OPE::new(vec![], true, mmtk, WorkBucketStage::PinningRootsTrace);
            process_edges_work.set_worker(worker);

            for object in self.roots.iter().copied() {
                let new_object = process_edges_work.trace_object(object);
                debug_assert_eq!(
                    object, new_object,
                    "Object moved while tracing root unmovable root object: {} -> {}",
                    object, new_object
                );
            }

            // This contains root objects that are visited the first time.
            // It is sufficient to only scan these objects.
            process_edges_work.nodes.take()
        };

<<<<<<< HEAD
        #[cfg(feature = "debug_publish_object")]
        let process_edges_work = O2OPE::new(vec![], vec![], false, 0, mmtk, self.bucket);
        #[cfg(not(feature = "debug_publish_object"))]
        let process_edges_work = O2OPE::new(vec![], false, mmtk, self.bucket);
        let work = process_edges_work.create_scan_work(scanned_root_objects);
        crate::memory_manager::add_work_packet(mmtk, self.bucket, work);
=======
        let num_enqueued_nodes = root_objects_to_scan.len();
        probe!(mmtk, process_root_nodes, num_roots, num_enqueued_nodes);

        if !root_objects_to_scan.is_empty() {
            let process_edges_work = O2OPE::new(vec![], false, mmtk, self.bucket);
            let work = process_edges_work.create_scan_work(root_objects_to_scan);
            crate::memory_manager::add_work_packet(mmtk, self.bucket, work);
        }
>>>>>>> d93262b4

        trace!("ProcessRootNodes End");
    }
}

/// A `ProcessEdgesWork` type that panics when any of its method is used.
/// This is currently used for plans that do not support transitively pinning.
#[derive(Default)]
pub struct UnsupportedProcessEdges<VM: VMBinding> {
    phantom: PhantomData<VM>,
}

impl<VM: VMBinding> Deref for UnsupportedProcessEdges<VM> {
    type Target = ProcessEdgesBase<VM>;
    fn deref(&self) -> &Self::Target {
        panic!("unsupported!")
    }
}

impl<VM: VMBinding> DerefMut for UnsupportedProcessEdges<VM> {
    fn deref_mut(&mut self) -> &mut Self::Target {
        panic!("unsupported!")
    }
}

impl<VM: VMBinding> ProcessEdgesWork for UnsupportedProcessEdges<VM> {
    type VM = VM;

    type ScanObjectsWorkType = ScanObjects<Self>;

    #[cfg(not(feature = "debug_publish_object"))]
    fn new(
        _slots: Vec<SlotOf<Self>>,
        _roots: bool,
        _mmtk: &'static MMTK<Self::VM>,
        _bucket: WorkBucketStage,
    ) -> Self {
        panic!("unsupported!")
    }

    #[cfg(feature = "debug_publish_object")]
    fn new(
        _sources: Vec<Option<ObjectReference>>,
        _edges: Vec<SlotOf<Self>>,
        _roots: bool,
        _vm_roots: u8,
        _mmtk: &'static MMTK<Self::VM>,
        _bucket: WorkBucketStage,
    ) -> Self {
        panic!("unsupported!")
    }

    fn trace_object(&mut self, _object: ObjectReference) -> ObjectReference {
        panic!("unsupported!")
    }

    fn create_scan_work(&self, _nodes: Vec<ObjectReference>) -> Self::ScanObjectsWorkType {
        panic!("unsupported!")
    }

    #[cfg(feature = "debug_publish_object")]
    fn is_object_published(&self, _object: ObjectReference) -> bool {
        todo!()
    }
}<|MERGE_RESOLUTION|>--- conflicted
+++ resolved
@@ -1426,23 +1426,17 @@
             process_edges_work.nodes.take()
         };
 
-<<<<<<< HEAD
-        #[cfg(feature = "debug_publish_object")]
-        let process_edges_work = O2OPE::new(vec![], vec![], false, 0, mmtk, self.bucket);
-        #[cfg(not(feature = "debug_publish_object"))]
-        let process_edges_work = O2OPE::new(vec![], false, mmtk, self.bucket);
-        let work = process_edges_work.create_scan_work(scanned_root_objects);
-        crate::memory_manager::add_work_packet(mmtk, self.bucket, work);
-=======
         let num_enqueued_nodes = root_objects_to_scan.len();
         probe!(mmtk, process_root_nodes, num_roots, num_enqueued_nodes);
 
         if !root_objects_to_scan.is_empty() {
+            #[cfg(feature = "debug_publish_object")]
+            let process_edges_work = O2OPE::new(vec![], vec![], false, 0, mmtk, self.bucket);
+            #[cfg(not(feature = "debug_publish_object"))]
             let process_edges_work = O2OPE::new(vec![], false, mmtk, self.bucket);
             let work = process_edges_work.create_scan_work(root_objects_to_scan);
             crate::memory_manager::add_work_packet(mmtk, self.bucket, work);
         }
->>>>>>> d93262b4
 
         trace!("ProcessRootNodes End");
     }
