--- conflicted
+++ resolved
@@ -227,33 +227,17 @@
         let sweep = |object: ObjectReference| {
             #[cfg(feature = "global_alloc_bit")]
             crate::util::alloc_bit::unset_alloc_bit::<VM>(object);
+            crate::util::public_bit::unset_public_bit::<VM>(object);
             self.pr
                 .release_pages(get_super_page(object.to_object_start::<VM>()));
         };
         if sweep_nursery {
-<<<<<<< HEAD
-            for cell in self.treadmill.collect_nursery() {
-                // println!("- cn {}", cell);
-                #[cfg(feature = "global_alloc_bit")]
-                crate::util::alloc_bit::unset_addr_alloc_bit(cell);
-                crate::util::public_bit::unset_addr_public_bit(cell);
-                self.pr.release_pages(get_super_page(cell));
-            }
-        } else {
-            for cell in self.treadmill.collect() {
-                // println!("- ts {}", cell);
-                #[cfg(feature = "global_alloc_bit")]
-                crate::util::alloc_bit::unset_addr_alloc_bit(cell);
-                crate::util::public_bit::unset_addr_public_bit(cell);
-                self.pr.release_pages(get_super_page(cell));
-=======
             for object in self.treadmill.collect_nursery() {
                 sweep(object);
             }
         } else {
             for object in self.treadmill.collect() {
                 sweep(object)
->>>>>>> 08fd8ab0
             }
         }
     }
