--- conflicted
+++ resolved
@@ -40,11 +40,7 @@
     moves_objects: true,
     max_non_los_default_alloc_bytes:
         crate::plan::plan_constraints::MAX_NON_LOS_ALLOC_BYTES_COPYING_PLAN,
-<<<<<<< HEAD
     needs_prepare_mutator: false,
-=======
-    barrier: crate::BarrierSelector::PublicObjectMarkingBarrier,
->>>>>>> e1c373c9
     ..PlanConstraints::default()
 };
 
