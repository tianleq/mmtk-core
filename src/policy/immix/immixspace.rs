use super::defrag::StatsForDefrag;
use super::line::*;
use super::{block::*, defrag::Defrag};
#[cfg(feature = "thread_local_gc")]
use crate::plan::ThreadlocalTracedObjectType;
use crate::plan::VectorObjectQueue;
use crate::policy::gc_work::{TraceKind, TRACE_KIND_TRANSITIVE_PIN};
use crate::policy::sft::GCWorkerMutRef;
use crate::policy::sft::SFT;
use crate::policy::sft_map::SFTMap;
use crate::policy::space::{CommonSpace, Space};
use crate::util::alloc::allocator::AllocatorContext;
use crate::util::alloc::immix_allocator::ImmixAllocSemantics;
use crate::util::constants::LOG_BYTES_IN_PAGE;
use crate::util::heap::chunk_map::*;
use crate::util::heap::BlockPageResource;
use crate::util::heap::PageResource;
use crate::util::linear_scan::{Region, RegionIterator};
use crate::util::metadata::side_metadata::SideMetadataSpec;
#[cfg(feature = "vo_bit")]
use crate::util::metadata::vo_bit;
use crate::util::metadata::{self, MetadataSpec};
use crate::util::object_enum::ObjectEnumerator;
use crate::util::object_forwarding;
use crate::util::{copy::*, epilogue, object_enum};
use crate::util::{Address, ObjectReference};
use crate::vm::*;
#[cfg(feature = "thread_local_gc")]
use crate::Mutator;
use crate::{
    plan::ObjectQueue,
    scheduler::{GCWork, GCWorkScheduler, GCWorker, WorkBucketStage},
    util::opaque_pointer::{VMThread, VMWorkerThread},
    MMTK,
};
use atomic::Ordering;
use std::sync::{atomic::AtomicU8, atomic::AtomicUsize, Arc};

pub(crate) const TRACE_KIND_FAST: TraceKind = 0;
pub(crate) const TRACE_KIND_DEFRAG: TraceKind = 1;
pub(crate) const TRACE_THREAD_LOCAL_FAST: TraceKind = 2;
pub(crate) const TRACE_THREAD_LOCAL_COPY: TraceKind = 3;
pub(crate) const TRACE_THREAD_LOCAL_DEFRAG: TraceKind = 4;

pub struct ImmixSpace<VM: VMBinding> {
    common: CommonSpace<VM>,
    pr: BlockPageResource<VM, Block>,
    /// Allocation status for all chunks in immix space
    pub chunk_map: ChunkMap,
    /// Current line mark state
    pub line_mark_state: AtomicU8,
    /// Line mark state in previous GC
    pub line_unavail_state: AtomicU8,
    /// A list of all reusable blocks
    pub reusable_blocks: ReusableBlockPool,
    /// Defrag utilities
    pub defrag: Defrag,
    /// How many lines have been consumed since last GC?
    lines_consumed: AtomicUsize,
    /// Object mark state
    mark_state: u8,
    /// Work packet scheduler
    scheduler: Arc<GCWorkScheduler<VM>>,
    /// Some settings for this space
    space_args: ImmixSpaceArgs,
    // #[cfg(feature = "thread_local_gc_copying")]
    // pub(crate) bytes_published: AtomicUsize,
    #[cfg(feature = "thread_local_gc_copying")]
    pub sparse_reusable_blocks: ReusableBlockPool,
    #[cfg(feature = "thread_local_gc_copying")]
    pub public_only_reusable_blocks: ReusableBlockPool,
    // #[cfg(feature = "thread_local_gc_copying")]
    // pub local_reserved_blocks_exhausted: AtomicBool,
    // #[cfg(feature = "thread_local_gc_copying")]
    // pub(super) bytes_copied: AtomicUsize,
    // #[cfg(feature = "thread_local_gc_copying")]
    // blocks_acquired_for_evacuation: AtomicUsize,
    // #[cfg(feature = "thread_local_gc_copying")]
    // blocks_freed: AtomicUsize,
    // pub log_buffer: crossbeam::queue::SegQueue<(
    //     usize,
    //     ObjectReference,
    //     Address,
    //     bool,
    //     ObjectReference,
    //     Address,
    //     bool,
    // )>,
    #[cfg(all(feature = "thread_local_gc_copying", debug_assertions))]
    pub(crate) mutator_in_defrag: std::sync::Mutex<Vec<u32>>,
    #[cfg(feature = "thread_local_gc_copying")]
    pub left_in_place: std::sync::Mutex<std::collections::HashSet<Block>>,
}

/// Some arguments for Immix Space.
pub struct ImmixSpaceArgs {
    /// Mark an object as unlogged when we trace an object.
    /// Normally we set the log bit when we copy an object with [`crate::util::copy::CopySemantics::PromoteToMature`].
    /// In sticky immix, we 'promote' an object to mature when we trace the object
    /// (no matter we copy an object or not). So we have to use `PromoteToMature`, and instead
    /// just set the log bit in the space when an object is traced.
    pub unlog_object_when_traced: bool,
    /// Whether this ImmixSpace instance contains both young and old objects.
    /// This affects the updating of valid-object bits.  If some lines or blocks of this ImmixSpace
    /// instance contain young objects, their VO bits need to be updated during this GC.  Currently
    /// only StickyImmix is affected.  GenImmix allocates young objects in a separete CopySpace
    /// nursery and its VO bits can be cleared in bulk.
    // Currently only used when "vo_bit" is enabled.  Using #[cfg(...)] to eliminate dead code warning.
    #[cfg(feature = "vo_bit")]
    pub mixed_age: bool,

    #[cfg(feature = "thread_local_gc_copying")]
    pub max_local_copy_reserve: u8,
    /// Disable copying for this Immix space.
    pub never_move_objects: bool,
}

unsafe impl<VM: VMBinding> Sync for ImmixSpace<VM> {}

impl<VM: VMBinding> SFT for ImmixSpace<VM> {
    fn name(&self) -> &'static str {
        self.get_name()
    }

    fn get_forwarded_object(&self, object: ObjectReference) -> Option<ObjectReference> {
        // If we never move objects, look no further.
        if !self.is_movable() {
            return None;
        }

        if object_forwarding::is_forwarded::<VM>(object) {
            Some(object_forwarding::read_forwarding_pointer::<VM>(object))
        } else {
            None
        }
    }

    fn is_live(&self, object: ObjectReference) -> bool {
        // If the mark bit is set, it is live.
        if self.is_marked(object) {
            return true;
        }

        // If we never move objects, look no further.
        if !self.is_movable() {
            return false;
        }

        // If the object is forwarded, it is live, too.
        object_forwarding::is_forwarded::<VM>(object)
    }
    #[cfg(feature = "object_pinning")]
    fn pin_object(&self, object: ObjectReference) -> bool {
        VM::VMObjectModel::LOCAL_PINNING_BIT_SPEC.pin_object::<VM>(object)
    }
    #[cfg(feature = "object_pinning")]
    fn unpin_object(&self, object: ObjectReference) -> bool {
        VM::VMObjectModel::LOCAL_PINNING_BIT_SPEC.unpin_object::<VM>(object)
    }
    #[cfg(feature = "object_pinning")]
    fn is_object_pinned(&self, object: ObjectReference) -> bool {
        VM::VMObjectModel::LOCAL_PINNING_BIT_SPEC.is_object_pinned::<VM>(object)
    }
    fn is_movable(&self) -> bool {
        !self.space_args.never_move_objects
    }

    #[cfg(feature = "sanity")]
    fn is_sane(&self) -> bool {
        true
    }
    fn initialize_object_metadata(&self, _object: ObjectReference, _alloc: bool) {
        #[cfg(feature = "vo_bit")]
        crate::util::metadata::vo_bit::set_vo_bit(_object);
    }
    #[cfg(feature = "is_mmtk_object")]
    fn is_mmtk_object(&self, addr: Address) -> Option<ObjectReference> {
        crate::util::metadata::vo_bit::is_vo_bit_set_for_addr(addr)
    }
    #[cfg(feature = "is_mmtk_object")]
    fn find_object_from_internal_pointer(
        &self,
        ptr: Address,
        max_search_bytes: usize,
    ) -> Option<ObjectReference> {
        // We don't need to search more than the max object size in the immix space.
        let search_bytes = usize::min(super::MAX_IMMIX_OBJECT_SIZE, max_search_bytes);
        crate::util::metadata::vo_bit::find_object_from_internal_pointer::<VM>(ptr, search_bytes)
    }
    fn sft_trace_object(
        &self,
        _queue: &mut VectorObjectQueue,
        _object: ObjectReference,
        _worker: GCWorkerMutRef,
    ) -> ObjectReference {
        panic!("We do not use SFT to trace objects for Immix. sft_trace_object() cannot be used.")
    }
}

impl<VM: VMBinding> Space<VM> for ImmixSpace<VM> {
    fn as_space(&self) -> &dyn Space<VM> {
        self
    }
    fn as_sft(&self) -> &(dyn SFT + Sync + 'static) {
        self
    }
    fn get_page_resource(&self) -> &dyn PageResource<VM> {
        &self.pr
    }
    fn maybe_get_page_resource_mut(&mut self) -> Option<&mut dyn PageResource<VM>> {
        Some(&mut self.pr)
    }
    fn common(&self) -> &CommonSpace<VM> {
        &self.common
    }
    fn initialize_sft(&self, sft_map: &mut dyn SFTMap) {
        self.common().initialize_sft(self.as_sft(), sft_map)
    }
    fn release_multiple_pages(&mut self, _start: Address) {
        panic!("immixspace only releases pages enmasse")
    }
    fn set_copy_for_sft_trace(&mut self, _semantics: Option<CopySemantics>) {
        panic!("We do not use SFT to trace objects for Immix. set_copy_context() cannot be used.")
    }

    fn enumerate_objects(&self, enumerator: &mut dyn ObjectEnumerator) {
        object_enum::enumerate_blocks_from_chunk_map::<Block>(enumerator, &self.chunk_map);
    }
}

impl<VM: VMBinding> crate::policy::gc_work::PolicyTraceObject<VM> for ImmixSpace<VM> {
    fn trace_object<Q: ObjectQueue, const KIND: TraceKind>(
        &self,
        queue: &mut Q,
        object: ObjectReference,
        copy: Option<CopySemantics>,
        worker: &mut GCWorker<VM>,
    ) -> ObjectReference {
        if KIND == TRACE_KIND_TRANSITIVE_PIN {
            self.trace_object_without_moving(queue, object)
        } else if KIND == TRACE_KIND_DEFRAG {
            if Block::containing(object).is_defrag_source() {
                debug_assert!(self.in_defrag());
                debug_assert!(
                    !crate::plan::is_nursery_gc(worker.mmtk.get_plan()),
                    "Calling PolicyTraceObject on Immix in nursery GC"
                );
                self.trace_object_with_opportunistic_copy(
                    queue,
                    object,
                    copy.unwrap(),
                    worker,
                    // This should not be nursery collection. Nursery collection does not use PolicyTraceObject.
                    false,
                )
            } else {
                self.trace_object_without_moving(queue, object)
            }
        } else if KIND == TRACE_KIND_FAST {
            self.trace_object_without_moving(queue, object)
        } else {
            unreachable!()
        }
    }

    fn post_scan_object(&self, object: ObjectReference) {
        if super::MARK_LINE_AT_SCAN_TIME && !super::BLOCK_ONLY {
            debug_assert!(self.in_space(object));
            self.mark_lines(object);
        }
    }

    fn may_move_objects<const KIND: TraceKind>() -> bool {
        if KIND == TRACE_KIND_DEFRAG {
            true
        } else if KIND == TRACE_KIND_FAST || KIND == TRACE_KIND_TRANSITIVE_PIN {
            false
        } else {
            unreachable!()
        }
    }
}

impl<VM: VMBinding> ImmixSpace<VM> {
    #[allow(unused)]
    const UNMARKED_STATE: u8 = 0;
    const MARKED_STATE: u8 = 1;

    /// Get side metadata specs
    fn side_metadata_specs() -> Vec<SideMetadataSpec> {
        metadata::extract_side_metadata(&if super::BLOCK_ONLY {
            vec![
                #[cfg(feature = "thread_local_gc")]
                MetadataSpec::OnSide(Block::METADATA_TABLE),
                #[cfg(feature = "thread_local_gc_copying")]
                MetadataSpec::OnSide(Block::HOLE_SIZE),
                #[cfg(all(feature = "thread_local_gc", debug_assertions))]
                MetadataSpec::OnSide(Block::OWNER_TABLE),
                MetadataSpec::OnSide(Block::DEFRAG_STATE_TABLE),
                MetadataSpec::OnSide(Block::MARK_TABLE),
                *VM::VMObjectModel::LOCAL_MARK_BIT_SPEC,
                *VM::VMObjectModel::LOCAL_FORWARDING_BITS_SPEC,
                *VM::VMObjectModel::LOCAL_FORWARDING_POINTER_SPEC,
                #[cfg(feature = "object_pinning")]
                *VM::VMObjectModel::LOCAL_PINNING_BIT_SPEC,
            ]
        } else {
            vec![
                #[cfg(feature = "thread_local_gc")]
                MetadataSpec::OnSide(Block::METADATA_TABLE),
                #[cfg(feature = "thread_local_gc_copying")]
                MetadataSpec::OnSide(Block::HOLE_SIZE),
                #[cfg(all(feature = "thread_local_gc", debug_assertions))]
                MetadataSpec::OnSide(Block::OWNER_TABLE),
                #[cfg(feature = "thread_local_gc")]
                MetadataSpec::OnSide(Line::LINE_PUBLICATION_TABLE),
                MetadataSpec::OnSide(Line::MARK_TABLE),
                MetadataSpec::OnSide(Block::DEFRAG_STATE_TABLE),
                MetadataSpec::OnSide(Block::MARK_TABLE),
                *VM::VMObjectModel::LOCAL_MARK_BIT_SPEC,
                *VM::VMObjectModel::LOCAL_FORWARDING_BITS_SPEC,
                *VM::VMObjectModel::LOCAL_FORWARDING_POINTER_SPEC,
                #[cfg(feature = "object_pinning")]
                *VM::VMObjectModel::LOCAL_PINNING_BIT_SPEC,
            ]
        })
    }

    pub fn new(
        args: crate::policy::space::PlanCreateSpaceArgs<VM>,
        mut space_args: ImmixSpaceArgs,
    ) -> Self {
        if space_args.unlog_object_when_traced {
            assert!(
                args.constraints.needs_log_bit,
                "Invalid args when the plan does not use log bit"
            );
        }

        // Make sure we override the space args if we force non moving Immix
        if cfg!(feature = "immix_non_moving") && !space_args.never_move_objects {
            info!(
                "Overriding never_moves_objects for Immix Space {}, as the immix_non_moving feature is set. Block size: 2^{}",
                args.name,
                Block::LOG_BYTES,
            );
            space_args.never_move_objects = true;
        }

        // validate features
        if super::BLOCK_ONLY {
            assert!(
                space_args.never_move_objects,
                "Block-only immix must not move objects"
            );
        }
        assert!(
            Block::LINES / 2 <= u8::MAX as usize - 2,
            "Number of lines in a block should not exceed BlockState::MARK_MARKED"
        );

        #[cfg(feature = "vo_bit")]
        vo_bit::helper::validate_config::<VM>();
        let vm_map = args.vm_map;
        let scheduler = args.scheduler.clone();
        let common =
            CommonSpace::new(args.into_policy_args(true, false, Self::side_metadata_specs()));
        let space_index = common.descriptor.get_index();
        #[cfg(not(feature = "thread_local_gc"))]
        return ImmixSpace {
            pr: if common.vmrequest.is_discontiguous() {
                BlockPageResource::new_discontiguous(
                    Block::LOG_PAGES,
                    vm_map,
                    scheduler.num_workers(),
                )
            } else {
                BlockPageResource::new_contiguous(
                    Block::LOG_PAGES,
                    common.start,
                    common.extent,
                    vm_map,
                    scheduler.num_workers(),
                )
            },
            common,
            chunk_map: ChunkMap::new(space_index),
            line_mark_state: AtomicU8::new(Line::RESET_MARK_STATE),
            line_unavail_state: AtomicU8::new(Line::RESET_MARK_STATE),
            lines_consumed: AtomicUsize::new(0),
            reusable_blocks: ReusableBlockPool::new(scheduler.num_workers()),
            defrag: Defrag::default(),
            // Set to the correct mark state when inititialized. We cannot rely on prepare to set it (prepare may get skipped in nursery GCs).
            mark_state: Self::MARKED_STATE,
            scheduler: scheduler.clone(),
            space_args,
        };

        #[cfg(feature = "thread_local_gc")]
        ImmixSpace {
            pr: if common.vmrequest.is_discontiguous() {
                BlockPageResource::new_discontiguous(
                    Block::LOG_PAGES,
                    vm_map,
                    scheduler.num_workers(),
                )
            } else {
                BlockPageResource::new_contiguous(
                    Block::LOG_PAGES,
                    common.start,
                    common.extent,
                    vm_map,
                    scheduler.num_workers(),
                )
            },
            common,
            chunk_map: ChunkMap::new(space_index),
            line_mark_state: AtomicU8::new(Line::RESET_MARK_STATE),
            line_unavail_state: AtomicU8::new(Line::RESET_MARK_STATE),
            lines_consumed: AtomicUsize::new(0),
            reusable_blocks: ReusableBlockPool::new(scheduler.num_workers()),
            defrag: Defrag::default(),
            // Set to the correct mark state when inititialized. We cannot rely on prepare to set it (prepare may get skipped in nursery GCs).
            mark_state: Self::MARKED_STATE,
            scheduler: scheduler.clone(),
            space_args,
            // #[cfg(feature = "thread_local_gc_copying")]
            // bytes_published: AtomicUsize::new(0),
            #[cfg(feature = "thread_local_gc_copying")]
            sparse_reusable_blocks: ReusableBlockPool::new(scheduler.num_workers()),
            #[cfg(feature = "thread_local_gc_copying")]
            public_only_reusable_blocks: ReusableBlockPool::new(scheduler.num_workers()),
            // #[cfg(feature = "thread_local_gc_copying")]
            // local_reserved_blocks_exhausted: AtomicBool::new(false),
            // #[cfg(feature = "thread_local_gc_copying")]
            // bytes_copied: AtomicUsize::new(0),
            // #[cfg(feature = "thread_local_gc_copying")]
            // blocks_acquired_for_evacuation: AtomicUsize::new(0),
            // #[cfg(feature = "thread_local_gc_copying")]
            // blocks_freed: AtomicUsize::new(0),
            // log_buffer: crossbeam::queue::SegQueue::new(),
            #[cfg(all(feature = "thread_local_gc_copying", debug_assertions))]
            mutator_in_defrag: std::sync::Mutex::new(vec![]),
            #[cfg(feature = "thread_local_gc_copying")]
            left_in_place: std::sync::Mutex::new(std::collections::HashSet::new()),
        }
    }

    /// Flush the thread-local queues in BlockPageResource
    pub fn flush_page_resource(&self) {
        self.reusable_blocks.flush_all();
        #[cfg(feature = "thread_local_gc_copying")]
        self.sparse_reusable_blocks.flush_all();
        #[cfg(target_pointer_width = "64")]
        self.pr.flush_all()
    }

    /// Get the number of defrag headroom pages.
    pub fn defrag_headroom_pages(&self) -> usize {
        self.defrag.defrag_headroom_pages(self)
    }

    /// Check if current GC is a defrag GC.
    pub fn in_defrag(&self) -> bool {
        self.defrag.in_defrag()
    }

    /// check if the current GC should do defragmentation.
    pub fn decide_whether_to_defrag(
        &self,
        emergency_collection: bool,
        collect_whole_heap: bool,
        collection_attempts: usize,
        user_triggered_collection: bool,
        full_heap_system_gc: bool,
    ) -> bool {
        self.defrag.decide_whether_to_defrag(
            self.is_defrag_enabled(),
            emergency_collection,
            collect_whole_heap,
            collection_attempts,
            user_triggered_collection,
            self.reusable_blocks.len() == 0,
            full_heap_system_gc,
        );
        self.defrag.in_defrag()
    }

    /// Get work packet scheduler
    fn scheduler(&self) -> &GCWorkScheduler<VM> {
        &self.scheduler
    }

    pub fn prepare(&mut self, major_gc: bool, plan_stats: StatsForDefrag) {
        if major_gc {
            // Update mark_state
            if VM::VMObjectModel::LOCAL_MARK_BIT_SPEC.is_on_side() {
                self.mark_state = Self::MARKED_STATE;
            } else {
                // For header metadata, we use cyclic mark bits.
                unimplemented!("cyclic mark bits is not supported at the moment");
            }

            if self.common.needs_log_bit {
                if let MetadataSpec::OnSide(side) = *VM::VMObjectModel::GLOBAL_LOG_BIT_SPEC {
                    for chunk in self.chunk_map.all_chunks() {
                        side.bzero_metadata(chunk.start(), Chunk::BYTES);
                    }
                }
            }

            // Prepare defrag info
            if self.is_defrag_enabled() {
                self.defrag.prepare(self, plan_stats);
            }

            // Prepare each block for GC
            let threshold = self.defrag.defrag_spill_threshold.load(Ordering::Acquire);
            // # Safety: ImmixSpace reference is always valid within this collection cycle.
            let space = unsafe { &*(self as *const Self) };
            let work_packets = self.chunk_map.generate_tasks(|chunk| {
                Box::new(PrepareBlockState {
                    space,
                    chunk,
                    defrag_threshold: if space.in_defrag() {
                        Some(threshold)
                    } else {
                        None
                    },
                })
            });
            self.scheduler().work_buckets[WorkBucketStage::Prepare].bulk_add(work_packets);

            if !super::BLOCK_ONLY {
                self.line_mark_state.fetch_add(1, Ordering::AcqRel);
                if self.line_mark_state.load(Ordering::Acquire) > Line::MAX_MARK_STATE {
                    self.line_mark_state
                        .store(Line::RESET_MARK_STATE, Ordering::Release);
                }
            }
        }

        #[cfg(feature = "thread_local_gc_copying")]
        // self.bytes_copied.store(0, Ordering::SeqCst);
        #[cfg(feature = "vo_bit")]
        if vo_bit::helper::need_to_clear_vo_bits_before_tracing::<VM>() {
            let maybe_scope = if major_gc {
                // If it is major GC, we always clear all VO bits because we are doing full-heap
                // tracing.
                Some(VOBitsClearingScope::FullGC)
            } else if self.space_args.mixed_age {
                // StickyImmix nursery GC.
                // Some lines (or blocks) contain only young objects,
                // while other lines (or blocks) contain only old objects.
                if super::BLOCK_ONLY {
                    // Block only.  Young objects are only allocated into fully empty blocks.
                    // Only clear unmarked blocks.
                    Some(VOBitsClearingScope::BlockOnly)
                } else {
                    // Young objects are allocated into empty lines.
                    // Only clear unmarked lines.
                    let line_mark_state = self.line_mark_state.load(Ordering::SeqCst);
                    Some(VOBitsClearingScope::Line {
                        state: line_mark_state,
                    })
                }
            } else {
                // GenImmix nursery GC.  We do nothing to the ImmixSpace because the nursery is a
                // separate CopySpace.  It'll clear its own VO bits.
                None
            };

            if let Some(scope) = maybe_scope {
                let work_packets = self
                    .chunk_map
                    .generate_tasks(|chunk| Box::new(ClearVOBitsAfterPrepare { chunk, scope }));
                self.scheduler.work_buckets[WorkBucketStage::ClearVOBits].bulk_add(work_packets);
            }
        }
    }

    /// Release for the immix space.
    pub fn release(&mut self, major_gc: bool) {
        if major_gc {
            // Update line_unavail_state for hole searching after this GC.
            if !super::BLOCK_ONLY {
                self.line_unavail_state.store(
                    self.line_mark_state.load(Ordering::Acquire),
                    Ordering::Release,
                );
            }
        }
        // Clear reusable blocks list
        if !super::BLOCK_ONLY {
            self.reusable_blocks.reset();
            self.sparse_reusable_blocks.reset();
        }
        // Sweep chunks and blocks
        let work_packets = self.generate_sweep_tasks();
        self.scheduler().work_buckets[WorkBucketStage::Release].bulk_add(work_packets);

        self.lines_consumed.store(0, Ordering::Relaxed);
        println!(
            "left in place blocks: {}",
            self.left_in_place.lock().unwrap().len()
        );
        self.left_in_place.lock().unwrap().clear();
    }

    /// This is called when a GC finished.
    /// Return whether this GC was a defrag GC, as a plan may want to know this.
    pub fn end_of_gc(&mut self) -> bool {
        let did_defrag = self.defrag.in_defrag();
        if self.is_defrag_enabled() {
            self.defrag.reset_in_defrag();
        }
        // {
        //     use std::{fs::OpenOptions, io::Write};
        //     use std::time::UNIX_EPOCH;
        //     let mut f = OpenOptions::new()
        //         .create(true)
        //         .append(true)
        //         .open(format!(
        //             "/home/tianleq/misc/global-gc-debug-logs/gc-log-{:?}",
        //             std::time::SystemTime::now()
        //                 .duration_since(UNIX_EPOCH)
        //                 .unwrap()
        //                 .as_millis()
        //         ))
        //         .unwrap();
        //     while self.log_buffer.is_empty() == false {
        //         let log = self.log_buffer.pop().unwrap();
        //         writeln!(
        //             f,
        //             "w: {:?}, old: {:?}|{:?}|{}, new: {:?}|{:?}|{}",
        //             log.0, log.1, log.2, log.3, log.4, log.5, log.6
        //         )
        //         .unwrap();
        //     }
        // }

        #[cfg(all(feature = "thread_local_gc_copying", debug_assertions))]
        self.mutator_in_defrag.lock().unwrap().clear();

        #[cfg(feature = "debug_thread_local_gc_copying")]
        {
            use crate::util::GLOBAL_GC_STATISTICS;

            let mut guard = GLOBAL_GC_STATISTICS.lock().unwrap();
            guard.bytes_copied += self.bytes_copied.load(Ordering::SeqCst);
        }
        // info!(
        //     "{} bytes copied, that is roughly {} pages | {} clean pages acquired",
        //     self.bytes_copied.load(Ordering::Relaxed),
        //     1 + self.bytes_copied.load(Ordering::Relaxed) / BYTES_IN_PAGE,
        //     self.blocks_acquired_for_evacuation.load(Ordering::Relaxed) << Block::LOG_PAGES,
        // );
        did_defrag
    }

    /// Generate chunk sweep tasks
    fn generate_sweep_tasks(&self) -> Vec<Box<dyn GCWork<VM>>> {
        self.defrag.mark_histograms.lock().clear();
        // # Safety: ImmixSpace reference is always valid within this collection cycle.
        let space = unsafe { &*(self as *const Self) };
        let epilogue = Arc::new(FlushPageResource {
            space,
            counter: AtomicUsize::new(0),
            #[cfg(feature = "thread_local_gc")]
            scheduler: self.scheduler.clone(),
        });
        let tasks = self.chunk_map.generate_tasks(|chunk| {
            Box::new(SweepChunk {
                space,
                chunk,
                epilogue: epilogue.clone(),
            })
        });
        epilogue.counter.store(tasks.len(), Ordering::SeqCst);
        tasks
    }

    /// Release a block.
    pub fn release_block(&self, block: Block) {
        #[cfg(debug_assertions)]
        debug_assert!(block.owner() == 0);
        block.deinit();
        self.pr.release_block(block);
    }

    #[cfg(feature = "thread_local_gc")]
    pub fn thread_local_release_blocks(&self, blocks: impl IntoIterator<Item = Block>) {
        self.pr.thread_local_flush(blocks);
    }

    /// Allocate a clean block.
    pub fn get_clean_block(&self, tls: VMThread, copy: bool) -> Option<Block> {
        let block_address = self.acquire(tls, Block::PAGES);
        if block_address.is_zero() {
            return None;
        }

        self.defrag.notify_new_clean_block(copy);
        let block = Block::from_aligned_address(block_address);
        block.init(copy);
        self.chunk_map.set_allocated(block.chunk(), true);
        self.lines_consumed
            .fetch_add(Block::LINES, Ordering::SeqCst);

        Some(block)
    }

    #[cfg(feature = "thread_local_gc_copying")]
    /// Allocate n clean blocks.
    pub fn get_clean_blocks(&self, tls: VMThread, copy: bool, n: usize) -> Option<Vec<Block>> {
        let mut blocks = Vec::with_capacity(n);
        for _ in 0..n {
            if let Some(block) = self.get_clean_block(tls, copy) {
                blocks.push(block);
            } else {
                break;
            }
        }

        Some(blocks)
    }

    #[cfg(not(feature = "thread_local_gc_ibm_style"))]
    pub fn get_reusable_block(&self, copy: bool) -> Option<Block> {
        if let Some(block) = self.get_reusable_block_impl(copy, true, false) {
            return Some(block);
        }
        self.get_reusable_block_impl(copy, false, false)
    }

    #[cfg(not(feature = "thread_local_gc_ibm_style"))]
    pub fn get_public_only_reusable_block(&self, copy: bool) -> Option<Block> {
        self.get_reusable_block_impl(copy, false, true)
    }

    // #[cfg(feature = "thread_local_gc_copying")]
    // pub fn get_sparse_reusable_block(&self, copy: bool) -> Option<Block> {
    //     self.get_reusable_block_impl(copy, true, false)
    // }

    #[cfg(not(feature = "thread_local_gc_ibm_style"))]
    fn get_reusable_block_impl(
        &self,
        copy: bool,
        sparse: bool,
        public_only: bool,
    ) -> Option<Block> {
        if super::BLOCK_ONLY {
            return None;
        }
        loop {
            let b = if public_only {
                self.public_only_reusable_blocks.pop()
            } else if sparse {
                self.sparse_reusable_blocks.pop()
            } else {
                self.reusable_blocks.pop()
            };
            if let Some(block) = b {
                // Skip blocks that should be evacuated.
                if copy && block.is_defrag_source() {
                    continue;
                }

                // Get available lines. Do this before block.init which will reset block state.
                let lines_delta = match block.get_state() {
                    BlockState::Reusable { unavailable_lines } => {
                        Block::LINES - unavailable_lines as usize
                    }
                    BlockState::Unmarked => Block::LINES,
                    _ => unreachable!("{:?} {:?}", block, block.get_state()),
                };
                self.lines_consumed.fetch_add(lines_delta, Ordering::SeqCst);
                #[cfg(all(feature = "thread_local_gc_copying", debug_assertions))]
                {
                    if !copy {
                        block.verify_reusable_block_info(
                            self.line_unavail_state.load(Ordering::Acquire),
                            self.line_mark_state.load(Ordering::Acquire),
                        );
                    }
                }

                block.init(copy);
                return Some(block);
            } else {
                return None;
            }
        }
    }

    /// Trace and mark objects without evacuation.
    pub fn trace_object_without_moving(
        &self,
        queue: &mut impl ObjectQueue,
        object: ObjectReference,
    ) -> ObjectReference {
        #[cfg(feature = "vo_bit")]
        vo_bit::helper::on_trace_object::<VM>(object);

        #[cfg(all(debug_assertions, feature = "thread_local_gc"))]
        {
            if crate::util::metadata::public_bit::is_public(object) {
                debug_assert!(
                    Block::containing(object).is_block_published(),
                    "public block is corrupted"
                );
            }
            debug_assert!(
                !object_forwarding::is_forwarded_or_being_forwarded::<VM>(object),
                "object: {:?} is forwarded/being forwarded",
                object
            );
        }

        if self.attempt_mark(object, self.mark_state) {
            let block: Block = Block::containing(object);

            // Mark block and lines
            if !super::BLOCK_ONLY {
                if !super::MARK_LINE_AT_SCAN_TIME {
                    self.mark_lines(object);
                }
            } else {
                block.set_state(BlockState::Marked);
            }

            // Visit node
            queue.enqueue(object);
            self.unlog_object_if_needed(object);
            return object;
        }
        object
    }

    /// Trace object and do evacuation if required.
    #[allow(clippy::assertions_on_constants)]
    pub fn trace_object_with_opportunistic_copy(
        &self,
        queue: &mut impl ObjectQueue,
        object: ObjectReference,
        semantics: CopySemantics,
        worker: &mut GCWorker<VM>,
        nursery_collection: bool,
    ) -> ObjectReference {
        let copy_context = worker.get_copy_context_mut();
        debug_assert!(!super::BLOCK_ONLY);

        #[cfg(feature = "vo_bit")]
        vo_bit::helper::on_trace_object::<VM>(object);

        #[cfg(feature = "thread_local_gc")]
        let is_private_object = !crate::util::metadata::public_bit::is_public(object);
        #[cfg(not(feature = "thread_local_gc"))]
        let is_private_object = false;

        #[cfg(all(debug_assertions, feature = "thread_local_gc"))]
        {
            let is_published = Block::containing(object).is_block_published();
            if !is_private_object {
                debug_assert!(is_published, "public block is corrupted");
            } else {
                #[cfg(feature = "debug_publish_object")]
                {
                    let owner = Block::containing(object).owner();
                    let metadata =
                        crate::util::object_extra_header_metadata::get_extra_header_metadata::<
                            VM,
                            usize,
                        >(object)
                            & crate::util::object_extra_header_metadata::BOTTOM_HALF_MASK;
                    if metadata != usize::try_from(owner).unwrap() {
                        // private objects can live in reusable public blocks
                        debug_assert!(
                            metadata
                                == usize::try_from(owner).unwrap() || is_published,
                            "object: {:?}, metadata: {:?}, block owner: {:?}, forwarding status: {:?}, marked: {:?}",
                            object,
                            metadata,
                            Block::containing(object).owner(),
                            object_forwarding::attempt_to_forward::<VM>(object),
                            self.is_marked(object)
                        );
                    }
                }
            }
        }
        // if object.to_address::<VM>().class_is_valid::<VM>() == false {
        //     println!(
        //         "worker: {:?}, object: {:?}, klass: {:?}, defrag: {}, public: {}",
        //         worker.ordinal,
        //         object,
        //         object.to_address::<VM>().class_pointer::<VM>(),
        //         Block::containing(object).is_defrag_source(),
        //         crate::util::metadata::public_bit::is_public::<VM>(object)
        //     );
        //     // while self.log_buffer.is_empty() == false {
        //     //     let log = self.log_buffer.pop().unwrap();
        //     //     println!(
        //     //         "w: {:?}, old: {:?}|{:?}|{}, new: {:?}|{:?}|{}",
        //     //         log.0, log.1, log.2, log.3, log.4, log.5, log.6
        //     //     )
        //     // }
        //     panic!();
        // }
        let forwarding_status = object_forwarding::attempt_to_forward::<VM>(object);
        if object_forwarding::state_is_forwarded_or_being_forwarded(forwarding_status) {
            // We lost the forwarding race as some other thread has set the forwarding word; wait
            // until the object has been forwarded by the winner. Note that the object may not
            // necessarily get forwarded since Immix opportunistically moves objects.
            // if object.to_address::<VM>().class_is_valid::<VM>() == false {
            //     println!(
            //         "worker: {:?}, object: {:?}, klass: {:?}",
            //         worker.ordinal,
            //         object,
            //         object.to_address::<VM>().class_pointer::<VM>()
            //     );
            //     // while self.log_buffer.is_empty() == false {
            //     //     let log = self.log_buffer.pop().unwrap();
            //     //     println!(
            //     //         "w: {:?}, old: {:?}|{:?}|{}, new: {:?}|{:?}|{}",
            //     //         log.0, log.1, log.2, log.3, log.4, log.5, log.6
            //     //     )
            //     // }
            //     panic!();
            // }
            #[allow(clippy::let_and_return)]
            let new_object =
                object_forwarding::spin_and_get_forwarded_object::<VM>(object, forwarding_status);
            #[cfg(debug_assertions)]
            {
                if new_object == object {
                    debug_assert!(
                        self.is_marked(object) || self.defrag.space_exhausted() || self.is_pinned(object),
                        "Forwarded object is the same as original object {} even though it should have been copied",
                        object,
                    );
                } else {
                    // new_object != object
                    debug_assert!(
                        !Block::containing(new_object).is_defrag_source(),
                        "Block {:?} containing forwarded object {} should not be a defragmentation source",
                        Block::containing(new_object),
                        new_object,
                    );
                }
            }
            new_object
        } else if self.is_marked(object) {
            // We won the forwarding race but the object is already marked so we clear the
            // forwarding status and return the unmoved object
            // debug_assert!(
            //     nursery_collection || self.defrag.space_exhausted() || self.is_pinned(object) || is_private_object,
            //     "Forwarded object is the same as original object {} even though it should have been copied",
            //     object,
            // );
            #[cfg(debug_assertions)]
            {
                #[cfg(all(feature = "debug_publish_object", feature = "thread_local_gc"))]
                {
                    let metadata =
                        crate::util::object_extra_header_metadata::get_extra_header_metadata::<
                            VM,
                            usize,
                        >(object)
                            & crate::util::object_extra_header_metadata::BOTTOM_HALF_MASK;
                    debug_assert!(
                        metadata == usize::try_from(Block::containing(object).owner()).unwrap()
                            || Block::containing(object).is_block_published(),
                        "metadata: {:?}, block owner: {:?}",
                        metadata,
                        Block::containing(object).owner()
                    );
                }
            }
            object_forwarding::clear_forwarding_bits::<VM>(object);
            object
        } else {
            // We won the forwarding race; actually forward and copy the object if it is not pinned
            // and we have sufficient space in our copy allocator
            let new_object = if self.is_pinned(object)
                || (!nursery_collection && self.defrag.space_exhausted())
                || is_private_object
            {
                // Now public object may be left in-place

                self.attempt_mark(object, self.mark_state);
                object_forwarding::clear_forwarding_bits::<VM>(object);
                let block = Block::containing(object);
                block.set_state(BlockState::Marked);
                if !is_private_object {
                    // public object is left in place, public line mark bit will be set during line marking
                    // The following assertion holds iff global reusable block is not defrag source
                    // if anything changes when determining defrag source, it needs to be revisited
                    #[cfg(debug_assertions)]
                    debug_assert!(
                        block.is_block_dirty()
                            || block.owner() == Block::ANONYMOUS_OWNER
                            || self
                                .mutator_in_defrag
                                .lock()
                                .unwrap()
                                .contains(&block.owner()),
                        "object: {:?} | block: {:?} is not dirty but it is defrag source",
                        object,
                        block
                    );
                    debug_assert!(block.is_block_published());
                    self.left_in_place.lock().unwrap().insert(block);
                }

                #[cfg(feature = "vo_bit")]
                vo_bit::helper::on_object_marked::<VM>(object);

                if !super::MARK_LINE_AT_SCAN_TIME {
                    self.mark_lines(object);
                }

                object
            } else {
                // We are forwarding objects. When the copy allocator allocates the block, it should
                // mark the block. So we do not need to explicitly mark it here.

                // Clippy complains if the "vo_bit" feature is not enabled.
                #[allow(clippy::let_and_return)]
                let new_object = object_forwarding::forward_object::<VM>(
                    object,
                    semantics,
                    copy_context,
                    |_new_object| {
                        #[cfg(feature = "vo_bit")]
                        vo_bit::helper::on_object_forwarded::<VM>(_new_object);
                        #[cfg(feature = "debug_publish_object")]
                        crate::util::metadata::public_bit::set_public_bit(
                            _new_object,
                            Some(u32::MAX),
                        );
                        #[cfg(not(feature = "debug_publish_object"))]
                        crate::util::metadata::public_bit::set_public_bit(_new_object);
                    },
                );

                new_object
            };
            debug_assert_eq!(
                Block::containing(new_object).get_state(),
                BlockState::Marked
            );
            // self.log_buffer.push((
            //     worker.ordinal,
            //     object,
            //     object.to_address::<VM>().class_pointer::<VM>(),
            //     Block::containing(object).is_defrag_source(),
            //     new_object,
            //     new_object.to_address::<VM>().class_pointer::<VM>(),
            //     Block::containing(object).is_defrag_source(),
            // ));
            queue.enqueue(new_object);
            debug_assert!(new_object.is_live());
            self.unlog_object_if_needed(new_object);
            new_object
        }
    }

    #[cfg(all(feature = "thread_local_gc", not(feature = "thread_local_gc_copying")))]
    /// Trace and mark objects without evacuation.
    pub fn thread_local_trace_object_without_moving(
        &self,
        mutator: &Mutator<VM>,
        #[cfg(feature = "debug_publish_object")] source: ObjectReference,
        #[cfg(feature = "debug_publish_object")] _slot: VM::VMSlot,
        object: ObjectReference,
    ) -> ThreadlocalTracedObjectType {
        #[cfg(feature = "vo_bit")]
        vo_bit::helper::on_trace_object::<VM>(object);

        #[cfg(not(feature = "debug_publish_object"))]
        if crate::util::metadata::public_bit::is_public::<VM>(object) {
            return ThreadlocalTracedObjectType::Scanned(object);
        }
        #[cfg(feature = "debug_publish_object")]
        {
            if !source.is_null() && crate::util::metadata::public_bit::is_public::<VM>(source) {
                assert!(
                    crate::util::metadata::public_bit::is_public::<VM>(object),
                    "public src: {:?} --> private child; {:?}",
                    source,
                    object
                );
            }
            if crate::util::metadata::public_bit::is_public::<VM>(object) {
                assert!(
                    Block::containing(object).is_block_published(),
                    "public block is corrupted"
                );
                debug_assert!(
                    Line::verify_line_mark_state_of_object::<VM>(
                        object,
                        self.line_mark_state.load(Ordering::Acquire),
                        Some(Line::public_line_mark_state(
                            self.line_mark_state.load(Ordering::Acquire)
                        ))
                    ),
                    "Public Object: {:?} is not published properly",
                    object
                );
                return ThreadlocalTracedObjectType::Scanned(object);
            }
            let m: usize =
                crate::util::object_extra_header_metadata::get_extra_header_metadata::<VM, usize>(
                    object,
                ) & crate::util::object_extra_header_metadata::BOTTOM_HALF_MASK;
            let block = Block::containing(object);
            assert!(
                usize::try_from(mutator.mutator_id).unwrap() == m,
                "Object: {:?} 's owner is {:?}, but mutator is {}",
                object,
                m,
                mutator.mutator_id
            );
            assert!(
                mutator.mutator_id == block.owner(),
                "Block: {:?} 's owner is {}, but mutator is {}",
                block,
                block.owner(),
                mutator.mutator_id
            );
        }

        if self.thread_local_attempt_mark(object, self.mark_state) {
            let local_state = self.local_line_mark_state(mutator);
            // Mark block and lines
            if !super::BLOCK_ONLY {
                if !super::MARK_LINE_AT_SCAN_TIME {
                    self.thread_local_mark_lines(object, local_state);
                }
            } else {
                Block::containing(object).set_state(BlockState::Marked);
            }

            self.unlog_object_if_needed(object);

            return ThreadlocalTracedObjectType::ToBeScanned(object);
        }
        ThreadlocalTracedObjectType::Scanned(object)
    }

    /// Trace object and do evacuation if required.
    #[cfg(feature = "thread_local_gc_copying")]
    #[allow(clippy::assertions_on_constants)]
    pub fn thread_local_trace_object_with_opportunistic_copy(
        &self,
        mutator: &mut Mutator<VM>,
        #[cfg(feature = "debug_publish_object")] _source: ObjectReference,
        object: ObjectReference,
        semantics: CopySemantics,
        // nursery_collection: bool,
    ) -> ThreadlocalTracedObjectType {
        let block = Block::containing(object);
        // public block is now defrag source, so simply leave those public
        // objects in place
        if crate::util::metadata::public_bit::is_public(object) {
            return ThreadlocalTracedObjectType::Scanned(object);
        }

        #[cfg(debug_assertions)]
        debug_assert!(
            block.is_defrag_source(),
            "block: {:?}, owner: {:?}, mutator: {:?}, object: {:?} | block should be defarg source",
            block,
            block.owner(),
            mutator.mutator_id,
            object
        );

        #[cfg(feature = "vo_bit")]
        vo_bit::helper::on_trace_object::<VM>(object);
        // Now object must be private, it needs to be evacuated
        if object_forwarding::thread_local_is_forwarded::<VM>(object) {
            // Note that the object may not necessarily get forwarded
            // since Immix opportunistically moves objects.
            #[allow(clippy::let_and_return)]
            let new_object = object_forwarding::thread_local_get_forwarded_object::<VM>(object);

            ThreadlocalTracedObjectType::Scanned(new_object)
        } else if self.is_marked(object) {
            #[cfg(debug_assertions)]
            debug_assert!(block.is_block_dirty(), "block: {:?} should be dirty", block);

            ThreadlocalTracedObjectType::Scanned(object)
        } else {
            let local_copy_reserve_exhausted = unsafe {
                mutator
                    .allocators
                    .get_allocator_mut(
                        mutator.config.allocator_mapping[crate::AllocationSemantics::Default],
                    )
                    .downcast_mut::<ImmixAllocator<VM>>()
                    .unwrap()
            }
            .thread_local_copy_reserve_exhausted(VM::VMObjectModel::get_size_when_copied(object));
            // actually forward and copy the object if it is not pinned
            // and we have sufficient space in our copy allocator
            let new_object = if local_copy_reserve_exhausted {
                self.thread_local_attempt_mark(object, self.mark_state);
                block.set_state(BlockState::Marked);
                // set the ditry bit
                block.taint();

                #[cfg(feature = "vo_bit")]
                vo_bit::helper::on_object_marked::<VM>(object);
                object
            } else {
                // We are forwarding objects.

                // Clippy complains if the "vo_bit" feature is not enabled.
                #[allow(clippy::let_and_return)]
                let new_object = object_forwarding::thread_local_forward_object::<VM>(
                    object, semantics, mutator,
                );

                #[cfg(feature = "debug_thread_local_gc_copying")]
                {
                    mutator.stats.bytes_copied += VM::VMObjectModel::get_size_when_copied(object);
                }

                #[cfg(feature = "vo_bit")]
                vo_bit::helper::on_object_forwarded::<VM>(new_object);

                #[cfg(feature = "debug_publish_object")]
                {
                    // copy metadata (object owner) over
                    let metadata =
                        crate::util::object_extra_header_metadata::get_extra_header_metadata::<
                            VM,
                            usize,
                        >(object);
                    debug_assert!(
                        usize::try_from(Block::containing(object).owner()).unwrap()
                            == metadata
                                & crate::util::object_extra_header_metadata::BOTTOM_HALF_MASK
                            || Block::containing(object).is_block_published(),
                        "owner: {:?}, metadata: {:?}",
                        Block::containing(object).owner(),
                        metadata
                    );
                    debug_assert!(
                        metadata & crate::util::object_extra_header_metadata::BOTTOM_HALF_MASK
                            == usize::try_from(mutator.mutator_id).unwrap(),
                        "object: {:?} owner: {:?} | mutator: {:?}",
                        object,
                        metadata,
                        mutator.mutator_id
                    );
                    crate::util::object_extra_header_metadata::store_extra_header_metadata::<
                        VM,
                        usize,
                    >(new_object, metadata);
                }

                new_object
            };
            debug_assert_eq!(
                Block::containing(new_object).get_state(),
                BlockState::Marked
            );

            // self.log_buffer.push((
            //     worker.ordinal,
            //     object,
            //     object.to_address::<VM>().class_pointer::<VM>(),
            //     Block::containing(object).is_defrag_source(),
            //     new_object,
            //     new_object.to_address::<VM>().class_pointer::<VM>(),
            //     Block::containing(object).is_defrag_source(),
            // ));

            debug_assert!(new_object.is_live());
            self.unlog_object_if_needed(new_object);
            ThreadlocalTracedObjectType::ToBeScanned(new_object)
        }
    }

    /// Trace object do evacuation
    #[cfg(feature = "thread_local_gc_copying")]
    #[allow(clippy::assertions_on_constants)]
    pub fn thread_local_trace_object_defrag(
        &self,
        mutator: &mut Mutator<VM>,
        #[cfg(feature = "debug_publish_object")] _source: ObjectReference,
        object: ObjectReference,
        _worker: &mut GCWorker<VM>,
        semantics: CopySemantics,
    ) -> ThreadlocalTracedObjectType {
        // TODO make sure there is enough space to evacuate

        let block = Block::containing(object);
        let is_private_object = !crate::util::metadata::public_bit::is_public::<VM>(object);
        #[cfg(feature = "vo_bit")]
        vo_bit::helper::on_trace_object::<VM>(object);

        if block.is_defrag_source() {
<<<<<<< HEAD
            let is_private_object = !crate::util::metadata::public_bit::is_public(object);
=======
>>>>>>> 5d3f6dd3
            let mut forwarding_status = 0;
            let is_forwarded_or_being_forwarded = if is_private_object {
                object_forwarding::thread_local_is_forwarded::<VM>(object)
            } else {
                forwarding_status = object_forwarding::attempt_to_forward::<VM>(object);
                object_forwarding::state_is_forwarded_or_being_forwarded(forwarding_status)
            };

            if is_forwarded_or_being_forwarded {
                let new_object = if is_private_object {
                    object_forwarding::thread_local_get_forwarded_object::<VM>(object)
                } else {
                    object_forwarding::spin_and_get_forwarded_object::<VM>(
                        object,
                        forwarding_status,
                    )
                };
                ThreadlocalTracedObjectType::Scanned(new_object)
            } else if self.is_marked(object) {
                debug_assert!(self.defrag.space_exhausted(), "Forwarded object is the same as original object {} even though it should have been copied", object);
                debug_assert!(
                    !is_private_object || block.is_block_dirty(),
                    "block: {:?} should be dirty",
                    block
                );

                object_forwarding::clear_forwarding_bits::<VM>(object);
                ThreadlocalTracedObjectType::Scanned(object)
            } else {
                debug_assert!(!self.is_marked(object));

                let new_object: ThreadlocalTracedObjectType = if self.defrag.space_exhausted() {
                    if self.attempt_mark(object, self.mark_state) {
                        self.unlog_object_if_needed(object);
                        object_forwarding::clear_forwarding_bits::<VM>(object);
                        block.set_state(BlockState::Marked);
                        // conservatively set the ditry bit
                        if is_private_object {
                            block.taint();
                        }
                        #[cfg(feature = "vo_bit")]
                        vo_bit::helper::on_object_marked::<VM>(object);
                        ThreadlocalTracedObjectType::ToBeScanned(object)
                    } else {
                        ThreadlocalTracedObjectType::Scanned(object)
                    }
                } else {
                    let new_object = if is_private_object {
                        // We are forwarding objects.

                        // Clippy complains if the "vo_bit" feature is not enabled.
                        #[allow(clippy::let_and_return)]
                        let new_object = object_forwarding::thread_local_forward_object::<VM>(
                            object, semantics, mutator,
                        );
                        #[cfg(debug_assertions)]
                        {
                            let block = Block::containing(new_object);
                            debug_assert_eq!(block.get_state(), BlockState::Marked);
                            debug_assert!(
                                block.is_block_dirty(),
                                "block: {:?} should be dirty",
                                block
                            );
                        }

                        new_object
                    } else {
                        // We are forwarding objects. When the copy allocator allocates the block, it should
                        // mark the block. So we do not need to explicitly mark it here.
                        let copy_context = _worker.get_copy_context_mut();
                        object_forwarding::forward_object::<VM>(
                            object,
                            semantics,
                            copy_context,
                            |_new_object| {
                                #[cfg(feature = "vo_bit")]
                                vo_bit::helper::on_object_forwarded::<VM>(_new_object);
                                #[cfg(feature = "debug_publish_object")]
                                crate::util::metadata::public_bit::set_public_bit(
                                    _new_object,
                                    Some(mutator.mutator_id),
                                );
                                #[cfg(not(feature = "debug_publish_object"))]
                                crate::util::metadata::public_bit::set_public_bit(_new_object);
                            },
                        )
                    };

                    #[cfg(feature = "vo_bit")]
                    vo_bit::helper::on_object_forwarded::<VM>(new_object);
                    self.unlog_object_if_needed(new_object);
                    ThreadlocalTracedObjectType::ToBeScanned(new_object)
                };
                new_object
            }
        } else {
<<<<<<< HEAD
            // if the object is not in the defrag souce, then it cannot be evacuated
            // otherwise, during transitive closure phase, the stale pointer will be
            // kept
            debug_assert!(
                crate::util::metadata::public_bit::is_public(object),
                "block: {:?}, private object: {:?} defrag source == false",
                block,
                object
            );
=======
>>>>>>> 5d3f6dd3
            if self.attempt_mark(object, self.mark_state) {
                self.unlog_object_if_needed(object);
                // Mark block and lines
                if !super::BLOCK_ONLY {
                    if !super::MARK_LINE_AT_SCAN_TIME {
                        self.mark_lines(object);
                    }
                } else {
                    block.set_state(BlockState::Marked);
                }
                ThreadlocalTracedObjectType::ToBeScanned(object)
            } else {
                ThreadlocalTracedObjectType::Scanned(object)
            }
        }
    }

    fn unlog_object_if_needed(&self, object: ObjectReference) {
        if self.space_args.unlog_object_when_traced {
            // Make sure the side metadata for the line can fit into one byte. For smaller line size, we should
            // use `mark_as_unlogged` instead to mark the bit.
            const_assert!(
                Line::BYTES
                    >= (1
                        << (crate::util::constants::LOG_BITS_IN_BYTE
                            + crate::util::constants::LOG_MIN_OBJECT_SIZE))
            );
            const_assert_eq!(
                crate::vm::object_model::specs::VMGlobalLogBitSpec::LOG_NUM_BITS,
                0
            ); // We should put this to the addition, but type casting is not allowed in constant assertions.

            // Every immix line is 256 bytes, which is mapped to 4 bytes in the side metadata.
            // If we have one object in the line that is mature, we can assume all the objects in the line are mature objects.
            // So we can just mark the byte.
            VM::VMObjectModel::GLOBAL_LOG_BIT_SPEC
                .mark_byte_as_unlogged::<VM>(object, Ordering::Relaxed);
        }
    }

    /// Mark all the lines that the given object spans.
    #[allow(clippy::assertions_on_constants)]
    pub fn mark_lines(&self, object: ObjectReference) {
        // This method is only called in global gc
        debug_assert!(!super::BLOCK_ONLY);

        Line::mark_lines_for_object::<VM>(object, self.line_mark_state.load(Ordering::Acquire));
    }

    #[cfg(feature = "thread_local_gc_copying")]
    pub fn mark_multiple_lines(&self, start: Address, end: Address) {
        let state = self.line_mark_state.load(Ordering::Acquire);
        let start_line = Line::from_unaligned_address(start);
        let mut end_line = Line::from_unaligned_address(end);
        if !Line::is_aligned(end) {
            end_line = end_line.next();
        }
        let iter = RegionIterator::<Line>::new(start_line, end_line);
        for line in iter {
            line.mark(state);
        }
    }

    #[cfg(feature = "thread_local_gc")]
    pub fn thread_local_mark_lines(&self, object: ObjectReference, local_state: u8) {
        Line::thread_local_mark_lines_for_object::<VM>(object, local_state);
    }

    #[cfg(feature = "thread_local_gc")]
    fn thread_local_attempt_mark(&self, _object: ObjectReference, _mark_state: u8) -> bool {
        unsafe {
            let old_value = VM::VMObjectModel::LOCAL_MARK_BIT_SPEC.load::<VM, u8>(_object, None);
            if old_value == _mark_state {
                return false;
            }
            VM::VMObjectModel::LOCAL_MARK_BIT_SPEC.store::<VM, u8>(_object, _mark_state, None);
            true
        }
    }

    /// Atomically mark an object.
    fn attempt_mark(&self, object: ObjectReference, mark_state: u8) -> bool {
        loop {
            let old_value = VM::VMObjectModel::LOCAL_MARK_BIT_SPEC.load_atomic::<VM, u8>(
                object,
                None,
                Ordering::SeqCst,
            );
            if old_value == mark_state {
                return false;
            }

            if VM::VMObjectModel::LOCAL_MARK_BIT_SPEC
                .compare_exchange_metadata::<VM, u8>(
                    object,
                    old_value,
                    mark_state,
                    None,
                    Ordering::SeqCst,
                    Ordering::SeqCst,
                )
                .is_ok()
            {
                break;
            }
        }
        true
    }

    /// Check if an object is marked.
    fn is_marked_with(&self, object: ObjectReference, mark_state: u8) -> bool {
        let old_value = VM::VMObjectModel::LOCAL_MARK_BIT_SPEC.load_atomic::<VM, u8>(
            object,
            None,
            Ordering::SeqCst,
        );
        old_value == mark_state
    }

    pub(crate) fn is_marked(&self, object: ObjectReference) -> bool {
        self.is_marked_with(object, self.mark_state)
    }

    /// Check if an object is pinned.
    fn is_pinned(&self, _object: ObjectReference) -> bool {
        #[cfg(feature = "object_pinning")]
        return self.is_object_pinned(_object);

        #[cfg(not(feature = "object_pinning"))]
        false
    }

    /// Hole searching.
    ///
    /// Linearly scan lines in a block to search for the next
    /// hole, starting from the given line. If we find available lines,
    /// return a tuple of the start line and the end line (non-inclusive).
    ///
    /// Returns None if the search could not find any more holes.
    #[allow(clippy::assertions_on_constants)]
    pub fn get_next_available_lines(
        &self,
        search_start: Line,
        lines_required: u8,
    ) -> Option<(Line, Line)> {
        debug_assert!(!super::BLOCK_ONLY);

        #[cfg(feature = "thread_local_gc_copying")]
        {
            fn search_hole(
                search_start: Line,
                unavail_state: u8,
                current_state: u8,
            ) -> Option<(Line, Line, usize)> {
                let block = search_start.block();
                let mark_data = block.line_mark_table();
                let search_start_cursor = search_start.get_index_within_block();
                let mut start_cursor = search_start_cursor;
                let mut end_cursor;
                // Find start
                while start_cursor < mark_data.len() {
                    let mark = mark_data.get(start_cursor);
                    if mark != unavail_state && mark != current_state {
                        break;
                    }
                    start_cursor += 1;
                }
                if start_cursor == mark_data.len() {
                    return None;
                }
                let start = search_start.next_nth(start_cursor - search_start_cursor);
                #[cfg(debug_assertions)]
                debug_assert_eq!(start_cursor, start.get_index_within_block());
                end_cursor = start_cursor;
                // Find limit
                while end_cursor < mark_data.len() {
                    let mark = mark_data.get(end_cursor);
                    if mark == unavail_state || mark == current_state {
                        break;
                    }
                    end_cursor += 1;
                }
                let end = search_start.next_nth(end_cursor - search_start_cursor);

                #[cfg(not(feature = "thread_local_gc"))]
                debug_assert!(RegionIterator::<Line>::new(start, end)
                    .all(|line| !line.is_marked(unavail_state) && !line.is_marked(current_state)));
                #[cfg(feature = "thread_local_gc")]
                debug_assert!(RegionIterator::<Line>::new(start, end)
                    .all(|line| !line.is_marked(unavail_state)
                        && !line.is_marked(current_state)
                        && !line.is_line_published()));

                Some((start, end, end_cursor - start_cursor))
            }

            let unavail_state = self.line_unavail_state.load(Ordering::Acquire);
            let current_state = self.line_mark_state.load(Ordering::Acquire);

            let block = search_start.block();
            let mut search_start_line = search_start;

            loop {
                if let Some((start, end, size)) =
                    search_hole(search_start_line, unavail_state, current_state)
                {
                    if size >= lines_required as usize {
                        return Some((start, end));
                    } else {
                        // keep searching until it reaches the end of the block
                        if end == block.end_line() {
                            return None;
                        }
                        search_start_line = end;
                        // A hole is skipped, this block can be used as a dense reusable block
                        // block.reset_sparse();
                    }
                } else {
                    return None;
                }
            }
        }
        #[cfg(not(feature = "thread_local_gc_copying"))]
        {
            let unavail_state = self.line_unavail_state.load(Ordering::Acquire);
            let current_state = self.line_mark_state.load(Ordering::Acquire);
            let block = search_start.block();
            let mark_data = block.line_mark_table();
            let start_cursor = search_start.get_index_within_block();
            let mut cursor = start_cursor;
            // Find start
            while cursor < mark_data.len() {
                let mark = mark_data.get(cursor);
                if mark != unavail_state && mark != current_state {
                    break;
                }
                cursor += 1;
            }
            if cursor == mark_data.len() {
                return None;
            }
            let start = search_start.next_nth(cursor - start_cursor);
            // Find limit
            while cursor < mark_data.len() {
                let mark = mark_data.get(cursor);
                if mark == unavail_state || mark == current_state {
                    break;
                }
                cursor += 1;
            }
            let end = search_start.next_nth(cursor - start_cursor);
            debug_assert!(RegionIterator::<Line>::new(start, end)
                .all(|line| !line.is_marked(unavail_state) && !line.is_marked(current_state)));
            Some((start, end))
        }
    }

    pub fn is_last_gc_exhaustive(&self, did_defrag_for_last_gc: bool) -> bool {
        if self.is_defrag_enabled() {
            did_defrag_for_last_gc
        } else {
            // If defrag is disabled, every GC is exhaustive.
            true
        }
    }

    pub(crate) fn get_pages_allocated(&self) -> usize {
        self.lines_consumed.load(Ordering::SeqCst) >> (LOG_BYTES_IN_PAGE - Line::LOG_BYTES as u8)
    }

    /// Post copy routine for Immix copy contexts
    pub fn post_copy(&self, object: ObjectReference, _bytes: usize) {
        // Mark the object
        VM::VMObjectModel::LOCAL_MARK_BIT_SPEC.store_atomic::<VM, u8>(
            object,
            self.mark_state,
            None,
            Ordering::SeqCst,
        );
        // Mark the line
        if !super::MARK_LINE_AT_SCAN_TIME {
            self.mark_lines(object);
        }
    }

    pub(crate) fn prefer_copy_on_nursery_gc(&self) -> bool {
        self.is_nursery_copy_enabled()
    }

    pub(crate) fn is_nursery_copy_enabled(&self) -> bool {
        !self.space_args.never_move_objects && !cfg!(feature = "sticky_immix_non_moving_nursery")
    }

    pub(crate) fn is_defrag_enabled(&self) -> bool {
        !self.space_args.never_move_objects
    }

    #[cfg(feature = "thread_local_gc")]
    pub fn thread_local_post_copy(
        &self,
        _mutator: &mut Mutator<VM>,
        object: ObjectReference,
        _bytes: usize,
    ) {
        // Mark the object
        unsafe {
            VM::VMObjectModel::LOCAL_MARK_BIT_SPEC.store::<VM, u8>(object, self.mark_state, None)
        };
        // Mark the line
        if !super::MARK_LINE_AT_SCAN_TIME {
            // let local_state = self.local_line_mark_state(mutator);
            let state = self.line_mark_state.load(Ordering::Relaxed);
            self.thread_local_mark_lines(object, state);
        }
    }

    #[cfg(feature = "thread_local_gc")]
    pub fn publish_object(
        &self,
        object: ObjectReference,
        #[cfg(feature = "debug_thread_local_gc_copying")] _tls: crate::util::VMMutatorThread,
    ) {
        debug_assert!(crate::util::metadata::public_bit::is_public(object));
        // Mark block and lines
        if !super::BLOCK_ONLY {
            let state = self.line_mark_state.load(Ordering::Acquire);

            Line::publish_lines_of_object::<VM>(object, state);
        }
        let block = Block::containing(object);
        // This funciton is always called by a mutator, so alway set the dirty bit
        if block.publish(false) {
            #[cfg(feature = "debug_thread_local_gc_copying")]
            {
                use crate::util::GLOBAL_GC_STATISTICS;

                if VM::VMActivePlan::is_mutator(_tls.0) {
                    let mutator = VM::VMActivePlan::mutator(_tls);
                    mutator.stats.blocks_published += 1;
                }
                let mut guard = GLOBAL_GC_STATISTICS.lock().unwrap();
                guard.blocks_published += 1;
            }
        }
        // self.bytes_published.fetch_add(
        //     VM::VMObjectModel::get_current_size(object),
        //     Ordering::SeqCst,
        // );
    }

    #[cfg(feature = "thread_local_gc")]
    pub fn publish_runtime_object(&self, object: ObjectReference) {
        // Mark block and lines
        if !super::BLOCK_ONLY {
            let state = self.line_mark_state.load(Ordering::Acquire);

            Line::publish_lines_of_object::<VM>(object, state);
        }
        // runtime objects should be in a public block when allocated
        // no need to publish the block again
        debug_assert!(crate::util::metadata::public_bit::is_public(object));
        debug_assert!(
            Block::containing(object).is_block_published(),
            "Object: {:?}, Block: {:?} is not published properly",
            object,
            Block::containing(object)
        );
        debug_assert!(
            !Block::containing(object).is_block_dirty(),
            "Object: {:?}, Block: {:?} should not be dirty",
            object,
            Block::containing(object)
        );
    }

    #[cfg(all(feature = "thread_local_gc", feature = "debug_publish_object"))]
    pub fn get_object_owner(&self, object: ObjectReference) -> u32 {
        #[cfg(feature = "debug_publish_object")]
        {
            let metadata: usize =
                crate::util::object_extra_header_metadata::get_extra_header_metadata::<VM, usize>(
                    object,
                ) & crate::util::object_extra_header_metadata::BOTTOM_HALF_MASK;
            return u32::try_from(metadata).unwrap();
        }
        #[cfg(not(feature = "debug_publish_object"))]
        Block::containing(object).owner()
    }

    #[cfg(feature = "debug_publish_object")]
    pub fn is_object_published(&self, object: ObjectReference) -> bool {
        let is_published = crate::util::metadata::public_bit::is_public::<VM>(object);
        if object_forwarding::is_forwarded_or_being_forwarded::<VM>(object) {
            // object's public bit may have been cleared, so need to read the public bit on the forwarded object
            let new_object = object_forwarding::spin_and_get_forwarded_object::<VM>(
                object,
                object_forwarding::get_forwarding_status::<VM>(object),
            );

            let is_published = crate::util::metadata::public_bit::is_public::<VM>(new_object);

            is_published
        } else {
            // object has not been forwarded yet, the public bit read before is still valid
            is_published
        }
    }

    #[cfg(feature = "thread_local_gc_copying")]
    pub fn get_max_thread_local_gc_copy_reserve_blocks(&self) -> u8 {
        self.space_args.max_local_copy_reserve
    }
}

#[cfg(feature = "thread_local_gc")]
impl<VM: VMBinding> crate::policy::gc_work::PolicyThreadlocalTraceObject<VM> for ImmixSpace<VM> {
    #[cfg(not(feature = "debug_publish_object"))]
    fn thread_local_trace_object<const KIND: TraceKind>(
        &self,
        mutator: &mut Mutator<VM>,
        object: ObjectReference,
        _worker: Option<*mut GCWorker<VM>>,
        _copy: Option<CopySemantics>,
    ) -> ThreadlocalTracedObjectType {
        if KIND == TRACE_THREAD_LOCAL_FAST {
            #[cfg(feature = "thread_local_gc_copying")]
            panic!("local gc always do defrag");
            #[cfg(not(feature = "thread_local_gc_copying"))]
            self.thread_local_trace_object_without_moving(mutator, object)
        } else if KIND == TRACE_THREAD_LOCAL_COPY {
            #[cfg(feature = "thread_local_gc_copying")]
            {
                self.thread_local_trace_object_with_opportunistic_copy(
                    mutator,
                    object,
                    _copy.unwrap(),
                )
            }
            #[cfg(not(feature = "thread_local_gc_copying"))]
            unreachable!()
        } else if KIND == TRACE_THREAD_LOCAL_DEFRAG {
            // This branch is only reachable during global
            // gc, it is doing defrag mutator
            #[cfg(feature = "thread_local_gc_copying")]
            {
                self.thread_local_trace_object_defrag(
                    mutator,
                    object,
                    unsafe { &mut *_worker.unwrap() },
                    _copy.unwrap(),
                )
            }
            #[cfg(not(feature = "thread_local_gc_copying"))]
            unreachable!()
        } else {
            unreachable!()
        }
    }

    #[cfg(feature = "debug_publish_object")]
    fn thread_local_trace_object<const KIND: TraceKind>(
        &self,
        mutator: &mut Mutator<VM>,
        _source: ObjectReference,
        object: ObjectReference,
        _worker: Option<*mut GCWorker<VM>>,
        _copy: Option<CopySemantics>,
    ) -> ThreadlocalTracedObjectType {
        if KIND == TRACE_THREAD_LOCAL_FAST {
            #[cfg(feature = "thread_local_gc_copying")]
            panic!("local gc always do defrag");
            #[cfg(not(feature = "thread_local_gc_copying"))]
            self.thread_local_trace_object_without_moving(mutator, _source, _slot, object)
        } else if KIND == TRACE_THREAD_LOCAL_COPY {
            #[cfg(not(feature = "thread_local_gc_copying"))]
            unreachable!();
            #[cfg(feature = "thread_local_gc_copying")]
            {
                self.thread_local_trace_object_with_opportunistic_copy(
                    mutator,
                    _source,
                    object,
                    _copy.unwrap(),
                    // // This should not be nursery collection. Nursery collection does not use PolicyTraceObject.
                    // false,
                )
            }
        } else if KIND == TRACE_THREAD_LOCAL_DEFRAG {
            #[cfg(not(feature = "thread_local_gc_copying"))]
            unreachable!();
            // This branch is only reachable during global
            // gc, it is doing defrag mutator
            #[cfg(feature = "thread_local_gc_copying")]
            {
                self.thread_local_trace_object_defrag(
                    mutator,
                    _source,
                    object,
                    unsafe { &mut *_worker.unwrap() },
                    _copy.unwrap(),
                )
            }
        } else {
            unreachable!()
        }
    }

    fn thread_local_post_scan_object<const KIND: TraceKind>(
        &self,
        _mutator: &Mutator<VM>,
        object: ObjectReference,
    ) {
        if super::MARK_LINE_AT_SCAN_TIME && !super::BLOCK_ONLY {
            debug_assert!(self.in_space(object));
            #[cfg(debug_assertions)]
            {
                if KIND == TRACE_THREAD_LOCAL_COPY {
                    // local gc will never mark a public object
                    debug_assert!(!crate::util::metadata::public_bit::is_public(object));
                } else if KIND == TRACE_THREAD_LOCAL_DEFRAG {
                    // During defrag mutator, public object is evacuated by the collector (using collector's allocator)
                    // so check the owner of the block
                    if crate::util::metadata::public_bit::is_public(object) {
                        let block = Block::containing(object);
                        debug_assert!(block.is_block_published());
                        // the following assertion may not hold if all public blocks become defrag source
                        // dirty bit will be reset on blocks of mutator doing defrag, if defrag headroom is
                        // exhausted, a public object living in such blocks will be left in place and the dirty
                        // bit is not set and owner is the mutator id rather than ANONYMOUS_OWNER

                        // debug_assert!(
                        //     (block.is_block_dirty() && block.owner() != Block::ANONYMOUS_OWNER)
                        //         || (!block.is_block_dirty()
                        //             && block.owner() == Block::ANONYMOUS_OWNER),
                        //     "block: {:?}, dirty: {}, owner: {}",
                        //     block,
                        //     block.is_block_dirty(),
                        //     block.owner()
                        // );
                    }
                } else {
                    unreachable!("should not reach here in thread local gc/defrag")
                }
            }
            let state = self.line_mark_state.load(Ordering::Relaxed);
            self.thread_local_mark_lines(object, state);
        }
    }

    fn thread_local_may_move_objects<const KIND: TraceKind>() -> bool {
        #[cfg(feature = "thread_local_gc_copying")]
        return true;
        #[cfg(feature = "thread_local_gc_ibm_style")]
        return false;
    }
}

/// A work packet to prepare each block for a major GC.
/// Performs the action on a range of chunks.
pub struct PrepareBlockState<VM: VMBinding> {
    #[allow(dead_code)]
    pub space: &'static ImmixSpace<VM>,
    pub chunk: Chunk,
    pub defrag_threshold: Option<usize>,
}

impl<VM: VMBinding> PrepareBlockState<VM> {
    /// Clear object mark table
    fn reset_object_mark(&self) {
        // NOTE: We reset the mark bits because cyclic mark bit is currently not supported, yet.
        // See `ImmixSpace::prepare`.
        if let MetadataSpec::OnSide(side) = *VM::VMObjectModel::LOCAL_MARK_BIT_SPEC {
            side.bzero_metadata(self.chunk.start(), Chunk::BYTES);
        }
    }

    #[cfg(feature = "thread_local_gc")]
    fn reset_public_line_mark(&self) {
        // In a non-moving setting, this is a no-op as public objects are not evacuated.
        #[cfg(feature = "thread_local_gc_copying")]
        Line::LINE_PUBLICATION_TABLE.bzero_metadata(self.chunk.start(), Chunk::BYTES);
    }
}

impl<VM: VMBinding> GCWork<VM> for PrepareBlockState<VM> {
    fn do_work(&mut self, _worker: &mut GCWorker<VM>, _mmtk: &'static MMTK<VM>) {
        // Clear object mark table for this chunk
        self.reset_object_mark();

        // Iterate over all blocks in this chunk
        for block in self.chunk.iter_region::<Block>() {
            let state = block.get_state();
            // Skip unallocated blocks.
            if state == BlockState::Unallocated {
                continue;
            }
            #[cfg(feature = "thread_local_gc")]
            let is_public = block.is_block_published();
            #[cfg(feature = "thread_local_gc")]
            // Check if this block needs to be defragmented.
            let is_defrag_source = if !self.space.is_defrag_enabled() {
                false
            } else if super::DEFRAG_EVERY_BLOCK {
                // Set every block as defrag source if so desired.
                true
            } else if !is_public {
                // do not defrag private blocks
                #[cfg(debug_assertions)]
                {
                    debug_assert!(
                        block.owner() != Block::ANONYMOUS_OWNER,
                        "Block: {:?} should not be owned by ANONYMOUS_OWNER",
                        block
                    );
                    debug_assert!(
                        block.is_block_dirty(),
                        "Block: {:?}, State: {:?} should be dirty",
                        block,
                        state
                    );
                }
                false
            } else {
                #[cfg(debug_assertions)]
                if state.is_reusable() {
                    // A corner case is that some local reusable block
                    // might get published during mutator phase. However,
                    // those blocks have dirty bit set

                    let mut exists = false;
                    self.space.reusable_blocks.iterate_blocks(|b| {
                        if b == block {
                            exists = true;
                        }
                    });
                    self.space.sparse_reusable_blocks.iterate_blocks(|b| {
                        if b == block {
                            exists = true;
                        }
                    });
                    if block.owner() == u32::MAX {
                        debug_assert!(exists);
                    } else {
                        debug_assert!(!exists);
                    }
                }
                // // Since every global gc is a defrag gc, defrag_threshold will never be None
                // true
                block.is_block_dirty()
                // || (block.is_public_only_block() && block.get_number_of_public_lines() < 16)
                // || block.get_holes() > self.defrag_threshold.unwrap()
                // || (block.get_number_of_public_lines() as usize)
                //     < (self.defrag_threshold.unwrap())
            };

            #[cfg(not(feature = "thread_local_gc"))]
            // Check if this block needs to be defragmented.
            let is_defrag_source = if !self.space.is_defrag_enabled() {
                false
            } else if super::DEFRAG_EVERY_BLOCK {
                // Set every block as defrag source if so desired.
                true
            } else if let Some(defrag_threshold) = self.defrag_threshold {
                // This GC is a defrag GC.
                block.get_holes() > defrag_threshold
            } else {
                // Not a defrag GC.
                false
            };

            block.set_as_defrag_source(is_defrag_source);
            // Clear block mark data.
            block.set_state(BlockState::Unmarked);

            debug_assert!(!block.get_state().is_reusable());
            debug_assert_ne!(block.get_state(), BlockState::Marked);
        }

        #[cfg(feature = "thread_local_gc")]
        self.reset_public_line_mark();
    }
}

/// Chunk sweeping work packet.
struct SweepChunk<VM: VMBinding> {
    space: &'static ImmixSpace<VM>,
    chunk: Chunk,
    /// A destructor invoked when all `SweepChunk` packets are finished.
    epilogue: Arc<FlushPageResource<VM>>,
}

impl<VM: VMBinding> GCWork<VM> for SweepChunk<VM> {
    fn do_work(&mut self, _worker: &mut GCWorker<VM>, mmtk: &'static MMTK<VM>) {
        // This work packet is only generated during global gc
        #[cfg(feature = "debug_thread_local_gc_copying")]
        use crate::util::GCStatistics;

        #[cfg(feature = "debug_thread_local_gc_copying")]
        let mut gc_stats = GCStatistics::default();

        assert!(self.space.chunk_map.get(self.chunk).unwrap().is_allocated());

        let mut histogram = self.space.defrag.new_histogram();
        let line_mark_state = if super::BLOCK_ONLY {
            None
        } else {
            Some(self.space.line_mark_state.load(Ordering::Acquire))
        };
        // Hints for clearing side forwarding bits.
        let is_moving_gc = mmtk.get_plan().current_gc_may_move_object();
        let is_defrag_gc = self.space.defrag.in_defrag();
        // number of allocated blocks.
        let mut allocated_blocks = 0;
        // Iterate over all allocated blocks in this chunk.
        for block in self
            .chunk
            .iter_region::<Block>()
            .filter(|block| block.get_state() != BlockState::Unallocated)
        {
            // Clear side forwarding bits.
            // In the beginning of the next GC, no side forwarding bits shall be set.
            // In this way, we can omit clearing forwarding bits when copying object.
            // See `GCWorkerCopyContext::post_copy`.
            // Note, `block.sweep()` overwrites `DEFRAG_STATE_TABLE` with the number of holes,
            // but we need it to know if a block is a defrag source.
            // We clear forwarding bits before `block.sweep()`.
            if let MetadataSpec::OnSide(side) = *VM::VMObjectModel::LOCAL_FORWARDING_BITS_SPEC {
                if is_moving_gc {
                    let objects_may_move = if is_defrag_gc {
                        // If it is a defrag GC, we only clear forwarding bits for defrag sources.
                        block.is_defrag_source()
                    } else {
                        // Otherwise, it must be a nursery GC of StickyImmix with copying nursery.
                        // We don't have information about which block contains moved objects,
                        // so we have to clear forwarding bits for all blocks.
                        true
                    };
                    if objects_may_move {
                        side.bzero_metadata(block.start(), Block::BYTES);
                    }
                }
            }

            if !block.sweep(self.space, &mut histogram, line_mark_state) {
                // Block is live. Increment the allocated block count.
                allocated_blocks += 1;
            }
        }
        probe!(mmtk, sweep_chunk, allocated_blocks);
        // Set this chunk as free if there is not live blocks.
        if allocated_blocks == 0 {
            self.space.chunk_map.set_allocated(self.chunk, false)
        }

        #[cfg(feature = "debug_thread_local_gc_copying")]
        {
            use crate::util::GLOBAL_GC_STATISTICS;

            let mut guard = GLOBAL_GC_STATISTICS.lock().unwrap();
            guard.number_of_blocks_freed += gc_stats.number_of_blocks_freed;
            guard.number_of_live_blocks += gc_stats.number_of_live_blocks;
            guard.number_of_live_public_blocks += gc_stats.number_of_live_public_blocks;
            guard.number_of_global_reusable_blocks += gc_stats.number_of_global_reusable_blocks;
            guard.number_of_local_reusable_blocks += gc_stats.number_of_local_reusable_blocks;
            guard.number_of_free_lines_in_global_reusable_blocks +=
                gc_stats.number_of_free_lines_in_global_reusable_blocks;
            guard.number_of_free_lines_in_local_reusable_blocks +=
                gc_stats.number_of_free_lines_in_local_reusable_blocks;
        }
        #[cfg(feature = "debug_thread_local_gc_copying")]
        {
            use crate::util::GLOBAL_GC_STATISTICS;

            let mut guard = GLOBAL_GC_STATISTICS.lock().unwrap();
            guard.number_of_blocks_freed += gc_stats.number_of_blocks_freed;
            guard.number_of_live_blocks += gc_stats.number_of_live_blocks;
            guard.number_of_live_public_blocks += gc_stats.number_of_live_public_blocks;
            guard.number_of_global_reusable_blocks += gc_stats.number_of_global_reusable_blocks;
            guard.number_of_local_reusable_blocks += gc_stats.number_of_local_reusable_blocks;
            guard.number_of_free_lines_in_global_reusable_blocks +=
                gc_stats.number_of_free_lines_in_global_reusable_blocks;
            guard.number_of_free_lines_in_local_reusable_blocks +=
                gc_stats.number_of_free_lines_in_local_reusable_blocks;
        }
        self.space.defrag.add_completed_mark_histogram(histogram);
        self.epilogue.finish_one_work_packet();
    }
}

/// Count number of remaining work pacets, and flush page resource if all packets are finished.
struct FlushPageResource<VM: VMBinding> {
    space: &'static ImmixSpace<VM>,
    counter: AtomicUsize,
    #[cfg(feature = "thread_local_gc")]
    scheduler: Arc<GCWorkScheduler<VM>>,
}

impl<VM: VMBinding> FlushPageResource<VM> {
    /// Called after a related work packet is finished.
    fn finish_one_work_packet(&self) {
        if 1 == self.counter.fetch_sub(1, Ordering::SeqCst) {
            // We've finished releasing all the dead blocks to the BlockPageResource's thread-local queues.
            // Now flush the BlockPageResource.
            self.space.flush_page_resource();

            // When local gc is enabled, it keeps track of a local block list
            // That list needs to be updated after blocks get flushed
            #[cfg(feature = "thread_local_gc")]
            for mutator in VM::VMActivePlan::mutators() {
                self.scheduler.work_buckets[WorkBucketStage::Release].add(
                    crate::scheduler::gc_work::ReleaseMutator::<VM>::new(mutator),
                );
            }
            #[cfg(debug_assertions)]
            {
                let mut set = std::collections::HashSet::new();
                self.space.reusable_blocks.iterate_blocks(|block| {
                    let v = set.insert(block.start());
                    if !v {
                        panic!("block: {:?} already exists", block);
                    }
                });
            }
        }
    }
}

impl<VM: VMBinding> Drop for FlushPageResource<VM> {
    fn drop(&mut self) {
        epilogue::debug_assert_counter_zero(&self.counter, "FlushPageResource::counter");
    }
}

use crate::policy::copy_context::PolicyCopyContext;
use crate::util::alloc::Allocator;
use crate::util::alloc::ImmixAllocator;

/// Normal immix copy context. It has one copying Immix allocator.
/// Most immix plans use this copy context.
pub struct ImmixCopyContext<VM: VMBinding> {
    allocator: ImmixAllocator<VM>,
}

impl<VM: VMBinding> PolicyCopyContext for ImmixCopyContext<VM> {
    type VM = VM;

    fn prepare(&mut self) {
        self.allocator.reset();
    }
    fn release(&mut self) {
        self.allocator.reset();
    }

    fn alloc_copy(
        &mut self,
        _original: ObjectReference,
        bytes: usize,
        align: usize,
        offset: usize,
    ) -> Address {
        #[cfg(not(feature = "thread_local_gc"))]
        return self.allocator.alloc(bytes, align, offset);
        #[cfg(feature = "thread_local_gc")]
        {
            debug_assert!(
                crate::util::metadata::public_bit::is_public(_original),
                "global gc trying to evacuate private objects"
            );
            self.allocator.alloc_copy(bytes, align, offset)
        }
    }
    fn post_copy(&mut self, obj: ObjectReference, bytes: usize) {
        self.get_space().post_copy(obj, bytes)
    }
}

impl<VM: VMBinding> ImmixCopyContext<VM> {
    pub(crate) fn new(
        tls: VMWorkerThread,
        context: Arc<AllocatorContext<VM>>,
        space: &'static ImmixSpace<VM>,
    ) -> Self {
        ImmixCopyContext {
            allocator: ImmixAllocator::new(
                tls.0,
                u32::MAX,
                Some(space),
                context,
                true,
                Some(ImmixAllocSemantics::Public),
            ),
        }
    }

    fn get_space(&self) -> &ImmixSpace<VM> {
        self.allocator.immix_space()
    }
}

/// Hybrid Immix copy context. It includes two different immix allocators. One with `copy = true`
/// is used for defrag GCs, and the other is used for other purposes (such as promoting objects from
/// nursery to Immix mature space). This is used by generational immix.
pub struct ImmixHybridCopyContext<VM: VMBinding> {
    copy_allocator: ImmixAllocator<VM>,
    defrag_allocator: ImmixAllocator<VM>,
}

impl<VM: VMBinding> PolicyCopyContext for ImmixHybridCopyContext<VM> {
    type VM = VM;

    fn prepare(&mut self) {
        self.copy_allocator.reset();
        self.defrag_allocator.reset();
    }
    fn release(&mut self) {
        self.copy_allocator.reset();
        self.defrag_allocator.reset();
    }
    fn alloc_copy(
        &mut self,
        _original: ObjectReference,
        bytes: usize,
        align: usize,
        offset: usize,
    ) -> Address {
        if self.get_space().in_defrag() {
            self.defrag_allocator.alloc(bytes, align, offset)
        } else {
            self.copy_allocator.alloc(bytes, align, offset)
        }
    }
    fn post_copy(&mut self, obj: ObjectReference, bytes: usize) {
        self.get_space().post_copy(obj, bytes)
    }
}

impl<VM: VMBinding> ImmixHybridCopyContext<VM> {
    pub(crate) fn new(
        tls: VMWorkerThread,
        context: Arc<AllocatorContext<VM>>,
        space: &'static ImmixSpace<VM>,
    ) -> Self {
        ImmixHybridCopyContext {
            copy_allocator: ImmixAllocator::new(
                tls.0,
                u32::MAX,
                Some(space),
                context.clone(),
                false,
                None,
            ),
            defrag_allocator: ImmixAllocator::new(
                tls.0,
                u32::MAX,
                Some(space),
                context,
                true,
                None,
            ),
        }
    }

    fn get_space(&self) -> &ImmixSpace<VM> {
        // Both copy allocators should point to the same space.
        debug_assert_eq!(
            self.defrag_allocator.immix_space().common().descriptor,
            self.copy_allocator.immix_space().common().descriptor
        );
        // Just get the space from either allocator
        self.defrag_allocator.immix_space()
    }
}

#[cfg(feature = "vo_bit")]
#[derive(Clone, Copy)]
enum VOBitsClearingScope {
    /// Clear all VO bits in all blocks.
    FullGC,
    /// Clear unmarked blocks, only.
    BlockOnly,
    /// Clear unmarked lines, only.  (i.e. lines with line mark state **not** equal to `state`).
    Line { state: u8 },
}

/// A work packet to clear VO bit metadata after Prepare.
#[cfg(feature = "vo_bit")]
struct ClearVOBitsAfterPrepare {
    chunk: Chunk,
    scope: VOBitsClearingScope,
}

#[cfg(feature = "vo_bit")]
impl<VM: VMBinding> GCWork<VM> for ClearVOBitsAfterPrepare {
    fn do_work(&mut self, _worker: &mut GCWorker<VM>, _mmtk: &'static MMTK<VM>) {
        match self.scope {
            VOBitsClearingScope::FullGC => {
                vo_bit::bzero_vo_bit(self.chunk.start(), Chunk::BYTES);
            }
            VOBitsClearingScope::BlockOnly => {
                self.clear_blocks(None);
            }
            VOBitsClearingScope::Line { state } => {
                self.clear_blocks(Some(state));
            }
        }
    }
}

#[cfg(feature = "vo_bit")]
impl ClearVOBitsAfterPrepare {
    fn clear_blocks(&mut self, line_mark_state: Option<u8>) {
        for block in self
            .chunk
            .iter_region::<Block>()
            .filter(|block| block.get_state() != BlockState::Unallocated)
        {
            block.clear_vo_bits_for_unmarked_regions(line_mark_state);
        }
    }
}

#[cfg(feature = "thread_local_gc_copying_stats")]
pub static TOTAL_IMMIX_ALLOCATION_BYTES: std::sync::atomic::AtomicUsize =
    std::sync::atomic::AtomicUsize::new(0);<|MERGE_RESOLUTION|>--- conflicted
+++ resolved
@@ -1305,10 +1305,7 @@
         vo_bit::helper::on_trace_object::<VM>(object);
 
         if block.is_defrag_source() {
-<<<<<<< HEAD
             let is_private_object = !crate::util::metadata::public_bit::is_public(object);
-=======
->>>>>>> 5d3f6dd3
             let mut forwarding_status = 0;
             let is_forwarded_or_being_forwarded = if is_private_object {
                 object_forwarding::thread_local_is_forwarded::<VM>(object)
@@ -1406,7 +1403,6 @@
                 new_object
             }
         } else {
-<<<<<<< HEAD
             // if the object is not in the defrag souce, then it cannot be evacuated
             // otherwise, during transitive closure phase, the stale pointer will be
             // kept
@@ -1416,8 +1412,6 @@
                 block,
                 object
             );
-=======
->>>>>>> 5d3f6dd3
             if self.attempt_mark(object, self.mark_state) {
                 self.unlog_object_if_needed(object);
                 // Mark block and lines
