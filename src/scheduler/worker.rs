use super::stat::WorkerLocalStat;
use super::work_bucket::*;
use super::*;
use crate::mmtk::MMTK;
use crate::util::copy::GCWorkerCopyContext;
use crate::util::opaque_pointer::*;
use crate::vm::{Collection, GCThreadContext, VMBinding};
use atomic::Atomic;
use atomic_refcell::{AtomicRef, AtomicRefCell, AtomicRefMut};
use crossbeam::deque::{self, Stealer};
use crossbeam::queue::ArrayQueue;
#[cfg(feature = "count_live_bytes_in_gc")]
use std::sync::atomic::AtomicUsize;
use std::sync::atomic::Ordering;
use std::sync::{Arc, Mutex};

/// Represents the ID of a GC worker thread.
pub type ThreadId = usize;

thread_local! {
    /// Current worker's ordinal
    static WORKER_ORDINAL: Atomic<ThreadId> = const { Atomic::new(ThreadId::MAX) };
}

/// Get current worker ordinal. Return `None` if the current thread is not a worker.
pub fn current_worker_ordinal() -> ThreadId {
    let ordinal = WORKER_ORDINAL.with(|x| x.load(Ordering::Relaxed));
    debug_assert_ne!(
        ordinal,
        ThreadId::MAX,
        "Thread-local variable WORKER_ORDINAL not set yet."
    );
    ordinal
}

/// The struct has one instance per worker, but is shared between workers via the scheduler
/// instance.  This structure is used for communication between workers, e.g. adding designated
/// work packets, stealing work packets from other workers, and collecting per-worker statistics.
pub struct GCWorkerShared<VM: VMBinding> {
    /// Worker-local statistics data.
    stat: AtomicRefCell<WorkerLocalStat<VM>>,
    /// Accumulated bytes for live objects in this GC. When each worker scans
    /// objects, we increase the live bytes. We get this value from each worker
    /// at the end of a GC, and reset this counter.
    #[cfg(feature = "count_live_bytes_in_gc")]
    live_bytes: AtomicUsize,
    /// A queue of GCWork that can only be processed by the owned thread.
    pub designated_work: ArrayQueue<Box<dyn GCWork<VM>>>,
    /// Handle for stealing packets from the current worker
    pub stealer: Option<Stealer<Box<dyn GCWork<VM>>>>,
}

impl<VM: VMBinding> GCWorkerShared<VM> {
    pub fn new(stealer: Option<Stealer<Box<dyn GCWork<VM>>>>) -> Self {
        Self {
            stat: Default::default(),
            #[cfg(feature = "count_live_bytes_in_gc")]
            live_bytes: AtomicUsize::new(0),
            designated_work: ArrayQueue::new(16),
            stealer,
        }
    }

    #[cfg(feature = "count_live_bytes_in_gc")]
    pub(crate) fn increase_live_bytes(&self, bytes: usize) {
        self.live_bytes.fetch_add(bytes, Ordering::Relaxed);
    }

    #[cfg(feature = "count_live_bytes_in_gc")]
    pub(crate) fn get_and_clear_live_bytes(&self) -> usize {
        self.live_bytes.swap(0, Ordering::SeqCst)
    }
}

<<<<<<< HEAD
/// Used to synchronize mutually exclusive operations between workers and controller,
/// and also waking up workers when more work packets are available.
pub(crate) struct WorkerMonitor {
    /// The synchronized part.
    sync: Mutex<WorkerMonitorSync>,
    /// This is notified when new work is made available for the workers.
    /// Particularly, it is notified when
    /// -   `sync.worker_group_state` is transitioned to `Working` because
    ///     -   some workers still have designated work, or
    ///     -   some sentinel work packets are added to their drained buckets, or
    ///     -   some work buckets are opened, or
    /// -   any work packet is added to any open bucket.
    /// Workers wait on this condvar.
    work_available: Condvar,
    /// This is notified when all workers parked.
    /// The coordinator waits on this condvar.
    all_workers_parked: Condvar,
}

/// The state of the worker group.
///
/// The worker group alternates between the `Sleeping` and the `Working` state.  Workers are
/// allowed to execute work packets in the `Working` state.  However, once workers entered the
/// `Sleeping` state, they will not be allowed to packets from buckets until the coordinator
/// explicitly transitions the state back to `Working` after it found more work for workers to do.
#[derive(Clone, Copy, PartialEq, Eq, Debug)]
enum WorkerGroupState {
    /// In this state, the coordinator can open new buckets and close buckets,
    /// but workers cannot execute any packets or get any work packets from any buckets.
    /// Workers cannot unpark in this state.
    Sleeping,
    /// In this state, workers can get work packets from open buckets,
    /// but no buckets can be opened or closed.
    Working,
}

/// The synchronized part of `WorkerMonitor`.
pub(crate) struct WorkerMonitorSync {
    /// The total number of workers.
    worker_count: usize,
    /// Number of parked workers.
    parked_workers: usize,
    /// The worker group state.
    worker_group_state: WorkerGroupState,
}

impl WorkerMonitor {
    pub fn new(worker_count: usize) -> Self {
        Self {
            sync: Mutex::new(WorkerMonitorSync {
                worker_count,
                parked_workers: 0,
                worker_group_state: WorkerGroupState::Sleeping,
            }),
            work_available: Default::default(),
            all_workers_parked: Default::default(),
        }
    }

    /// Wake up workers when more work packets are made available for workers.
    /// This function is called when adding work packets to buckets.
    /// This function doesn't change the `work_group_state` variable.
    /// If workers are in the `Sleeping` state, use `resume_and_wait` to resume workers.
    pub fn notify_work_available(&self, all: bool) {
        let sync = self.sync.lock().unwrap();

        // Don't notify workers if we are adding packets when workers are sleeping.
        // This could happen when we add `ScheduleCollection` or schedule sentinels.
        if sync.worker_group_state == WorkerGroupState::Sleeping {
            return;
        }

        if all {
            self.work_available.notify_all();
        } else {
            self.work_available.notify_one();
        }
    }

    // #[cfg(feature = "thread_local_gc")]
    // /// Wake up workers without waiting
    // /// This is called by the coordinator.
    // /// If `all` is true, notify all workers; otherwise only notify one worker.
    // pub fn resume(&self, all: bool) {
    //     let mut sync = self.sync.lock().unwrap();
    //     sync.worker_group_state = WorkerGroupState::Working;
    //     if all {
    //         self.work_available.notify_all();
    //     } else {
    //         self.work_available.notify_one();
    //     }
    // }

    /// Wake up workers and wait until they transition to `Sleeping` state again.
    /// This is called by the coordinator.
    /// If `all` is true, notify all workers; otherwise only notify one worker.
    pub fn resume_and_wait(&self, all: bool) {
        let mut sync = self.sync.lock().unwrap();
        sync.worker_group_state = WorkerGroupState::Working;
        if all {
            self.work_available.notify_all();
        } else {
            self.work_available.notify_one();
        }
        let _sync = self
            .all_workers_parked
            .wait_while(sync, |sync| {
                sync.worker_group_state == WorkerGroupState::Working
            })
            .unwrap();
    }

    /// Test if the worker group is in the `Sleeping` state.
    pub fn debug_is_sleeping(&self) -> bool {
        let sync = self.sync.lock().unwrap();
        sync.worker_group_state == WorkerGroupState::Sleeping
    }

    /// Park until more work is available.
    /// The argument `worker` indicates this function can only be called by workers.
    pub fn park_and_wait<VM: VMBinding>(&self, worker: &GCWorker<VM>) {
        let mut sync = self.sync.lock().unwrap();

        // Park this worker
        let all_parked = sync.inc_parked_workers();
        trace!("Worker {} parked.", worker.ordinal);

        if all_parked {
            // If all workers are parked, enter "Sleeping" state and notify controller.
            sync.worker_group_state = WorkerGroupState::Sleeping;
            debug!(
                "Worker {} notifies the coordinator that all workerer parked.",
                worker.ordinal
            );
            self.all_workers_parked.notify_one();
        } else {
            // Otherwise wait until notified.
            // Note: The condition for this `cond.wait` is "more work is available".
            // If this worker spuriously wakes up, then in the next loop iteration, the
            // `poll_schedulable_work` invocation above will fail, and the worker will reach
            // here and wait again.
            sync = self.work_available.wait(sync).unwrap();
        }

        // If we are in the `Sleeping` state, wait until leaving that state.
        sync = self
            .work_available
            .wait_while(sync, |sync| {
                sync.worker_group_state == WorkerGroupState::Sleeping
            })
            .unwrap();

        // Unpark this worker.
        sync.dec_parked_workers();
        trace!("Worker {} unparked.", worker.ordinal);
    }
}

impl WorkerMonitorSync {
    /// Increase the packed-workers counter.
    /// Called before a worker is parked.
    ///
    /// Return true if all the workers are parked.
    fn inc_parked_workers(&mut self) -> bool {
        let old = self.parked_workers;
        debug_assert!(old < self.worker_count);
        let new = old + 1;
        self.parked_workers = new;
        new == self.worker_count
    }

    /// Decrease the packed-workers counter.
    /// Called after a worker is resumed from the parked state.
    fn dec_parked_workers(&mut self) {
        let old = self.parked_workers;
        debug_assert!(old <= self.worker_count);
        debug_assert!(old > 0);
        let new = old - 1;
        self.parked_workers = new;
    }
}

=======
>>>>>>> eb919f23
/// A GC worker.  This part is privately owned by a worker thread.
pub struct GCWorker<VM: VMBinding> {
    /// The VM-specific thread-local state of the GC thread.
    pub tls: VMWorkerThread,
    /// The ordinal of the worker, numbered from 0 to the number of workers minus one.
    pub ordinal: ThreadId,
    /// The reference to the scheduler.
    scheduler: Arc<GCWorkScheduler<VM>>,
    /// The copy context, used to implement copying GC.
    copy: GCWorkerCopyContext<VM>,
    /// The reference to the MMTk instance.
    pub mmtk: &'static MMTK<VM>,
    /// Reference to the shared part of the GC worker.  It is used for synchronization.
    pub shared: Arc<GCWorkerShared<VM>>,
    /// Local work packet queue.
    pub local_work_buffer: deque::Worker<Box<dyn GCWork<VM>>>,
    pub private_local_work_buffer: Vec<Box<dyn GCWork<VM>>>,
    pub gc_start: std::time::Instant,
}

unsafe impl<VM: VMBinding> Sync for GCWorkerShared<VM> {}
unsafe impl<VM: VMBinding> Send for GCWorkerShared<VM> {}

// Error message for borrowing `GCWorkerShared::stat`.
const STAT_BORROWED_MSG: &str = "GCWorkerShared.stat is already borrowed.  This may happen if \
    the mutator calls harness_begin or harness_end while the GC is running.";

impl<VM: VMBinding> GCWorkerShared<VM> {
    pub fn borrow_stat(&self) -> AtomicRef<WorkerLocalStat<VM>> {
        self.stat.try_borrow().expect(STAT_BORROWED_MSG)
    }

    pub fn borrow_stat_mut(&self) -> AtomicRefMut<WorkerLocalStat<VM>> {
        self.stat.try_borrow_mut().expect(STAT_BORROWED_MSG)
    }
}

/// A special error type that indicate a worker should exit.
/// This may happen if the VM needs to fork and asks workers to exit.
#[derive(Debug)]
pub(crate) struct WorkerShouldExit;

/// The result type of `GCWorker::pool`.
/// Too many functions return `Option<Box<dyn GCWork<VM>>>`.  In most cases, when `None` is
/// returned, the caller should try getting work packets from another place.  To avoid confusion,
/// we use `Err(WorkerShouldExit)` to clearly indicate that the worker should exit immediately.
pub(crate) type PollResult<VM> = Result<Box<dyn GCWork<VM>>, WorkerShouldExit>;

impl<VM: VMBinding> GCWorker<VM> {
    pub(crate) fn new(
        mmtk: &'static MMTK<VM>,
        ordinal: ThreadId,
        scheduler: Arc<GCWorkScheduler<VM>>,
        shared: Arc<GCWorkerShared<VM>>,
        local_work_buffer: deque::Worker<Box<dyn GCWork<VM>>>,
    ) -> Self {
        Self {
            tls: VMWorkerThread(VMThread::UNINITIALIZED),
            ordinal,
            // We will set this later
            copy: GCWorkerCopyContext::new_non_copy(),
            scheduler,
            mmtk,
            shared,
            local_work_buffer,
            private_local_work_buffer: Vec::new(),
            gc_start: std::time::Instant::now(),
        }
    }

    const LOCALLY_CACHED_WORK_PACKETS: usize = 16;

    /// Add a work packet to the work queue and mark it with a higher priority.
    /// If the bucket is activated, the packet will be pushed to the local queue, otherwise it will be
    /// pushed to the global bucket with a higher priority.
    pub fn add_work_prioritized(&mut self, bucket: WorkBucketStage, work: impl GCWork<VM>) {
        if !self.scheduler().work_buckets[bucket].is_activated()
            || self.local_work_buffer.len() >= Self::LOCALLY_CACHED_WORK_PACKETS
        {
            self.scheduler.work_buckets[bucket].add_prioritized(Box::new(work));
            return;
        }
        self.local_work_buffer.push(Box::new(work));
    }

    /// Add a work packet to the work queue.
    /// If the bucket is activated, the packet will be pushed to the local queue, otherwise it will be
    /// pushed to the global bucket.
    pub fn add_work(&mut self, bucket: WorkBucketStage, work: impl GCWork<VM>) {
        if !self.scheduler().work_buckets[bucket].is_activated()
            || self.local_work_buffer.len() >= Self::LOCALLY_CACHED_WORK_PACKETS
        {
            self.scheduler.work_buckets[bucket].add(work);
            return;
        }
        self.local_work_buffer.push(Box::new(work));
    }

    /// Get the scheduler. There is only one scheduler per MMTk instance.
    pub fn scheduler(&self) -> &GCWorkScheduler<VM> {
        &self.scheduler
    }

    /// Get a mutable reference of the copy context for this worker.
    pub fn get_copy_context_mut(&mut self) -> &mut GCWorkerCopyContext<VM> {
        &mut self.copy
    }

    /// Poll a ready-to-execute work packet in the following order:
    ///
    /// 1. Any packet that should be processed only by this worker.
    /// 2. Poll from the local work queue.
    /// 3. Poll from activated global work-buckets
    /// 4. Steal from other workers
<<<<<<< HEAD
    fn poll(&mut self) -> Box<dyn GCWork<VM>> {
        self.shared
            .designated_work
            .pop()
            .or_else(|| self.private_local_work_buffer.pop())
            .or_else(|| self.local_work_buffer.pop())
            .unwrap_or_else(|| self.scheduler().poll(self))
=======
    fn poll(&mut self) -> PollResult<VM> {
        if let Some(work) = self.shared.designated_work.pop() {
            return Ok(work);
        }

        if let Some(work) = self.local_work_buffer.pop() {
            return Ok(work);
        }

        self.scheduler().poll(self)
>>>>>>> eb919f23
    }

    /// Entry point of the worker thread.
    ///
    /// This function will resolve thread affinity, if it has been specified by the user.
    ///
    /// Each worker will keep polling and executing work packets in a loop.  It runs until the
    /// worker is requested to exit.  Currently a worker may exit after
    /// [`crate::mmtk::MMTK::prepare_to_fork`] is called.
    ///
    /// Arguments:
    /// * `tls`: The VM-specific thread-local storage for this GC worker thread.
    /// * `mmtk`: A reference to an MMTk instance.
    pub fn run(mut self: Box<Self>, tls: VMWorkerThread, mmtk: &'static MMTK<VM>) {
        probe!(mmtk, gcworker_run);
        debug!(
            "Worker started. ordinal: {}, {}",
            self.ordinal,
            crate::util::rust_util::debug_process_thread_id(),
        );
        WORKER_ORDINAL.with(|x| x.store(self.ordinal, Ordering::SeqCst));
        self.scheduler.resolve_affinity(self.ordinal);
        self.tls = tls;
        self.copy = crate::plan::create_gc_worker_context(tls, mmtk);
        loop {
            // Instead of having work_start and work_end tracepoints, we have
            // one tracepoint before polling for more work and one tracepoint
            // before executing the work.
            // This allows measuring the distribution of both the time needed
            // poll work (between work_poll and work), and the time needed to
            // execute work (between work and next work_poll).
            // If we have work_start and work_end, we cannot measure the first
            // poll.
            probe!(mmtk, work_poll);
            let Ok(mut work) = self.poll() else {
                // The worker is asked to exit.  Break from the loop.
                break;
            };
            // probe! expands to an empty block on unsupported platforms
            #[allow(unused_variables)]
            let typename = work.get_type_name();

            #[cfg(feature = "bpftrace_workaround")]
            // Workaround a problem where bpftrace script cannot see the work packet names,
            // by force loading from the packet name.
            // See the "Known issues" section in `tools/tracing/timeline/README.md`
            std::hint::black_box(unsafe { *(typename.as_ptr()) });

            probe!(mmtk, work, typename.as_ptr(), typename.len());
<<<<<<< HEAD
            work.do_work_with_stat(self, mmtk);
            debug!("GC Thread {} executes the packet", current_worker_ordinal());
=======
            work.do_work_with_stat(&mut self, mmtk);
>>>>>>> eb919f23
        }
        debug!(
            "Worker exiting. ordinal: {}, {}",
            self.ordinal,
            crate::util::rust_util::debug_process_thread_id(),
        );
        probe!(mmtk, gcworker_exit);

        mmtk.scheduler.surrender_gc_worker(self);
    }
}

/// Stateful part of [`WorkerGroup`].
enum WorkerCreationState<VM: VMBinding> {
    /// The initial state.  `GCWorker` structs have not been created and GC worker threads have not
    /// been spawn.
    Initial {
        /// The local work queues for to-be-created workers.
        local_work_queues: Vec<deque::Worker<Box<dyn GCWork<VM>>>>,
    },
    /// All worker threads are spawn and running.  `GCWorker` structs have been transferred to
    /// worker threads.
    Spawned,
    /// Worker threads are stopping, or have already stopped, for forking. Instances of `GCWorker`
    /// structs are collected here to be reused when GC workers are respawn.
    Surrendered {
        /// `GCWorker` instances not currently owned by active GC worker threads.  Once GC workers
        /// are respawn, they will take ownership of these `GCWorker` instances.
        // Note: Clippy warns about `Vec<Box<T>>` because `Vec<T>` is already in the heap.
        // However, the purpose of this `Vec` is allowing GC worker threads to give their
        // `Box<GCWorker<VM>>` instances back to this pool.  Therefore, the `Box` is necessary.
        #[allow(clippy::vec_box)]
        workers: Vec<Box<GCWorker<VM>>>,
    },
}

/// A worker group to manage all the GC workers.
pub(crate) struct WorkerGroup<VM: VMBinding> {
    /// Shared worker data
    pub workers_shared: Vec<Arc<GCWorkerShared<VM>>>,
    /// The stateful part.  `None` means state transition is underway.
    state: Mutex<Option<WorkerCreationState<VM>>>,
}

/// We have to persuade Rust that `WorkerGroup` is safe to share because the compiler thinks one
/// worker can refer to another worker via the path "worker -> scheduler -> worker_group ->
/// `Surrendered::workers` -> worker" which is cyclic reference and unsafe.
unsafe impl<VM: VMBinding> Sync for WorkerGroup<VM> {}

impl<VM: VMBinding> WorkerGroup<VM> {
    /// Create a WorkerGroup
    pub fn new(num_workers: usize) -> Arc<Self> {
        let local_work_queues = (0..num_workers)
            .map(|_| deque::Worker::new_fifo())
            .collect::<Vec<_>>();

        let workers_shared = (0..num_workers)
            .map(|i| {
                Arc::new(GCWorkerShared::<VM>::new(Some(
                    local_work_queues[i].stealer(),
                )))
            })
            .collect::<Vec<_>>();

        Arc::new(Self {
            workers_shared,
            state: Mutex::new(Some(WorkerCreationState::Initial { local_work_queues })),
        })
    }

    /// Spawn GC worker threads for the first time.
    pub fn initial_spawn(&self, tls: VMThread, mmtk: &'static MMTK<VM>) {
        let mut state = self.state.lock().unwrap();

        let WorkerCreationState::Initial { local_work_queues } = state.take().unwrap() else {
            panic!("GCWorker structs have already been created");
        };

        let workers = self.create_workers(local_work_queues, mmtk);
        self.spawn(workers, tls);

        *state = Some(WorkerCreationState::Spawned);
    }

    /// Respawn GC threads after stopping for forking.
    pub fn respawn(&self, tls: VMThread) {
        let mut state = self.state.lock().unwrap();

        let WorkerCreationState::Surrendered { workers } = state.take().unwrap() else {
            panic!("GCWorker structs have not been created, yet.");
        };

        self.spawn(workers, tls);

        *state = Some(WorkerCreationState::Spawned)
    }

    /// Create `GCWorker` instances.
    #[allow(clippy::vec_box)] // See `WorkerCreationState::Surrendered`.
    fn create_workers(
        &self,
        local_work_queues: Vec<deque::Worker<Box<dyn GCWork<VM>>>>,
        mmtk: &'static MMTK<VM>,
    ) -> Vec<Box<GCWorker<VM>>> {
        debug!("Creating GCWorker instances...");

        assert_eq!(self.workers_shared.len(), local_work_queues.len());

        // Each `GCWorker` instance corresponds to a `GCWorkerShared` at the same index.
        let workers = (local_work_queues.into_iter())
            .zip(self.workers_shared.iter())
            .enumerate()
            .map(|(ordinal, (queue, shared))| {
                Box::new(GCWorker::new(
                    mmtk,
                    ordinal,
                    mmtk.scheduler.clone(),
                    shared.clone(),
                    queue,
                ))
            })
            .collect::<Vec<_>>();

        debug!("Created {} GCWorker instances.", workers.len());
        workers
    }

    /// Spawn all the worker threads
    #[allow(clippy::vec_box)] // See `WorkerCreationState::Surrendered`.
    fn spawn(&self, workers: Vec<Box<GCWorker<VM>>>, tls: VMThread) {
        debug!(
            "Spawning GC workers.  {}",
            crate::util::rust_util::debug_process_thread_id(),
        );

        // We transfer the ownership of each `GCWorker` instance to a GC thread.
        for worker in workers {
            VM::VMCollection::spawn_gc_thread(tls, GCThreadContext::<VM>::Worker(worker));
        }

        debug!(
            "Spawned {} worker threads.  {}",
            self.worker_count(),
            crate::util::rust_util::debug_process_thread_id(),
        );
    }

    /// Prepare the buffer for workers to surrender their `GCWorker` structs.
    pub fn prepare_surrender_buffer(&self) {
        let mut state = self.state.lock().unwrap();
        assert!(matches!(*state, Some(WorkerCreationState::Spawned)));

        *state = Some(WorkerCreationState::Surrendered {
            workers: Vec::with_capacity(self.worker_count()),
        })
    }

    /// Return the `GCWorker` struct to the worker group.
    /// This function returns `true` if all workers returned their `GCWorker` structs.
    pub fn surrender_gc_worker(&self, worker: Box<GCWorker<VM>>) -> bool {
        let mut state = self.state.lock().unwrap();
        let WorkerCreationState::Surrendered { ref mut workers } = state.as_mut().unwrap() else {
            panic!("GCWorker structs have not been created, yet.");
        };
        let ordinal = worker.ordinal;
        workers.push(worker);
        trace!(
            "Worker {} surrendered. ({}/{})",
            ordinal,
            workers.len(),
            self.worker_count()
        );
        workers.len() == self.worker_count()
    }

    /// Get the number of workers in the group
    pub fn worker_count(&self) -> usize {
        self.workers_shared.len()
    }

    /// Return true if there're any pending designated work
    pub fn has_designated_work(&self) -> bool {
        self.workers_shared
            .iter()
            .any(|w| !w.designated_work.is_empty())
    }

    #[cfg(feature = "count_live_bytes_in_gc")]
    pub fn get_and_clear_worker_live_bytes(&self) -> usize {
        self.workers_shared
            .iter()
            .map(|w| w.get_and_clear_live_bytes())
            .sum()
    }
}<|MERGE_RESOLUTION|>--- conflicted
+++ resolved
@@ -72,191 +72,6 @@
     }
 }
 
-<<<<<<< HEAD
-/// Used to synchronize mutually exclusive operations between workers and controller,
-/// and also waking up workers when more work packets are available.
-pub(crate) struct WorkerMonitor {
-    /// The synchronized part.
-    sync: Mutex<WorkerMonitorSync>,
-    /// This is notified when new work is made available for the workers.
-    /// Particularly, it is notified when
-    /// -   `sync.worker_group_state` is transitioned to `Working` because
-    ///     -   some workers still have designated work, or
-    ///     -   some sentinel work packets are added to their drained buckets, or
-    ///     -   some work buckets are opened, or
-    /// -   any work packet is added to any open bucket.
-    /// Workers wait on this condvar.
-    work_available: Condvar,
-    /// This is notified when all workers parked.
-    /// The coordinator waits on this condvar.
-    all_workers_parked: Condvar,
-}
-
-/// The state of the worker group.
-///
-/// The worker group alternates between the `Sleeping` and the `Working` state.  Workers are
-/// allowed to execute work packets in the `Working` state.  However, once workers entered the
-/// `Sleeping` state, they will not be allowed to packets from buckets until the coordinator
-/// explicitly transitions the state back to `Working` after it found more work for workers to do.
-#[derive(Clone, Copy, PartialEq, Eq, Debug)]
-enum WorkerGroupState {
-    /// In this state, the coordinator can open new buckets and close buckets,
-    /// but workers cannot execute any packets or get any work packets from any buckets.
-    /// Workers cannot unpark in this state.
-    Sleeping,
-    /// In this state, workers can get work packets from open buckets,
-    /// but no buckets can be opened or closed.
-    Working,
-}
-
-/// The synchronized part of `WorkerMonitor`.
-pub(crate) struct WorkerMonitorSync {
-    /// The total number of workers.
-    worker_count: usize,
-    /// Number of parked workers.
-    parked_workers: usize,
-    /// The worker group state.
-    worker_group_state: WorkerGroupState,
-}
-
-impl WorkerMonitor {
-    pub fn new(worker_count: usize) -> Self {
-        Self {
-            sync: Mutex::new(WorkerMonitorSync {
-                worker_count,
-                parked_workers: 0,
-                worker_group_state: WorkerGroupState::Sleeping,
-            }),
-            work_available: Default::default(),
-            all_workers_parked: Default::default(),
-        }
-    }
-
-    /// Wake up workers when more work packets are made available for workers.
-    /// This function is called when adding work packets to buckets.
-    /// This function doesn't change the `work_group_state` variable.
-    /// If workers are in the `Sleeping` state, use `resume_and_wait` to resume workers.
-    pub fn notify_work_available(&self, all: bool) {
-        let sync = self.sync.lock().unwrap();
-
-        // Don't notify workers if we are adding packets when workers are sleeping.
-        // This could happen when we add `ScheduleCollection` or schedule sentinels.
-        if sync.worker_group_state == WorkerGroupState::Sleeping {
-            return;
-        }
-
-        if all {
-            self.work_available.notify_all();
-        } else {
-            self.work_available.notify_one();
-        }
-    }
-
-    // #[cfg(feature = "thread_local_gc")]
-    // /// Wake up workers without waiting
-    // /// This is called by the coordinator.
-    // /// If `all` is true, notify all workers; otherwise only notify one worker.
-    // pub fn resume(&self, all: bool) {
-    //     let mut sync = self.sync.lock().unwrap();
-    //     sync.worker_group_state = WorkerGroupState::Working;
-    //     if all {
-    //         self.work_available.notify_all();
-    //     } else {
-    //         self.work_available.notify_one();
-    //     }
-    // }
-
-    /// Wake up workers and wait until they transition to `Sleeping` state again.
-    /// This is called by the coordinator.
-    /// If `all` is true, notify all workers; otherwise only notify one worker.
-    pub fn resume_and_wait(&self, all: bool) {
-        let mut sync = self.sync.lock().unwrap();
-        sync.worker_group_state = WorkerGroupState::Working;
-        if all {
-            self.work_available.notify_all();
-        } else {
-            self.work_available.notify_one();
-        }
-        let _sync = self
-            .all_workers_parked
-            .wait_while(sync, |sync| {
-                sync.worker_group_state == WorkerGroupState::Working
-            })
-            .unwrap();
-    }
-
-    /// Test if the worker group is in the `Sleeping` state.
-    pub fn debug_is_sleeping(&self) -> bool {
-        let sync = self.sync.lock().unwrap();
-        sync.worker_group_state == WorkerGroupState::Sleeping
-    }
-
-    /// Park until more work is available.
-    /// The argument `worker` indicates this function can only be called by workers.
-    pub fn park_and_wait<VM: VMBinding>(&self, worker: &GCWorker<VM>) {
-        let mut sync = self.sync.lock().unwrap();
-
-        // Park this worker
-        let all_parked = sync.inc_parked_workers();
-        trace!("Worker {} parked.", worker.ordinal);
-
-        if all_parked {
-            // If all workers are parked, enter "Sleeping" state and notify controller.
-            sync.worker_group_state = WorkerGroupState::Sleeping;
-            debug!(
-                "Worker {} notifies the coordinator that all workerer parked.",
-                worker.ordinal
-            );
-            self.all_workers_parked.notify_one();
-        } else {
-            // Otherwise wait until notified.
-            // Note: The condition for this `cond.wait` is "more work is available".
-            // If this worker spuriously wakes up, then in the next loop iteration, the
-            // `poll_schedulable_work` invocation above will fail, and the worker will reach
-            // here and wait again.
-            sync = self.work_available.wait(sync).unwrap();
-        }
-
-        // If we are in the `Sleeping` state, wait until leaving that state.
-        sync = self
-            .work_available
-            .wait_while(sync, |sync| {
-                sync.worker_group_state == WorkerGroupState::Sleeping
-            })
-            .unwrap();
-
-        // Unpark this worker.
-        sync.dec_parked_workers();
-        trace!("Worker {} unparked.", worker.ordinal);
-    }
-}
-
-impl WorkerMonitorSync {
-    /// Increase the packed-workers counter.
-    /// Called before a worker is parked.
-    ///
-    /// Return true if all the workers are parked.
-    fn inc_parked_workers(&mut self) -> bool {
-        let old = self.parked_workers;
-        debug_assert!(old < self.worker_count);
-        let new = old + 1;
-        self.parked_workers = new;
-        new == self.worker_count
-    }
-
-    /// Decrease the packed-workers counter.
-    /// Called after a worker is resumed from the parked state.
-    fn dec_parked_workers(&mut self) {
-        let old = self.parked_workers;
-        debug_assert!(old <= self.worker_count);
-        debug_assert!(old > 0);
-        let new = old - 1;
-        self.parked_workers = new;
-    }
-}
-
-=======
->>>>>>> eb919f23
 /// A GC worker.  This part is privately owned by a worker thread.
 pub struct GCWorker<VM: VMBinding> {
     /// The VM-specific thread-local state of the GC thread.
@@ -371,15 +186,6 @@
     /// 2. Poll from the local work queue.
     /// 3. Poll from activated global work-buckets
     /// 4. Steal from other workers
-<<<<<<< HEAD
-    fn poll(&mut self) -> Box<dyn GCWork<VM>> {
-        self.shared
-            .designated_work
-            .pop()
-            .or_else(|| self.private_local_work_buffer.pop())
-            .or_else(|| self.local_work_buffer.pop())
-            .unwrap_or_else(|| self.scheduler().poll(self))
-=======
     fn poll(&mut self) -> PollResult<VM> {
         if let Some(work) = self.shared.designated_work.pop() {
             return Ok(work);
@@ -390,7 +196,6 @@
         }
 
         self.scheduler().poll(self)
->>>>>>> eb919f23
     }
 
     /// Entry point of the worker thread.
@@ -440,12 +245,7 @@
             std::hint::black_box(unsafe { *(typename.as_ptr()) });
 
             probe!(mmtk, work, typename.as_ptr(), typename.len());
-<<<<<<< HEAD
-            work.do_work_with_stat(self, mmtk);
-            debug!("GC Thread {} executes the packet", current_worker_ordinal());
-=======
             work.do_work_with_stat(&mut self, mmtk);
->>>>>>> eb919f23
         }
         debug!(
             "Worker exiting. ordinal: {}, {}",
