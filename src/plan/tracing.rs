--- conflicted
+++ resolved
@@ -4,13 +4,7 @@
 use crate::scheduler::gc_work::{ProcessEdgesWork, SlotOf};
 use crate::scheduler::{GCWorker, WorkBucketStage};
 use crate::util::ObjectReference;
-<<<<<<< HEAD
-use crate::vm::edge_shape::Edge;
-use crate::vm::EdgeVisitor;
-use crate::vm::Scanning;
-=======
 use crate::vm::SlotVisitor;
->>>>>>> ec936ecb
 
 /// This trait represents an object queue to enqueue objects during tracing.
 pub trait ObjectQueue {
@@ -121,10 +115,7 @@
     fn visit_slot(&mut self, slot: SlotOf<E>) {
         #[cfg(debug_assertions)]
         {
-<<<<<<< HEAD
-=======
             use crate::vm::slot::Slot;
->>>>>>> ec936ecb
             trace!(
                 "(ObjectsClosure) Visit slot {:?} (pointing to {:?})",
                 slot,
@@ -144,13 +135,6 @@
     }
 }
 
-<<<<<<< HEAD
-pub struct PublishObjectClosure<VM: crate::vm::VMBinding> {
-    _mmtk: &'static crate::MMTK<VM>,
-    edge_buffer: std::collections::VecDeque<VM::VMEdge>,
-}
-
-=======
 #[cfg(feature = "public_bit")]
 pub struct PublishObjectClosure<VM: crate::vm::VMBinding> {
     _mmtk: &'static crate::MMTK<VM>,
@@ -158,39 +142,10 @@
 }
 
 #[cfg(feature = "public_bit")]
->>>>>>> ec936ecb
 impl<VM: crate::vm::VMBinding> PublishObjectClosure<VM> {
     pub fn new(mmtk: &'static crate::MMTK<VM>) -> Self {
         PublishObjectClosure {
             _mmtk: mmtk,
-<<<<<<< HEAD
-            edge_buffer: std::collections::VecDeque::new(),
-        }
-    }
-
-    pub fn do_closure(&mut self) {
-        while !self.edge_buffer.is_empty() {
-            let slot = self.edge_buffer.pop_front().unwrap();
-            let object = slot.load();
-            if object.is_null() {
-                continue;
-            }
-            if !crate::util::metadata::public_bit::is_public::<VM>(object) {
-                // set public bit on the object
-                #[cfg(feature = "debug_publish_object")]
-                crate::util::metadata::public_bit::set_public_bit::<VM>(
-                    object,
-                    Some(self.mutator_id),
-                );
-                #[cfg(not(feature = "debug_publish_object"))]
-                crate::util::metadata::public_bit::set_public_bit::<VM>(object);
-                #[cfg(feature = "thread_local_gc")]
-                self._mmtk.get_plan().publish_object(
-                    object,
-                    #[cfg(feature = "debug_thread_local_gc_copying")]
-                    self.tls,
-                );
-=======
             slot_buffer: std::collections::VecDeque::new(),
         }
     }
@@ -252,25 +207,11 @@
 
                 #[cfg(feature = "thread_local_gc")]
                 self._mmtk.get_plan().publish_object(object);
->>>>>>> ec936ecb
                 VM::VMScanning::scan_object(
                     crate::util::VMWorkerThread(crate::util::VMThread::UNINITIALIZED),
                     object,
                     self,
                 );
-<<<<<<< HEAD
-            }
-        }
-    }
-}
-
-impl<VM: crate::vm::VMBinding> EdgeVisitor<VM::VMEdge> for PublishObjectClosure<VM> {
-    fn visit_edge(&mut self, edge: VM::VMEdge) {
-        self.edge_buffer.push_back(edge);
-    }
-}
-
-=======
                 #[cfg(feature = "publish_rate_analysis")]
                 {
                     use crate::vm::ObjectModel;
@@ -349,16 +290,11 @@
 }
 
 #[cfg(feature = "public_bit")]
->>>>>>> ec936ecb
 impl<VM: crate::vm::VMBinding> Drop for PublishObjectClosure<VM> {
     #[inline(always)]
     fn drop(&mut self) {
         assert!(
-<<<<<<< HEAD
-            self.edge_buffer.is_empty(),
-=======
             self.slot_buffer.is_empty(),
->>>>>>> ec936ecb
             "There are edges left over. Closure is not done correctly."
         );
     }
