use std::ptr::null_mut;
use libc::c_void;
use libc::c_char;

use std::ffi::CStr;
use std::{str, thread};

use std::sync::atomic::Ordering;

use plan::Plan;
use ::plan::MutatorContext;
use ::plan::TraceLocal;
use ::plan::CollectorContext;
use ::plan::ParallelCollectorGroup;
use ::plan::transitive_closure::TransitiveClosure;

use ::vm::Collection;

use ::util::{Address, ObjectReference};

use ::plan::selected_plan;
use self::selected_plan::SelectedPlan;

use ::plan::Allocator;
use util::constants::LOG_BYTES_IN_PAGE;
use util::heap::layout::vm_layout_constants::HEAP_START;
use util::heap::layout::vm_layout_constants::HEAP_END;
use util::OpaquePointer;
use crate::mmtk::SINGLETON;
use vm::VMBinding;
use mmtk::MMTK;

pub fn start_control_collector<VM: VMBinding>(mmtk: &MMTK<VM>, tls: OpaquePointer) {
    mmtk.plan.common().control_collector_context.run(tls);
}

<<<<<<< HEAD
#[repr(C)]
pub struct OpenJDK_Upcalls {
    pub stop_all_mutators: extern "C" fn(tls: OpaquePointer),
    pub resume_mutators: extern "C" fn(tls: OpaquePointer),
    pub spawn_collector_thread: extern "C" fn(tls: OpaquePointer, ctx: *mut c_void),
    pub block_for_gc: extern "C" fn(),
    pub active_collector: extern "C" fn(tls: OpaquePointer) -> *mut c_void,
    pub get_next_mutator: extern "C" fn() -> *mut c_void,
    pub reset_mutator_iterator: extern "C" fn(),
    pub compute_static_roots: extern "C" fn(trace: *mut c_void, tls: OpaquePointer),
    pub compute_global_roots: extern "C" fn(trace: *mut c_void, tls: OpaquePointer),
    pub compute_thread_roots: extern "C" fn(trace: *mut c_void, tls: OpaquePointer),
    pub scan_object: extern "C" fn(trace: *mut c_void, object: *mut c_void, tls: OpaquePointer),
    pub dump_object: extern "C" fn(object: *mut c_void),
    pub get_object_size: extern "C" fn(object: ObjectReference) -> usize,
    pub get_mmtk_mutator: extern "C" fn(tls: OpaquePointer) -> *mut c_void,
    pub is_mutator: extern "C" fn(tls: OpaquePointer) -> bool,
}

#[no_mangle]
#[cfg(feature = "openjdk")]
pub unsafe extern fn openjdk_gc_init(calls: *const OpenJDK_Upcalls, heap_size: usize) {
=======
pub fn gc_init<VM: VMBinding>(mmtk: &MMTK<VM>, heap_size: usize) {
>>>>>>> ee7ab348
    ::util::logger::init().unwrap();
    mmtk.plan.gc_init(heap_size, &SINGLETON.vm_map);
    mmtk.plan.common().initialized.store(true, Ordering::SeqCst);

    // TODO: We should have an option so we know whether we should spawn the controller.
//    thread::spawn(|| {
//        SINGLETON.plan.common().control_collector_context.run(UNINITIALIZED_OPAQUE_POINTER )
//    });
}

<<<<<<< HEAD
#[no_mangle]
pub extern fn request_gc() {
    SINGLETON.plan.common().control_collector_context.request();
}

#[no_mangle]
pub unsafe extern fn gc_init(heap_size: usize) {
    if cfg!(feature = "jikesrvm") {
        panic!("Should be calling jikesrvm_gc_init instead");
    }
    if cfg!(feature = "openjdk") {
        panic!("Should be calling openjdk_gc_init instead");
    }
    ::util::logger::init().unwrap();
    SINGLETON.plan.gc_init(heap_size, &SINGLETON.vm_map);
    SINGLETON.plan.common().initialized.store(true, Ordering::SeqCst);
    thread::spawn(|| {
        SINGLETON.plan.common().control_collector_context.run(OpaquePointer::UNINITIALIZED)
    });
}

#[no_mangle]
pub extern fn bind_mutator(tls: OpaquePointer) -> *mut c_void {
=======
pub fn bind_mutator<VM: VMBinding>(mmtk: &MMTK<VM>, tls: OpaquePointer) -> *mut c_void {
>>>>>>> ee7ab348
    SelectedPlan::bind_mutator(&SINGLETON.plan, tls)
}

pub unsafe fn alloc<VM: VMBinding>(mutator: *mut c_void, size: usize,
             align: usize, offset: isize, allocator: Allocator) -> *mut c_void {
    let local = &mut *(mutator as *mut <SelectedPlan<VM> as Plan<VM>>::MutatorT);
    local.alloc(size, align, offset, allocator).to_mut_ptr()
}

#[inline(never)]
pub unsafe fn alloc_slow<VM: VMBinding>(mutator: *mut c_void, size: usize,
                  align: usize, offset: isize, allocator: Allocator) -> *mut c_void {
    let local = &mut *(mutator as *mut <SelectedPlan<VM> as Plan<VM>>::MutatorT);
    local.alloc_slow(size, align, offset, allocator).to_mut_ptr()
}

pub fn post_alloc<VM: VMBinding>(mutator: *mut c_void, refer: ObjectReference, type_refer: ObjectReference,
                         bytes: usize, allocator: Allocator) {
    let local = unsafe {&mut *(mutator as *mut <SelectedPlan<VM> as Plan<VM>>::MutatorT)};
    local.post_alloc(refer, type_refer, bytes, allocator);
}

// TODO: I dont think this works. The null pointer will get de-referenced.
//pub unsafe fn mmtk_malloc<VM: VMBinding>(size: usize) -> *mut c_void {
//    alloc::<VM>(null_mut(), size, 1, 0, Allocator::Default)
//}

//#[no_mangle]
//pub extern fn mmtk_free(_ptr: *const c_void) {}

pub fn will_never_move<VM: VMBinding>(mmtk: &MMTK<VM>, object: ObjectReference) -> bool {
    mmtk.plan.will_never_move(object)
}

pub fn is_valid_ref<VM: VMBinding>(mmtk: &MMTK<VM>, val: ObjectReference) -> bool {
    mmtk.plan.is_valid_ref(val)
}

#[cfg(feature = "sanity")]
pub unsafe fn report_delayed_root_edge<VM: VMBinding>(mmtk: &MMTK<VM>, trace_local: *mut c_void, addr: *mut c_void) {
    use ::util::sanity::sanity_checker::SanityChecker;
    if mmtk.plan.common().is_in_sanity() {
        report_delayed_root_edge_inner::<SanityChecker<VM>>(trace_local, addr)
    } else {
        report_delayed_root_edge_inner::<<SelectedPlan<VM> as Plan<VM>>::TraceLocalT>(trace_local, addr)
    }
}
#[cfg(not(feature = "sanity"))]
pub unsafe fn report_delayed_root_edge<VM: VMBinding>(_: &MMTK<VM>, trace_local: *mut c_void, addr: *mut c_void) {
    report_delayed_root_edge_inner::<<SelectedPlan<VM> as Plan<VM>>::TraceLocalT>(trace_local, addr)
}
unsafe fn report_delayed_root_edge_inner<T: TraceLocal>(trace_local: *mut c_void, addr: *mut c_void) {
    trace!("report_delayed_root_edge with trace_local={:?}", trace_local);
    let local = &mut *(trace_local as *mut T);
    local.report_delayed_root_edge(Address::from_mut_ptr(addr));
    trace!("report_delayed_root_edge returned with trace_local={:?}", trace_local);
}

#[cfg(feature = "sanity")]
pub unsafe fn will_not_move_in_current_collection<VM: VMBinding>(mmtk: &MMTK<VM>, trace_local: *mut c_void, obj: *mut c_void) -> bool {
    use ::util::sanity::sanity_checker::SanityChecker;
    if mmtk.plan.common().is_in_sanity() {
        will_not_move_in_current_collection_inner::<SanityChecker<VM>>(trace_local, obj)
    } else {
        will_not_move_in_current_collection_inner::<<SelectedPlan<VM> as Plan<VM>>::TraceLocalT>(trace_local, obj)
    }
}
#[cfg(not(feature = "sanity"))]
pub unsafe fn will_not_move_in_current_collection<VM: VMBinding>(_: &MMTK<VM>, trace_local: *mut c_void, obj: *mut c_void) -> bool {
    will_not_move_in_current_collection_inner::<<SelectedPlan<VM> as Plan<VM>>::TraceLocalT>(trace_local, obj)
}
unsafe fn will_not_move_in_current_collection_inner<T: TraceLocal>(trace_local: *mut c_void, obj: *mut c_void) -> bool {
    trace!("will_not_move_in_current_collection({:?}, {:?})", trace_local, obj);
    let local = &mut *(trace_local as *mut T);
    let ret = local.will_not_move_in_current_collection(Address::from_mut_ptr(obj).to_object_reference());
    trace!("will_not_move_in_current_collection returned with trace_local={:?}", trace_local);
    ret
}

#[cfg(feature = "sanity")]
pub unsafe fn process_interior_edge<VM: VMBinding>(mmtk: &MMTK<VM>, trace_local: *mut c_void, target: *mut c_void, slot: *mut c_void, root: bool) {
    use ::util::sanity::sanity_checker::SanityChecker;
    if mmtk.plan.common().is_in_sanity() {
        process_interior_edge_inner::<SanityChecker<VM>>(trace_local, target, slot, root)
    } else {
        process_interior_edge_inner::<<SelectedPlan<VM> as Plan<VM>>::TraceLocalT>(trace_local, target, slot, root)
    }
    trace!("process_interior_root_edge returned with trace_local={:?}", trace_local);
}
#[cfg(not(feature = "sanity"))]
pub unsafe fn process_interior_edge<VM: VMBinding>(_: &MMTK<VM>, trace_local: *mut c_void, target: *mut c_void, slot: *mut c_void, root: bool) {
    process_interior_edge_inner::<<SelectedPlan<VM> as Plan<VM>>::TraceLocalT>(trace_local, target, slot, root)
}
unsafe fn process_interior_edge_inner<T: TraceLocal>(trace_local: *mut c_void, target: *mut c_void, slot: *mut c_void, root: bool) {
    trace!("process_interior_edge with trace_local={:?}", trace_local);
    let local = &mut *(trace_local as *mut T);
    local.process_interior_edge(Address::from_mut_ptr(target).to_object_reference(),
                                Address::from_mut_ptr(slot), root);
    trace!("process_interior_root_edge returned with trace_local={:?}", trace_local);
}

pub unsafe fn start_worker<VM: VMBinding>(tls: OpaquePointer, worker: *mut c_void) {
    let worker_instance = &mut *(worker as *mut <SelectedPlan<VM> as Plan<VM>>::CollectorT);
    worker_instance.init(tls);
    worker_instance.run(tls);
}

<<<<<<< HEAD
#[no_mangle]
#[cfg(feature = "jikesrvm")]
pub unsafe extern fn enable_collection(tls: OpaquePointer) {
    (&mut *SINGLETON.plan.common().control_collector_context.workers.get()).init_group(&SINGLETON, tls);
    VMCollection::spawn_worker_thread::<<SelectedPlan as Plan>::CollectorT>(tls, null_mut()); // spawn controller thread
    SINGLETON.plan.common().initialized.store(true, Ordering::SeqCst);
}

#[no_mangle]
#[cfg(not(feature = "jikesrvm"))]
pub unsafe extern fn enable_collection(tls: OpaquePointer) {
    debug_assert!(tls.is_null());
    (&mut *SINGLETON.plan.common().control_collector_context.workers.get()).init_group(&SINGLETON, tls);
    VMCollection::spawn_worker_thread::<<SelectedPlan as Plan>::CollectorT>(tls, null_mut()); // spawn controller thread
    SINGLETON.plan.common().initialized.store(true, Ordering::SeqCst);
=======
pub fn enable_collection<VM: VMBinding>(mmtk: &'static MMTK<VM>, tls: OpaquePointer) {
    unsafe { (&mut *mmtk.plan.common().control_collector_context.workers.get()) }.init_group(mmtk, tls);
    unsafe { VM::VMCollection::spawn_worker_thread::<<SelectedPlan<VM> as Plan<VM>>::CollectorT>(tls, null_mut()); }// spawn controller thread
    mmtk.plan.common().initialized.store(true, Ordering::SeqCst);
>>>>>>> ee7ab348
}

#[no_mangle]
pub extern fn process(name: *const c_char, value: *const c_char) -> bool {
    let name_str: &CStr = unsafe { CStr::from_ptr(name) };
    let value_str: &CStr = unsafe { CStr::from_ptr(value) };
    let option = &SINGLETON.options;
    unsafe {
        option.process(name_str.to_str().unwrap(), value_str.to_str().unwrap())
    }
}

pub fn used_bytes<VM: VMBinding>(mmtk: &MMTK<VM>) -> usize {
    mmtk.plan.get_pages_used() << LOG_BYTES_IN_PAGE
}

pub fn free_bytes<VM: VMBinding>(mmtk: &MMTK<VM>) -> usize {
    SINGLETON.plan.get_free_pages() << LOG_BYTES_IN_PAGE
}

#[no_mangle]
pub extern fn starting_heap_address() -> *mut c_void {
    HEAP_START.to_mut_ptr()
}

#[no_mangle]
pub extern fn last_heap_address() -> *mut c_void {
    HEAP_END.to_mut_ptr()
}

pub fn total_bytes<VM: VMBinding>(mmtk: &MMTK<VM>) -> usize {
    mmtk.plan.get_total_pages() << LOG_BYTES_IN_PAGE
}

#[cfg(feature = "sanity")]
pub fn scan_region<VM: VMBinding>(mmtk: &MMTK<VM>){
    ::util::sanity::memory_scan::scan_region(&mmtk.plan);
}

pub unsafe fn trace_get_forwarded_referent<VM: VMBinding>(trace_local: *mut c_void, object: ObjectReference) -> ObjectReference{
    let local = &mut *(trace_local as *mut <SelectedPlan<VM> as Plan<VM>>::TraceLocalT);
    local.get_forwarded_reference(object)
}

pub unsafe fn trace_get_forwarded_reference<VM: VMBinding>(trace_local: *mut c_void, object: ObjectReference) -> ObjectReference{
    let local = &mut *(trace_local as *mut <SelectedPlan<VM> as Plan<VM>>::TraceLocalT);
    local.get_forwarded_reference(object)
}

pub unsafe fn trace_is_live<VM: VMBinding>(trace_local: *mut c_void, object: ObjectReference) -> bool{
    let local = &mut *(trace_local as *mut <SelectedPlan<VM> as Plan<VM>>::TraceLocalT);
    local.is_live(object)
}

<<<<<<< HEAD

#[no_mangle]
pub unsafe extern fn trace_root_object(trace_local: *mut c_void, object: ObjectReference) {
    let local = &mut *(trace_local as *mut <SelectedPlan as Plan>::TraceLocalT);
    local.trace_object(object);
}

#[no_mangle]
pub unsafe extern fn process_edge(trace_local: *mut c_void, object: Address) {
    let local = &mut *(trace_local as *mut <SelectedPlan as Plan>::TraceLocalT);
    local.process_edge(object);
}

#[no_mangle]
pub unsafe extern fn trace_retain_referent(trace_local: *mut c_void, object: ObjectReference) -> ObjectReference{
    let local = &mut *(trace_local as *mut <SelectedPlan as Plan>::TraceLocalT);
=======
pub unsafe fn trace_retain_referent<VM: VMBinding>(trace_local: *mut c_void, object: ObjectReference) -> ObjectReference{
    let local = &mut *(trace_local as *mut <SelectedPlan<VM> as Plan<VM>>::TraceLocalT);
>>>>>>> ee7ab348
    local.retain_referent(object)
}

pub fn handle_user_collection_request<VM: VMBinding>(mmtk: &MMTK<VM>, tls: OpaquePointer) {
    mmtk.plan.handle_user_collection_request(tls, false);
}

pub fn is_mapped_object<VM: VMBinding>(mmtk: &MMTK<VM>, object: ObjectReference) -> bool {
    mmtk.plan.is_mapped_object(object)
}

pub fn is_mapped_address<VM: VMBinding>(mmtk: &MMTK<VM>, address: Address) -> bool {
    mmtk.plan.is_mapped_address(address)
}

pub fn modify_check<VM: VMBinding>(mmtk: &MMTK<VM>, object: ObjectReference) {
    mmtk.plan.modify_check(object);
}

pub unsafe fn add_weak_candidate<VM: VMBinding>(mmtk: &MMTK<VM>, reff: *mut c_void, referent: *mut c_void) {
    mmtk.reference_processors.add_weak_candidate::<VM>(
        Address::from_mut_ptr(reff).to_object_reference(),
        Address::from_mut_ptr(referent).to_object_reference());
}

pub unsafe fn add_soft_candidate<VM: VMBinding>(mmtk: &MMTK<VM>, reff: *mut c_void, referent: *mut c_void) {
    mmtk.reference_processors.add_soft_candidate::<VM>(
        Address::from_mut_ptr(reff).to_object_reference(),
        Address::from_mut_ptr(referent).to_object_reference());
}

pub unsafe fn add_phantom_candidate<VM: VMBinding>(mmtk: &MMTK<VM>, reff: *mut c_void, referent: *mut c_void) {
    mmtk.reference_processors.add_phantom_candidate::<VM>(
        Address::from_mut_ptr(reff).to_object_reference(),
        Address::from_mut_ptr(referent).to_object_reference());
}

pub fn harness_begin<VM: VMBinding>(mmtk: &MMTK<VM>, tls: OpaquePointer) {
    mmtk.harness_begin(tls);
}

pub fn harness_end<VM: VMBinding>(mmtk: &MMTK<VM>) {
    mmtk.harness_end();
}<|MERGE_RESOLUTION|>--- conflicted
+++ resolved
@@ -34,32 +34,11 @@
     mmtk.plan.common().control_collector_context.run(tls);
 }
 
-<<<<<<< HEAD
-#[repr(C)]
-pub struct OpenJDK_Upcalls {
-    pub stop_all_mutators: extern "C" fn(tls: OpaquePointer),
-    pub resume_mutators: extern "C" fn(tls: OpaquePointer),
-    pub spawn_collector_thread: extern "C" fn(tls: OpaquePointer, ctx: *mut c_void),
-    pub block_for_gc: extern "C" fn(),
-    pub active_collector: extern "C" fn(tls: OpaquePointer) -> *mut c_void,
-    pub get_next_mutator: extern "C" fn() -> *mut c_void,
-    pub reset_mutator_iterator: extern "C" fn(),
-    pub compute_static_roots: extern "C" fn(trace: *mut c_void, tls: OpaquePointer),
-    pub compute_global_roots: extern "C" fn(trace: *mut c_void, tls: OpaquePointer),
-    pub compute_thread_roots: extern "C" fn(trace: *mut c_void, tls: OpaquePointer),
-    pub scan_object: extern "C" fn(trace: *mut c_void, object: *mut c_void, tls: OpaquePointer),
-    pub dump_object: extern "C" fn(object: *mut c_void),
-    pub get_object_size: extern "C" fn(object: ObjectReference) -> usize,
-    pub get_mmtk_mutator: extern "C" fn(tls: OpaquePointer) -> *mut c_void,
-    pub is_mutator: extern "C" fn(tls: OpaquePointer) -> bool,
-}
-
-#[no_mangle]
-#[cfg(feature = "openjdk")]
-pub unsafe extern fn openjdk_gc_init(calls: *const OpenJDK_Upcalls, heap_size: usize) {
-=======
+// pub fn request_gc() {
+//     SINGLETON.plan.common().control_collector_context.request();
+// }
+
 pub fn gc_init<VM: VMBinding>(mmtk: &MMTK<VM>, heap_size: usize) {
->>>>>>> ee7ab348
     ::util::logger::init().unwrap();
     mmtk.plan.gc_init(heap_size, &SINGLETON.vm_map);
     mmtk.plan.common().initialized.store(true, Ordering::SeqCst);
@@ -70,33 +49,7 @@
 //    });
 }
 
-<<<<<<< HEAD
-#[no_mangle]
-pub extern fn request_gc() {
-    SINGLETON.plan.common().control_collector_context.request();
-}
-
-#[no_mangle]
-pub unsafe extern fn gc_init(heap_size: usize) {
-    if cfg!(feature = "jikesrvm") {
-        panic!("Should be calling jikesrvm_gc_init instead");
-    }
-    if cfg!(feature = "openjdk") {
-        panic!("Should be calling openjdk_gc_init instead");
-    }
-    ::util::logger::init().unwrap();
-    SINGLETON.plan.gc_init(heap_size, &SINGLETON.vm_map);
-    SINGLETON.plan.common().initialized.store(true, Ordering::SeqCst);
-    thread::spawn(|| {
-        SINGLETON.plan.common().control_collector_context.run(OpaquePointer::UNINITIALIZED)
-    });
-}
-
-#[no_mangle]
-pub extern fn bind_mutator(tls: OpaquePointer) -> *mut c_void {
-=======
 pub fn bind_mutator<VM: VMBinding>(mmtk: &MMTK<VM>, tls: OpaquePointer) -> *mut c_void {
->>>>>>> ee7ab348
     SelectedPlan::bind_mutator(&SINGLETON.plan, tls)
 }
 
@@ -204,28 +157,10 @@
     worker_instance.run(tls);
 }
 
-<<<<<<< HEAD
-#[no_mangle]
-#[cfg(feature = "jikesrvm")]
-pub unsafe extern fn enable_collection(tls: OpaquePointer) {
-    (&mut *SINGLETON.plan.common().control_collector_context.workers.get()).init_group(&SINGLETON, tls);
-    VMCollection::spawn_worker_thread::<<SelectedPlan as Plan>::CollectorT>(tls, null_mut()); // spawn controller thread
-    SINGLETON.plan.common().initialized.store(true, Ordering::SeqCst);
-}
-
-#[no_mangle]
-#[cfg(not(feature = "jikesrvm"))]
-pub unsafe extern fn enable_collection(tls: OpaquePointer) {
-    debug_assert!(tls.is_null());
-    (&mut *SINGLETON.plan.common().control_collector_context.workers.get()).init_group(&SINGLETON, tls);
-    VMCollection::spawn_worker_thread::<<SelectedPlan as Plan>::CollectorT>(tls, null_mut()); // spawn controller thread
-    SINGLETON.plan.common().initialized.store(true, Ordering::SeqCst);
-=======
 pub fn enable_collection<VM: VMBinding>(mmtk: &'static MMTK<VM>, tls: OpaquePointer) {
     unsafe { (&mut *mmtk.plan.common().control_collector_context.workers.get()) }.init_group(mmtk, tls);
     unsafe { VM::VMCollection::spawn_worker_thread::<<SelectedPlan<VM> as Plan<VM>>::CollectorT>(tls, null_mut()); }// spawn controller thread
     mmtk.plan.common().initialized.store(true, Ordering::SeqCst);
->>>>>>> ee7ab348
 }
 
 #[no_mangle]
@@ -243,7 +178,7 @@
 }
 
 pub fn free_bytes<VM: VMBinding>(mmtk: &MMTK<VM>) -> usize {
-    SINGLETON.plan.get_free_pages() << LOG_BYTES_IN_PAGE
+    mmtk.plan.get_free_pages() << LOG_BYTES_IN_PAGE
 }
 
 #[no_mangle]
@@ -280,27 +215,19 @@
     local.is_live(object)
 }
 
-<<<<<<< HEAD
-
-#[no_mangle]
-pub unsafe extern fn trace_root_object(trace_local: *mut c_void, object: ObjectReference) {
-    let local = &mut *(trace_local as *mut <SelectedPlan as Plan>::TraceLocalT);
+
+pub unsafe extern fn trace_root_object<VM: VMBinding>(trace_local: *mut c_void, object: ObjectReference) {
+    let local = &mut *(trace_local as *mut <SelectedPlan<VM> as Plan<VM>>::TraceLocalT);
     local.trace_object(object);
 }
 
-#[no_mangle]
-pub unsafe extern fn process_edge(trace_local: *mut c_void, object: Address) {
-    let local = &mut *(trace_local as *mut <SelectedPlan as Plan>::TraceLocalT);
+pub unsafe extern fn process_edge<VM: VMBinding>(trace_local: *mut c_void, object: Address) {
+    let local = &mut *(trace_local as *mut <SelectedPlan<VM> as Plan<VM>>::TraceLocalT);
     local.process_edge(object);
 }
 
-#[no_mangle]
-pub unsafe extern fn trace_retain_referent(trace_local: *mut c_void, object: ObjectReference) -> ObjectReference{
-    let local = &mut *(trace_local as *mut <SelectedPlan as Plan>::TraceLocalT);
-=======
 pub unsafe fn trace_retain_referent<VM: VMBinding>(trace_local: *mut c_void, object: ObjectReference) -> ObjectReference{
     let local = &mut *(trace_local as *mut <SelectedPlan<VM> as Plan<VM>>::TraceLocalT);
->>>>>>> ee7ab348
     local.retain_referent(object)
 }
 
