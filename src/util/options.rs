use crate::util::constants::DEFAULT_STRESS_FACTOR;
use std::cell::UnsafeCell;
use std::default::Default;
use std::ops::Deref;

custom_derive! {
    #[derive(Copy, Clone, EnumFromStr)]
    pub enum NurseryZeroingOptions {
        Temporal,
        Nontemporal,
        Concurrent,
        Adaptive,
    }
}

custom_derive! {
    #[derive(Copy, Clone, EnumFromStr, Debug)]
    pub enum PlanSelector {
        NoGC,
        SemiSpace,
        GenCopy,
<<<<<<< HEAD
        Immix,
=======
        MarkSweep
>>>>>>> 6cac4ff8
    }
}

pub struct UnsafeOptionsWrapper(UnsafeCell<Options>);
unsafe impl Sync for UnsafeOptionsWrapper {}

impl UnsafeOptionsWrapper {
    pub const fn new(o: Options) -> UnsafeOptionsWrapper {
        UnsafeOptionsWrapper(UnsafeCell::new(o))
    }
    /// # Safety
    /// This method is not thread safe, as internally it acquires a mutable reference to self.
    /// It is supposed to be used by one thread during boot time.
    pub unsafe fn process(&self, name: &str, value: &str) -> bool {
        (&mut *self.0.get()).set_from_camelcase_str(name, value)
    }
}
impl Deref for UnsafeOptionsWrapper {
    type Target = Options;
    fn deref(&self) -> &Options {
        unsafe { &*self.0.get() }
    }
}

fn always_valid<T>(_: T) -> bool {
    true
}
macro_rules! options {
    ($($name:ident: $type:ty[$validator:expr] = $default:expr),*,) => [
        options!($($name: $type[$validator] = $default),*);
    ];
    ($($name:ident: $type:ty[$validator:expr] = $default:expr),*) => [
        pub struct Options {
            $(pub $name: $type),*
        }
        impl Options {
            pub fn set_from_str(&mut self, s: &str, val: &str)->bool {
                match s {
                    $(stringify!($name) => if let Ok(val) = val.parse() {
                        self.$name = val;
                        let validate_fn = $validator;
                        validate_fn(val)
                    } else {
                        eprintln!("Warn: unable to set {}={}. Default value will be used.", s, val);
                        false
                    })*
                    _ => panic!("Invalid Options key")
                }
            }
        }
        impl Default for Options {
            fn default() -> Self {
                let mut options = Options {
                    $($name: $default),*
                };

                // If we have env vars that start with MMTK_ and match any option (such as MMTK_STRESS_FACTOR),
                // we set the option to its value (if it is a valid value). Otherwise, use the default value.
                const PREFIX: &str = "MMTK_";
                for (key, val) in std::env::vars() {
                    // strip the prefix, and get the lower case string
                    if let Some(rest_of_key) = key.strip_prefix(PREFIX) {
                        let lowercase: &str = &rest_of_key.to_lowercase();
                        match lowercase {
                            $(stringify!($name) => { options.set_from_str(lowercase, &val); },)*
                            _ => {}
                        }
                    }
                }
                return options;
            }
        }
    ]
}
options! {
    plan:                  PlanSelector         [always_valid] = PlanSelector::NoGC,
    threads:               usize                [|v| v > 0]    = num_cpus::get(),
    use_short_stack_scans: bool                 [always_valid] = false,
    use_return_barrier:    bool                 [always_valid] = false,
    eager_complete_sweep:  bool                 [always_valid] = false,
    ignore_system_g_c:     bool                 [always_valid] = false,
    // Note: Not used. To workaround cmd args passed by the running script
    variable_size_heap:    bool                 [always_valid] = true,
    no_finalizer:          bool                 [always_valid] = false,
    no_reference_types:    bool                 [always_valid] = false,
    nursery_zeroing:       NurseryZeroingOptions[always_valid] = NurseryZeroingOptions::Temporal,
    // Note: This gets ignored. Use RUST_LOG to specify log level.
    // TODO: Delete this option.
    verbose:               usize                [always_valid] = 0,
    stress_factor:         usize                [always_valid] = DEFAULT_STRESS_FACTOR,
    analysis_factor:       usize                [always_valid] = DEFAULT_STRESS_FACTOR,
    // vmspace
    // FIXME: These options are set for JikesRVM. We need a proper way to set options.
    //   We need to set these values programmatically in VM specific code.
    vm_space:              bool                 [always_valid] = true,
    vm_space_size:         usize                [|v| v > 0]    = 0x7cc_cccc,
}

impl Options {
    fn set_from_camelcase_str(&mut self, s: &str, val: &str) -> bool {
        trace!("Trying to process option pair: ({}, {})", s, val);

        let mut sr = String::with_capacity(s.len());
        for c in s.chars() {
            if c.is_uppercase() {
                sr.push('_');
                for c in c.to_lowercase() {
                    sr.push(c);
                }
            } else {
                sr.push(c)
            }
        }

        let result = self.set_from_str(sr.as_str(), val);

        trace!("Trying to process option pair: ({})", sr);

        if result {
            trace!("Validation passed");
        } else {
            trace!("Validation failed")
        }
        result
    }
}

#[cfg(test)]
mod tests {
    use crate::util::constants::DEFAULT_STRESS_FACTOR;
    use crate::util::options::Options;
    use crate::util::test_util::serial_test;

    #[test]
    fn no_env_var() {
        serial_test(|| {
            let options = Options::default();
            assert_eq!(options.stress_factor, DEFAULT_STRESS_FACTOR);
        })
    }

    #[test]
    fn with_valid_env_var() {
        serial_test(|| {
            std::env::set_var("MMTK_STRESS_FACTOR", "4096");

            let res = std::panic::catch_unwind(|| {
                let options = Options::default();
                assert_eq!(options.stress_factor, 4096);
            });
            assert!(res.is_ok());

            std::env::remove_var("MMTK_STRESS_FACTOR");
        })
    }

    #[test]
    fn with_multiple_valid_env_vars() {
        serial_test(|| {
            std::env::set_var("MMTK_STRESS_FACTOR", "4096");
            std::env::set_var("MMTK_VM_SPACE", "false");

            let res = std::panic::catch_unwind(|| {
                let options = Options::default();
                assert_eq!(options.stress_factor, 4096);
                assert_eq!(options.vm_space, false);
            });
            assert!(res.is_ok());

            std::env::remove_var("MMTK_STRESS_FACTOR");
            std::env::remove_var("MMTK_VM_SPACE");
        })
    }

    #[test]
    fn with_invalid_env_var_value() {
        serial_test(|| {
            // invalid value, we cannot parse the value, so use the default value
            std::env::set_var("MMTK_STRESS_FACTOR", "abc");

            let res = std::panic::catch_unwind(|| {
                let options = Options::default();
                assert_eq!(options.stress_factor, DEFAULT_STRESS_FACTOR);
            });
            assert!(res.is_ok());

            std::env::remove_var("MMTK_STRESS_FACTOR");
        })
    }

    #[test]
    fn with_invalid_env_var_key() {
        serial_test(|| {
            // invalid value, we cannot parse the value, so use the default value
            std::env::set_var("MMTK_ABC", "42");

            let res = std::panic::catch_unwind(|| {
                let options = Options::default();
                assert_eq!(options.stress_factor, DEFAULT_STRESS_FACTOR);
            });
            assert!(res.is_ok());

            std::env::remove_var("MMTK_ABC");
        })
    }
}<|MERGE_RESOLUTION|>--- conflicted
+++ resolved
@@ -19,11 +19,8 @@
         NoGC,
         SemiSpace,
         GenCopy,
-<<<<<<< HEAD
+        MarkSweep,
         Immix,
-=======
-        MarkSweep
->>>>>>> 6cac4ff8
     }
 }
 
