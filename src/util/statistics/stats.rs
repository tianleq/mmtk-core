--- conflicted
+++ resolved
@@ -52,13 +52,9 @@
     perfmon: Perfmon,
     pub shared: Arc<SharedStats>,
     counters: Mutex<Vec<Arc<Mutex<dyn Counter + Send>>>>,
-<<<<<<< HEAD
-    exceeded_phase_limit: AtomicBool,
     requests_time: Arc<Mutex<Timer>>,
     #[cfg(feature = "thread_local_gc")]
     thread_local_gc_count: AtomicUsize,
-=======
->>>>>>> 4d61b1bf
 }
 
 impl Stats {
@@ -117,13 +113,9 @@
             perfmon,
             shared,
             counters: Mutex::new(counters),
-<<<<<<< HEAD
-            exceeded_phase_limit: AtomicBool::new(false),
             requests_time,
             #[cfg(feature = "thread_local_gc")]
             thread_local_gc_count: AtomicUsize::new(0),
-=======
->>>>>>> 4d61b1bf
         }
     }
 
