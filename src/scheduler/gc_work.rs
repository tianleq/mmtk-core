--- conflicted
+++ resolved
@@ -14,24 +14,20 @@
 
 impl<VM: VMBinding> GCWork<VM> for ScheduleCollection {
     fn do_work(&mut self, worker: &mut GCWorker<VM>, mmtk: &'static MMTK<VM>) {
-<<<<<<< HEAD
-        mmtk.plan.schedule_collection(worker.scheduler());
-
-        // Tell GC trigger that GC started.
-        // We now know what kind of GC this is (e.g. nursery vs mature in gen copy, defrag vs fast in Immix)
-        // TODO: Depending on the OS scheduling, other workers can run so fast that they can finish
-        // everything in the `Unconstrained` and the `Prepare` buckets before we execute the next
-        // statement. Consider if there is a better place to call `on_gc_start`.
-        mmtk.plan.base().gc_trigger.policy.on_gc_start(mmtk);
-=======
         let tls = mmtk.plan.base().gc_requester.get_tls();
         if tls != VMMutatorThread(VMThread::UNINITIALIZED) {
             mmtk.plan
                 .schedule_thread_local_collection(tls, worker.scheduler());
         } else {
             mmtk.plan.schedule_collection(worker.scheduler());
-        }
->>>>>>> cd3033fa
+
+            // Tell GC trigger that GC started.
+            // We now know what kind of GC this is (e.g. nursery vs mature in gen copy, defrag vs fast in Immix)
+            // TODO: Depending on the OS scheduling, other workers can run so fast that they can finish
+            // everything in the `Unconstrained` and the `Prepare` buckets before we execute the next
+            // statement. Consider if there is a better place to call `on_gc_start`.
+            mmtk.plan.base().gc_trigger.policy.on_gc_start(mmtk);
+        }
     }
 }
 
