use crate::plan::TransitiveClosure;
use crate::plan::{AllocationSemantics, CopyContext};
use crate::policy::space::SpaceOptions;
use crate::policy::space::{CommonSpace, Space, SFT};
use crate::util::constants::CARD_META_PAGES_PER_REGION;
use crate::util::heap::layout::heap_layout::{Mmapper, VMMap};
#[cfg(feature = "global_alloc_bit")]
use crate::util::heap::layout::vm_layout_constants::BYTES_IN_CHUNK;
use crate::util::heap::HeapMeta;
use crate::util::heap::VMRequest;
use crate::util::heap::{MonotonePageResource, PageResource};
use crate::util::metadata::side_metadata::{SideMetadataContext, SideMetadataSpec};
use crate::util::metadata::{extract_side_metadata, side_metadata, MetadataSpec};
use crate::util::object_forwarding;
use crate::util::{Address, ObjectReference};
use crate::vm::*;
use libc::{mprotect, PROT_EXEC, PROT_NONE, PROT_READ, PROT_WRITE};
use std::sync::atomic::{AtomicBool, Ordering};

const META_DATA_PAGES_PER_REGION: usize = CARD_META_PAGES_PER_REGION;

/// This type implements a simple copying space.
pub struct CopySpace<VM: VMBinding> {
    common: CommonSpace<VM>,
    pr: MonotonePageResource<VM>,
    from_space: AtomicBool,
}

impl<VM: VMBinding> SFT for CopySpace<VM> {
    fn name(&self) -> &str {
        self.get_name()
    }
    fn is_live(&self, object: ObjectReference) -> bool {
        !self.from_space() || object_forwarding::is_forwarded::<VM>(object)
    }
    fn is_movable(&self) -> bool {
        true
    }
    #[cfg(feature = "sanity")]
    fn is_sane(&self) -> bool {
        !self.from_space()
    }
<<<<<<< HEAD
    fn initialize_object_metadata(&self, _object: ObjectReference, _bytes: usize, _alloc: bool) {}
=======
    fn initialize_object_metadata(&self, _object: ObjectReference, _alloc: bool) {
        #[cfg(feature = "global_alloc_bit")]
        crate::util::alloc_bit::set_alloc_bit(_object);
    }
>>>>>>> f006c71f
    #[inline(always)]
    fn get_forwarded_object(&self, object: ObjectReference) -> Option<ObjectReference> {
        if !self.from_space() {
            return None;
        }
        if object_forwarding::is_forwarded::<VM>(object) {
            Some(object_forwarding::read_forwarding_pointer::<VM>(object))
        } else {
            None
        }
    }
}

impl<VM: VMBinding> Space<VM> for CopySpace<VM> {
    fn as_space(&self) -> &dyn Space<VM> {
        self
    }
    fn as_sft(&self) -> &(dyn SFT + Sync + 'static) {
        self
    }
    fn get_page_resource(&self) -> &dyn PageResource<VM> {
        &self.pr
    }
    fn common(&self) -> &CommonSpace<VM> {
        &self.common
    }

    fn init(&mut self, _vm_map: &'static VMMap) {
        self.common().init(self.as_space());
    }

    fn release_multiple_pages(&mut self, _start: Address) {
        panic!("copyspace only releases pages enmasse")
    }
}

impl<VM: VMBinding> CopySpace<VM> {
    #[allow(clippy::too_many_arguments)]
    pub fn new(
        name: &'static str,
        from_space: bool,
        zeroed: bool,
        vmrequest: VMRequest,
        global_side_metadata_specs: Vec<SideMetadataSpec>,
        vm_map: &'static VMMap,
        mmapper: &'static Mmapper,
        heap: &mut HeapMeta,
    ) -> Self {
        let local_specs = extract_side_metadata(&[
            *VM::VMObjectModel::LOCAL_FORWARDING_BITS_SPEC,
            *VM::VMObjectModel::LOCAL_FORWARDING_POINTER_SPEC,
        ]);
        let common = CommonSpace::new(
            SpaceOptions {
                name,
                movable: true,
                immortal: false,
                needs_log_bit: false,
                needs_field_log_bit: false,
                zeroed,
                vmrequest,
                side_metadata_specs: SideMetadataContext {
                    global: global_side_metadata_specs,
                    local: local_specs,
                },
            },
            vm_map,
            mmapper,
            heap,
        );
        CopySpace {
            pr: if vmrequest.is_discontiguous() {
                MonotonePageResource::new_discontiguous(META_DATA_PAGES_PER_REGION, vm_map)
            } else {
                MonotonePageResource::new_contiguous(
                    common.start,
                    common.extent,
                    META_DATA_PAGES_PER_REGION,
                    vm_map,
                )
            },
            common,
            from_space: AtomicBool::new(from_space),
        }
    }

    pub fn prepare(&self, from_space: bool) {
        self.from_space.store(from_space, Ordering::SeqCst);
        // Clear the metadata if we are using side forwarding status table. Otherwise
        // objects may inherit forwarding status from the previous GC.
        // TODO: Fix performance.
        if let MetadataSpec::OnSide(side_forwarding_status_table) =
            *<VM::VMObjectModel as ObjectModel<VM>>::LOCAL_FORWARDING_BITS_SPEC
        {
            side_metadata::bzero_metadata(
                &side_forwarding_status_table,
                self.common.start,
                self.pr.cursor() - self.common.start,
            );
        }
    }

    pub fn release(&self) {
        unsafe {
            #[cfg(feature = "global_alloc_bit")]
            self.reset_alloc_bit();
            self.pr.reset();
        }
        self.common.metadata.reset();
        self.from_space.store(false, Ordering::SeqCst);
    }

    #[cfg(feature = "global_alloc_bit")]
    unsafe fn reset_alloc_bit(&self) {
        let current_chunk = self.pr.get_current_chunk();
        if self.common.contiguous {
            crate::util::alloc_bit::bzero_alloc_bit(
                self.common.start,
                current_chunk + BYTES_IN_CHUNK - self.common.start,
            );
        } else {
            unimplemented!();
        }
    }

    fn from_space(&self) -> bool {
        self.from_space.load(Ordering::SeqCst)
    }

    #[inline]
    pub fn trace_object<T: TransitiveClosure, C: CopyContext>(
        &self,
        trace: &mut T,
        object: ObjectReference,
        semantics: AllocationSemantics,
        copy_context: &mut C,
    ) -> ObjectReference {
        trace!("copyspace.trace_object(, {:?}, {:?})", object, semantics,);
        if !self.from_space() {
            return object;
        }
        #[cfg(feature = "global_alloc_bit")]
        debug_assert!(
            crate::util::alloc_bit::is_alloced(object),
            "{:x}: alloc bit not set",
            object
        );
        trace!("attempting to forward");
        let forwarding_status = object_forwarding::attempt_to_forward::<VM>(object);
        trace!("checking if object is being forwarded");
        if object_forwarding::state_is_forwarded_or_being_forwarded(forwarding_status) {
            trace!("... yes it is");
            let new_object =
                object_forwarding::spin_and_get_forwarded_object::<VM>(object, forwarding_status);
            trace!("Returning");
            new_object
        } else {
            trace!("... no it isn't. Copying");
            let new_object =
                object_forwarding::forward_object::<VM, _>(object, semantics, copy_context);
            trace!("Forwarding pointer");
            trace.process_node(new_object);
            trace!("Copied [{:?} -> {:?}]", object, new_object);
            new_object
        }
    }

    #[allow(dead_code)] // Only used with certain features (such as sanity)
    pub fn protect(&self) {
        if !self.common().contiguous {
            panic!(
                "Implement Options.protectOnRelease for MonotonePageResource.release_pages_extent"
            )
        }
        let start = self.common().start;
        let extent = self.common().extent;
        unsafe {
            mprotect(start.to_mut_ptr(), extent, PROT_NONE);
        }
        trace!("Protect {:x} {:x}", start, start + extent);
    }

    #[allow(dead_code)] // Only used with certain features (such as sanity)
    pub fn unprotect(&self) {
        if !self.common().contiguous {
            panic!(
                "Implement Options.protectOnRelease for MonotonePageResource.release_pages_extent"
            )
        }
        let start = self.common().start;
        let extent = self.common().extent;
        unsafe {
            mprotect(
                start.to_mut_ptr(),
                extent,
                PROT_READ | PROT_WRITE | PROT_EXEC,
            );
        }
        trace!("Unprotect {:x} {:x}", start, start + extent);
    }
}<|MERGE_RESOLUTION|>--- conflicted
+++ resolved
@@ -40,14 +40,10 @@
     fn is_sane(&self) -> bool {
         !self.from_space()
     }
-<<<<<<< HEAD
-    fn initialize_object_metadata(&self, _object: ObjectReference, _bytes: usize, _alloc: bool) {}
-=======
-    fn initialize_object_metadata(&self, _object: ObjectReference, _alloc: bool) {
+    fn initialize_object_metadata(&self, _object: ObjectReference, _bytes: usize, _alloc: bool) {
         #[cfg(feature = "global_alloc_bit")]
         crate::util::alloc_bit::set_alloc_bit(_object);
     }
->>>>>>> f006c71f
     #[inline(always)]
     fn get_forwarded_object(&self, object: ObjectReference) -> Option<ObjectReference> {
         if !self.from_space() {
