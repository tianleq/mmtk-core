--- conflicted
+++ resolved
@@ -919,10 +919,12 @@
         }
         // pre-allocate copy reserve pages into local cache to make sure
         // local gc can always evacuate
-        match self
-            .immix_space()
-            .get_clean_blocks(self.tls, false, number_of_clean_blocks)
-        {
+        match self.immix_space().get_clean_blocks(
+            self.tls,
+            false,
+            number_of_clean_blocks,
+            self.get_context().get_alloc_options(),
+        ) {
             Some(blocks) => {
                 self.local_free_blocks.extend(blocks);
             }
@@ -1635,7 +1637,6 @@
 
     // Get a clean block from ImmixSpace.
     fn acquire_clean_block(&mut self, size: usize, align: usize, offset: usize) -> Address {
-<<<<<<< HEAD
         // when thread local gc is enabled, it will search the thread local free block list first
         match self.try_get_clean_block() {
             None => {
@@ -1645,14 +1646,6 @@
 
                 Address::ZERO
             }
-=======
-        match self.immix_space().get_clean_block(
-            self.tls,
-            self.copy,
-            self.get_context().get_alloc_options(),
-        ) {
-            None => Address::ZERO,
->>>>>>> 8b32d04e
             Some(block) => {
                 trace!(
                     "{:?}: Acquired a new block {:?} -> {:?}",
@@ -1774,7 +1767,11 @@
             self.tls
         };
 
-        let block = self.immix_space().get_clean_block(tls, self.copy);
+        let block = self.immix_space().get_clean_block(
+            tls,
+            self.copy,
+            self.get_context().get_alloc_options(),
+        );
         #[cfg(debug_assertions)]
         debug_assert!(
             block.is_none() || block.unwrap().owner() == 0,
