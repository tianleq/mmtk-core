--- conflicted
+++ resolved
@@ -1,12 +1,6 @@
 //! Read/Write barrier implementations.
 
-<<<<<<< HEAD
-use self::metadata::public_bit::{is_public, set_public_bit};
-use super::PublishObjectClosure;
-use crate::vm::edge_shape::{Edge, MemorySlice};
-=======
 use crate::vm::slot::{MemorySlice, Slot};
->>>>>>> ec936ecb
 use crate::vm::ObjectModel;
 use crate::vm::Scanning;
 use crate::MMTK;
@@ -138,7 +132,6 @@
         _dst: VM::VMMemorySlice,
     ) {
     }
-
     /// Subsuming barrier for array copy
     fn memory_region_copy(&mut self, src: VM::VMMemorySlice, dst: VM::VMMemorySlice) {
         self.memory_region_copy_pre(src.clone(), dst.clone());
@@ -221,7 +214,6 @@
         src: <Self::VM as VMBinding>::VMMemorySlice,
         dst: <Self::VM as VMBinding>::VMMemorySlice,
     );
-
     /// Slow-path call for mempry slice copy operations. For example, array-copy operations.
     fn memory_region_copy_slow(
         &mut self,
@@ -321,327 +313,4 @@
             self.semantics.object_probable_write_slow(obj);
         }
     }
-}
-
-<<<<<<< HEAD
-=======
-#[cfg(feature = "public_bit")]
->>>>>>> ec936ecb
-pub struct PublicObjectMarkingBarrier<S: BarrierSemantics> {
-    semantics: S,
-}
-
-<<<<<<< HEAD
-=======
-#[cfg(feature = "public_bit")]
->>>>>>> ec936ecb
-impl<S: BarrierSemantics> PublicObjectMarkingBarrier<S> {
-    pub fn new(semantics: S) -> Self {
-        Self { semantics }
-    }
-}
-
-<<<<<<< HEAD
-=======
-#[cfg(feature = "public_bit")]
->>>>>>> ec936ecb
-impl<S: BarrierSemantics> Barrier<S::VM> for PublicObjectMarkingBarrier<S> {
-    #[inline(always)]
-    fn object_reference_write_pre(
-        &mut self,
-        src: ObjectReference,
-<<<<<<< HEAD
-        slot: <S::VM as VMBinding>::VMEdge,
-        target: ObjectReference,
-    ) {
-        // only trace when store private to a public object
-        if is_public::<S::VM>(src) {
-            if !target.is_null() && !is_public::<S::VM>(target) {
-                self.object_reference_write_slow(src, slot, target);
-=======
-        slot: <S::VM as VMBinding>::VMSlot,
-        target: Option<ObjectReference>,
-    ) {
-        // trace when store private to a public object
-        if metadata::public_bit::is_public::<S::VM>(src) {
-            if let Some(object) = target {
-                if !metadata::public_bit::is_public::<S::VM>(object) {
-                    self.object_reference_write_slow(src, slot, target);
-                }
-            }
-        } else {
-            #[cfg(all(feature = "debug_publish_object", debug_assertions))]
-            {
-                // use crate::vm::ActivePlan;
-                if target.is_some() && !is_public::<S::VM>(target.unwrap()) {
-                    // both source and target are private
-                    // they should have the same owner
-                    let source_owner = self.semantics.get_object_owner(src);
-                    let target_owner = self.semantics.get_object_owner(target);
-                    let valid = source_owner == target_owner;
-                    if !valid {
-                        panic!(
-                            "source: {} owner: {}, target: {} owner: {}",
-                            src, source_owner, target, target_owner
-                        );
-                    }
-                }
->>>>>>> ec936ecb
-            }
-        }
-    }
-
-    #[inline(always)]
-    fn object_reference_write_slow(
-        &mut self,
-        src: ObjectReference,
-<<<<<<< HEAD
-        slot: <S::VM as VMBinding>::VMEdge,
-        target: ObjectReference,
-    ) {
-        debug_assert!(is_public::<S::VM>(src), "source check is broken");
-        debug_assert!(!target.is_null(), "target null check is broken");
-        debug_assert!(!is_public::<S::VM>(target), "target check is broken");
-=======
-        slot: <S::VM as VMBinding>::VMSlot,
-        target: Option<ObjectReference>,
-    ) {
-        debug_assert!(
-            metadata::public_bit::is_public::<S::VM>(src),
-            "source check is broken"
-        );
-        debug_assert!(!target.is_none(), "target null check is broken");
-        debug_assert!(
-            !metadata::public_bit::is_public::<S::VM>(target.unwrap()),
-            "target check is broken"
-        );
-        #[cfg(feature = "publish_rate_analysis")]
-        crate::REQUEST_SCOPE_BARRIER_SLOW_PATH_COUNT
-            .fetch_add(1, std::sync::atomic::Ordering::SeqCst);
-
->>>>>>> ec936ecb
-        self.semantics
-            .object_reference_write_slow(src, slot, target);
-    }
-
-    #[inline(always)]
-    fn object_array_copy_pre(
-        &mut self,
-        src_base: ObjectReference,
-        dst_base: ObjectReference,
-        src: <S::VM as VMBinding>::VMMemorySlice,
-        dst: <S::VM as VMBinding>::VMMemorySlice,
-    ) {
-<<<<<<< HEAD
-        debug_assert!(!src_base.is_null(), "source array is null");
-        debug_assert!(!dst_base.is_null(), "destination array is null");
-        // Only do publication when the dst array is public and src array is private
-        // a private array should not have public object as its elements
-        if is_public::<S::VM>(dst_base) {
-            if !is_public::<S::VM>(src_base) {
-                self.semantics
-                    .object_array_copy_slow(src_base, dst_base, src, dst);
-            }
-=======
-        // Only do publication when the dst array is public and src array is private
-        // a private array should not have public object as its elements
-        if metadata::public_bit::is_public::<S::VM>(dst_base) {
-            if !metadata::public_bit::is_public::<S::VM>(src_base) {
-                self.semantics
-                    .object_array_copy_slow(src_base, dst_base, src, dst);
-            }
-        } else {
-            #[cfg(all(feature = "debug_publish_object", debug_assertions))]
-            {
-                let dst_owner = self.semantics.get_object_owner(dst_base);
-                let src_owner = self.semantics.get_object_owner(src_base);
-                if !is_public::<S::VM>(src_base) {
-                    // both src_base and dst_base are private
-                    assert!(
-                        src_owner == dst_owner,
-                        "src base: {} owner: {}, dst base: {} owner: {}",
-                        src_base,
-                        src_owner,
-                        dst_base,
-                        dst_owner
-                    );
-                    // Even if src base is private, it may still contain public objects
-                    // so need to rule out public objects
-                    for slot in src.iter_slots() {
-                        let object = slot.load();
-                        if !object.is_null() && !is_public::<S::VM>(object) {
-                            let owner = self.semantics.get_object_owner(object);
-                            assert!(
-                                dst_owner == owner,
-                                "dst base: {} owner: {}, src object: {} owner: {}",
-                                dst_base,
-                                dst_owner,
-                                object,
-                                owner
-                            );
-                        }
-                    }
-                }
-            }
->>>>>>> ec936ecb
-        }
-    }
-
-    // The following is not being used by openjdk
-    #[inline(always)]
-    fn object_array_copy_slow(
-        &mut self,
-        src_base: ObjectReference,
-        dst_base: ObjectReference,
-        src: <S::VM as VMBinding>::VMMemorySlice,
-        dst: <S::VM as VMBinding>::VMMemorySlice,
-    ) {
-        debug_assert!(
-<<<<<<< HEAD
-            is_public::<S::VM>(dst_base),
-=======
-            metadata::public_bit::is_public::<S::VM>(dst_base),
->>>>>>> ec936ecb
-            "arraycopy slow path: destination array: {:?} is private",
-            dst_base
-        );
-        debug_assert!(
-<<<<<<< HEAD
-            !is_public::<S::VM>(src_base),
-            "arraycopy slow path: source array: {:?} is public",
-            src_base
-        );
-=======
-            !metadata::public_bit::is_public::<S::VM>(src_base),
-            "arraycopy slow path: source array: {:?} is public",
-            src_base
-        );
-        #[cfg(feature = "publish_rate_analysis")]
-        crate::REQUEST_SCOPE_BARRIER_SLOW_PATH_COUNT
-            .fetch_add(1, std::sync::atomic::Ordering::SeqCst);
->>>>>>> ec936ecb
-        self.semantics
-            .object_array_copy_slow(src_base, dst_base, src, dst);
-    }
-}
-
-<<<<<<< HEAD
-pub struct PublicObjectMarkingBarrierSemantics<VM: VMBinding> {
-    mmtk: &'static MMTK<VM>,
-}
-
-impl<VM: VMBinding> PublicObjectMarkingBarrierSemantics<VM> {
-    pub fn new(mmtk: &'static MMTK<VM>) -> Self {
-        Self { mmtk }
-    }
-
-    fn trace_public_object(&mut self, _src: ObjectReference, value: ObjectReference) {
-        let mut closure = PublishObjectClosure::<VM>::new(self.mmtk);
-        set_public_bit::<VM>(value);
-        #[cfg(feature = "thread_local_gc")]
-        self.mmtk.get_plan().publish_object(
-            value,
-            #[cfg(feature = "debug_thread_local_gc_copying")]
-            self.tls,
-        );
-        VM::VMScanning::scan_object(VMWorkerThread(VMThread::UNINITIALIZED), value, &mut closure);
-        closure.do_closure();
-    }
-}
-
-=======
-#[cfg(feature = "public_bit")]
-pub struct PublicObjectMarkingBarrierSemantics<VM: VMBinding> {
-    mmtk: &'static crate::MMTK<VM>,
-    #[cfg(feature = "publish_rate_analysis")]
-    tls: VMMutatorThread,
-}
-
-#[cfg(feature = "public_bit")]
-impl<VM: VMBinding> PublicObjectMarkingBarrierSemantics<VM> {
-    pub fn new(
-        #[cfg(feature = "publish_rate_analysis")] tls: VMMutatorThread,
-        mmtk: &'static crate::MMTK<VM>,
-    ) -> Self {
-        Self {
-            #[cfg(feature = "publish_rate_analysis")]
-            tls,
-            mmtk,
-        }
-    }
-
-    fn trace_public_object(&mut self, _src: ObjectReference, value: ObjectReference) {
-        // use crate::vm::Scanning;
-
-        let mut closure = super::tracing::PublishObjectClosure::<VM>::new(self.mmtk);
-
-        closure.do_closure(
-            value,
-            #[cfg(feature = "publish_rate_analysis")]
-            self.tls,
-        );
-    }
-}
-
-#[cfg(feature = "public_bit")]
->>>>>>> ec936ecb
-impl<VM: VMBinding> BarrierSemantics for PublicObjectMarkingBarrierSemantics<VM> {
-    type VM = VM;
-
-    fn object_reference_write_slow(
-        &mut self,
-        src: ObjectReference,
-<<<<<<< HEAD
-        _slot: VM::VMEdge,
-        target: ObjectReference,
-    ) {
-        self.trace_public_object(src, target)
-=======
-        _slot: VM::VMSlot,
-        target: Option<ObjectReference>,
-    ) {
-        self.trace_public_object(src, target.unwrap())
->>>>>>> ec936ecb
-    }
-
-    fn flush(&mut self) {}
-
-    fn memory_region_copy_slow(&mut self, _src: VM::VMMemorySlice, _dst: VM::VMMemorySlice) {}
-
-    fn object_array_copy_slow(
-        &mut self,
-        _src_base: ObjectReference,
-        _dst_base: ObjectReference,
-        src: <Self::VM as VMBinding>::VMMemorySlice,
-        _dst: <Self::VM as VMBinding>::VMMemorySlice,
-    ) {
-        // publish all objects in the src slice
-<<<<<<< HEAD
-        for slot in src.iter_edges() {
-=======
-        for slot in src.iter_slots() {
->>>>>>> ec936ecb
-            // info!("array_copy_slow:: slot: {:?}", slot);
-            let object = slot.load();
-            // although src array is private, it may contain
-            // public objects, so need to rule out those public
-            // objects
-<<<<<<< HEAD
-            if !object.is_null() && !is_public::<VM>(object) {
-                self.trace_public_object(_dst_base, object)
-            }
-        }
-    }
-=======
-            if !object.is_none() && !metadata::public_bit::is_public::<VM>(object.unwrap()) {
-                self.trace_public_object(_dst_base, object.unwrap())
-            }
-        }
-    }
-
-    #[cfg(all(feature = "debug_publish_object", debug_assertions))]
-    fn get_object_owner(&self, _object: ObjectReference) -> u32 {
-        self.mmtk.get_plan().get_object_owner(_object).unwrap()
-    }
->>>>>>> ec936ecb
 }