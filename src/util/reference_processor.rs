use std::collections::HashSet;
use std::sync::atomic::AtomicBool;
use std::sync::atomic::Ordering;
use std::sync::Mutex;
use std::vec::Vec;

use crate::plan::is_nursery_gc;
use crate::scheduler::ProcessEdgesWork;
use crate::scheduler::WorkBucketStage;
use crate::util::ObjectReference;
use crate::util::VMWorkerThread;
use crate::vm::ReferenceGlue;
use crate::vm::VMBinding;

/// Holds all reference processors for each weak reference Semantics.
/// Currently this is based on Java's weak reference semantics (soft/weak/phantom).
/// We should make changes to make this general rather than Java specific.
pub struct ReferenceProcessors {
    soft: ReferenceProcessor,
    weak: ReferenceProcessor,
    phantom: ReferenceProcessor,
}

impl ReferenceProcessors {
    pub fn new() -> Self {
        ReferenceProcessors {
            soft: ReferenceProcessor::new(Semantics::SOFT),
            weak: ReferenceProcessor::new(Semantics::WEAK),
            phantom: ReferenceProcessor::new(Semantics::PHANTOM),
        }
    }

    pub fn get(&self, semantics: Semantics) -> &ReferenceProcessor {
        match semantics {
            Semantics::SOFT => &self.soft,
            Semantics::WEAK => &self.weak,
            Semantics::PHANTOM => &self.phantom,
        }
    }

    pub fn add_soft_candidate(&self, reff: ObjectReference) {
        trace!("Add soft candidate: {}", reff);
        self.soft.add_candidate(reff);
    }

    pub fn add_weak_candidate(&self, reff: ObjectReference) {
        trace!("Add weak candidate: {}", reff);
        self.weak.add_candidate(reff);
    }

    pub fn add_phantom_candidate(&self, reff: ObjectReference) {
        trace!("Add phantom candidate: {}", reff);
        self.phantom.add_candidate(reff);
    }

    /// This will invoke enqueue for each reference processor, which will
    /// call back to the VM to enqueue references whose referents are cleared
    /// in this GC.
    pub fn enqueue_refs<VM: VMBinding>(&self, tls: VMWorkerThread) {
        self.soft.enqueue::<VM>(tls);
        self.weak.enqueue::<VM>(tls);
        self.phantom.enqueue::<VM>(tls);
    }

    /// A separate reference forwarding step. Normally when we scan refs, we deal with forwarding.
    /// However, for some plans like mark compact, at the point we do ref scanning, we do not know
    /// the forwarding addresses yet, thus we cannot do forwarding during scan refs. And for those
    /// plans, this separate step is required.
    pub fn forward_refs<E: ProcessEdgesWork>(&self, trace: &mut E, mmtk: &'static MMTK<E::VM>) {
        debug_assert!(
            mmtk.get_plan().constraints().needs_forward_after_liveness,
            "A plan with needs_forward_after_liveness=false does not need a separate forward step"
        );
        self.soft
            .forward::<E>(trace, is_nursery_gc(mmtk.get_plan()));
        self.weak
            .forward::<E>(trace, is_nursery_gc(mmtk.get_plan()));
        self.phantom
            .forward::<E>(trace, is_nursery_gc(mmtk.get_plan()));
    }

    // Methods for scanning weak references. It needs to be called in a decreasing order of reference strengths, i.e. soft > weak > phantom

    pub fn retain_soft_refs<E: ProcessEdgesWork>(&self, trace: &mut E, mmtk: &'static MMTK<E::VM>) {
        self.soft.retain::<E>(trace, is_nursery_gc(mmtk.get_plan()));
    }

    /// Scan soft references.
    pub fn scan_soft_refs<VM: VMBinding>(&self, mmtk: &'static MMTK<VM>) {
        // This will update the references (and the referents).
        self.soft.scan::<VM>(is_nursery_gc(mmtk.get_plan()));
    }

    /// Scan weak references.
    pub fn scan_weak_refs<VM: VMBinding>(&self, mmtk: &'static MMTK<VM>) {
        self.weak.scan::<VM>(is_nursery_gc(mmtk.get_plan()));
    }

    /// Scan phantom references.
    pub fn scan_phantom_refs<VM: VMBinding>(&self, mmtk: &'static MMTK<VM>) {
        self.phantom.scan::<VM>(is_nursery_gc(mmtk.get_plan()));
    }
}

impl Default for ReferenceProcessors {
    fn default() -> Self {
        Self::new()
    }
}

// XXX: We differ from the original implementation
//      by ignoring "stress," i.e. where the array
//      of references is grown by 1 each time. We
//      can't do this here b/c std::vec::Vec doesn't
//      allow us to customize its behaviour like that.
//      (Similarly, GROWTH_FACTOR is locked at 2.0, but
//      luckily this is also the value used by Java MMTk.)
const INITIAL_SIZE: usize = 256;

/// We create a reference processor for each semantics. Generally we expect these
/// to happen for each processor:
/// 1. The VM adds reference candidates. They could either do it when a weak reference
///    is created, or when a weak reference is traced during GC.
/// 2. We scan references after the GC determins liveness.
/// 3. We forward references if the GC needs forwarding after liveness.
/// 4. We inform the binding of references whose referents are cleared during this GC by enqueue'ing.
pub struct ReferenceProcessor {
    /// Most of the reference processor is protected by a mutex.
    sync: Mutex<ReferenceProcessorSync>,

    /// The semantics for the reference processor
    semantics: Semantics,

    /// Is it allowed to add candidate to this reference processor? The value is true for most of the time,
    /// but it is set to false once we finish forwarding references, at which point we do not expect to encounter
    /// any 'new' reference in the same GC. This makes sure that no new entry will be added to our reference table once
    /// we finish forwarding, as we will not be able to process the entry in that GC.
    // This avoids an issue in the following scenario in mark compact:
    // 1. First trace: add a candidate WR
    // 2. Weak reference scan: scan the reference table, as MC does not forward object in the first trace. This scan does not update any reference.
    // 3. Second trace: call add_candidate again with WR, but WR gets ignored as we already have WR in our reference table.
    // 4. Weak reference forward: call trace_object for WR, which pushes WR to the node buffer and update WR -> WR' in our reference table.
    // 5. When we trace objects in the node buffer, we will attempt to add WR as a candidate. As we have updated WR to WR' in our reference
    //    table, we would accept WR as a candidate. But we will not trace WR again, and WR will be invalid after this GC.
    // This flag is set to false after Step 4, so in Step 5, we will ignore adding WR.
    allow_new_candidate: AtomicBool,
}

#[derive(Debug, PartialEq)]
pub enum Semantics {
    SOFT,
    WEAK,
    PHANTOM,
}

struct ReferenceProcessorSync {
    /// The table of reference objects for the current semantics. We add references to this table by
    /// add_candidate(). After scanning this table, a reference in the table should either
    /// stay in the table (if the referent is alive) or go to enqueued_reference (if the referent is dead and cleared).
    /// Note that this table should not have duplicate entries, otherwise we will scan the duplicates multiple times, and
    /// that may lead to incorrect results.
    references: HashSet<ObjectReference>,

    /// References whose referents are cleared during this GC. We add references to this table during
    /// scanning, and we pop from this table during the enqueue work at the end of GC.
    enqueued_references: Vec<ObjectReference>,

    /// Index into the references table for the start of nursery objects
    nursery_index: usize,
}

impl ReferenceProcessor {
    pub fn new(semantics: Semantics) -> Self {
        ReferenceProcessor {
            sync: Mutex::new(ReferenceProcessorSync {
                references: HashSet::with_capacity(INITIAL_SIZE),
                enqueued_references: vec![],
                nursery_index: 0,
            }),
            semantics,
            allow_new_candidate: AtomicBool::new(true),
        }
    }

    /// Add a candidate.
    pub fn add_candidate(&self, reff: ObjectReference) {
        if !self.allow_new_candidate.load(Ordering::SeqCst) {
            return;
        }

        let mut sync = self.sync.lock().unwrap();
        sync.references.insert(reff);
    }

    fn disallow_new_candidate(&self) {
        self.allow_new_candidate.store(false, Ordering::SeqCst);
    }

    fn allow_new_candidate(&self) {
        self.allow_new_candidate.store(true, Ordering::SeqCst);
    }

    // These functions call `ObjectReference::get_forwarded_object`, not `trace_object()`.
    // They are used by steps that do not expand the transitive closure.  Processing weak and
    // phantom references never expand the transitive closure.  Soft references, when not retained,
    // do not expand the transitive closure, either.
    // These functions are intended to make the code easier to understand.

    /// Return the new `ObjectReference` of a referent if it is already moved, or its current
    /// `ObjectReference` otherwise.  The referent must be live when calling this function.
    fn get_forwarded_referent<VM: VMBinding>(referent: ObjectReference) -> ObjectReference {
        debug_assert!(referent.is_live::<VM>());
        referent.get_forwarded_object::<VM>().unwrap_or(referent)
    }

    /// Return the new `ObjectReference` of a reference object if it is already moved, or its
    /// current `ObjectReference` otherwise.  The reference object must be live when calling this
    /// function.
    fn get_forwarded_reference<VM: VMBinding>(object: ObjectReference) -> ObjectReference {
        debug_assert!(object.is_live::<VM>());
        object.get_forwarded_object::<VM>().unwrap_or(object)
    }

    // These funcions call `trace_object()`, which will ensure the object and its descendents will
    // be traced.  They are only called in steps that expand the transitive closure.  That include
    // retaining soft references, and (for MarkSweep) tracing objects for forwarding.
    // Note that finalizers also expand the transitive closure.
    // These functions are intended to make the code easier to understand.

    /// This function is called when retaining soft reference.  It
    /// -   keeps the referent alive, and
    /// -   adds the referent to the tracing queue if not yet reached, so that its children will be
    ///     kept alive, too, and
    /// -   gets the new object reference of the referent if it is moved.
    fn keep_referent_alive<E: ProcessEdgesWork>(
        e: &mut E,
        referent: ObjectReference,
    ) -> ObjectReference {
        e.trace_object(referent)
    }

    /// This function is called when forwarding the references and referents (for MarkCompact). It
    /// -   adds the reference or the referent to the tracing queue if not yet reached, so that
    ///     the children of the reference or referent will be visited and forwarded, too, and
    /// -   gets the forwarded object reference of the object.
    fn trace_forward_object<E: ProcessEdgesWork>(
        e: &mut E,
        referent: ObjectReference,
    ) -> ObjectReference {
        e.trace_object(referent)
    }

    /// Inform the binding to enqueue the weak references whose referents were cleared in this GC.
    pub fn enqueue<VM: VMBinding>(&self, tls: VMWorkerThread) {
        let mut sync = self.sync.lock().unwrap();

        // This is the end of a GC. We do some assertions here to make sure our reference tables are correct.
        #[cfg(debug_assertions)]
        {
            // For references in the table, the reference needs to be valid, and if the referent is not cleared, it should be valid as well
            sync.references.iter().for_each(|reff| {
                debug_assert!(reff.is_in_any_space::<VM>());
                if let Some(referent) = VM::VMReferenceGlue::get_referent(*reff) {
                    debug_assert!(
                        referent.is_in_any_space::<VM>(),
                        "Referent {:?} (of reference {:?}) is not in any space",
                        referent,
                        reff
                    );
                }
            });
            // For references that will be enqueue'd, the reference needs to be valid, and the referent needs to be cleared.
            sync.enqueued_references.iter().for_each(|reff| {
                debug_assert!(reff.is_in_any_space::<VM>());
                let maybe_referent = VM::VMReferenceGlue::get_referent(*reff);
                debug_assert!(maybe_referent.is_none());
            });
        }

        if !sync.enqueued_references.is_empty() {
            trace!("enqueue: {:?}", sync.enqueued_references);
            VM::VMReferenceGlue::enqueue_references(&sync.enqueued_references, tls);
            sync.enqueued_references.clear();
        }

        self.allow_new_candidate();
    }

    /// Forward the reference tables in the reference processor. This is only needed if a plan does not forward
    /// objects in their first transitive closure.
    /// nursery is not used for this.
    pub fn forward<E: ProcessEdgesWork>(&self, trace: &mut E, _nursery: bool) {
        let mut sync = self.sync.lock().unwrap();
        debug!("Starting ReferenceProcessor.forward({:?})", self.semantics);

        // Forward a single reference
        fn forward_reference<E: ProcessEdgesWork>(
            trace: &mut E,
            reference: ObjectReference,
        ) -> ObjectReference {
            {
                use crate::vm::ObjectModel;
                trace!(
                    "Forwarding reference: {} (size: {})",
                    reference,
                    <E::VM as VMBinding>::VMObjectModel::get_current_size(reference)
                );
            }

            if let Some(old_referent) =
                <E::VM as VMBinding>::VMReferenceGlue::get_referent(reference)
            {
                let new_referent = ReferenceProcessor::trace_forward_object(trace, old_referent);
                <E::VM as VMBinding>::VMReferenceGlue::set_referent(reference, new_referent);

                trace!(
                    " referent: {} (forwarded to {})",
                    old_referent,
                    new_referent
                );
            }

            let new_reference = ReferenceProcessor::trace_forward_object(trace, reference);
            trace!(" reference: forwarded to {}", new_reference);

            new_reference
        }

        sync.references = sync
            .references
            .iter()
            .map(|reff| forward_reference::<E>(trace, *reff))
            .collect();

        sync.enqueued_references = sync
            .enqueued_references
            .iter()
            .map(|reff| forward_reference::<E>(trace, *reff))
            .collect();

        debug!("Ending ReferenceProcessor.forward({:?})", self.semantics);

        // We finish forwarding. No longer accept new candidates.
        self.disallow_new_candidate();
    }

    /// Scan the reference table, and update each reference/referent.
    /// It doesn't keep the reference or the referent alive.
    // TODO: nursery is currently ignored. We used to use Vec for the reference table, and use an int
    // to point to the reference that we last scanned. However, when we use HashSet for reference table,
    // we can no longer do that.
    fn scan<VM: VMBinding>(&self, _nursery: bool) {
        let mut sync = self.sync.lock().unwrap();

        debug!("Starting ReferenceProcessor.scan({:?})", self.semantics);

        trace!(
            "{:?} Reference table is {:?}",
            self.semantics,
            sync.references
        );

        //debug_assert!(sync.enqueued_references.is_empty());
        // Put enqueued reference in this vec
        let mut enqueued_references = vec![];

        // Determinine liveness for each reference and only keep the refs if `process_reference()` returns Some.
        let new_set: HashSet<ObjectReference> = sync
            .references
            .iter()
            .filter_map(|reff| self.process_reference::<VM>(*reff, &mut enqueued_references))
            .collect();

        debug!(
            "{:?} reference table from {} to {} ({} enqueued)",
            self.semantics,
            sync.references.len(),
            new_set.len(),
            enqueued_references.len()
        );
        sync.references = new_set;
        sync.enqueued_references.extend(enqueued_references);

        debug!("Ending ReferenceProcessor.scan({:?})", self.semantics);
    }

    /// Retain referent in the reference table. This method deals only with soft references.
    /// It retains the referent if the reference is definitely reachable. This method does
    /// not update reference or referent. So after this method, scan() should be used to update
    /// the references/referents.
    fn retain<E: ProcessEdgesWork>(&self, trace: &mut E, _nursery: bool) {
        debug_assert!(self.semantics == Semantics::SOFT);

        let sync = self.sync.lock().unwrap();

        debug!("Starting ReferenceProcessor.retain({:?})", self.semantics);
        trace!(
            "{:?} Reference table is {:?}",
            self.semantics,
            sync.references
        );

        for reference in sync.references.iter() {
            trace!("Processing reference: {:?}", reference);

            if !reference.is_live::<E::VM>() {
                // Reference is currently unreachable but may get reachable by the
                // following trace. We postpone the decision.
                continue;
            }
            // Reference is definitely reachable.  Retain the referent.
            if let Some(referent) = <E::VM as VMBinding>::VMReferenceGlue::get_referent(*reference)
            {
                Self::keep_referent_alive(trace, referent);
                trace!(" ~> {:?} (retained)", referent);
            }
        }

        debug!("Ending ReferenceProcessor.retain({:?})", self.semantics);
    }

    /// Process a reference.
    /// * If both the reference and the referent is alive, return the updated reference and update its referent properly.
    /// * If the reference is alive, and the referent is not cleared but not alive, return None and the reference (with cleared referent) is enqueued.
    /// * For other cases, return None.
    ///
    /// If a None value is returned, the reference can be removed from the reference table. Otherwise, the updated reference should be kept
    /// in the reference table.
    fn process_reference<VM: VMBinding>(
        &self,
        reference: ObjectReference,
        enqueued_references: &mut Vec<ObjectReference>,
    ) -> Option<ObjectReference> {
        trace!("Process reference: {}", reference);

        // If the reference is dead, we're done with it. Let it (and
        // possibly its referent) be garbage-collected.
        if !reference.is_live::<VM>() {
            VM::VMReferenceGlue::clear_referent(reference);
            trace!(" UNREACHABLE reference: {}", reference);
            return None;
        }

        // The reference object is live.
        let new_reference = Self::get_forwarded_reference::<VM>(reference);
        trace!(" forwarded to: {}", new_reference);

        // Get the old referent.
        let maybe_old_referent = VM::VMReferenceGlue::get_referent(reference);
        trace!(" referent: {:?}", maybe_old_referent);

        // If the application has cleared the referent the Java spec says
        // this does not cause the Reference object to be enqueued. We
        // simply allow the Reference object to fall out of our
        // waiting list.
        let Some(old_referent) = maybe_old_referent else {
            trace!("  (cleared referent) ");
            return None;
        };

        if old_referent.is_live::<VM>() {
            // Referent is still reachable in a way that is as strong as
            // or stronger than the current reference level.
            let new_referent = Self::get_forwarded_referent::<VM>(old_referent);
            debug_assert!(new_referent.is_live::<VM>());
            trace!("  forwarded referent to: {}", new_referent);

            // The reference object stays on the waiting list, and the
            // referent is untouched. The only thing we must do is
            // ensure that the former addresses are updated with the
            // new forwarding addresses in case the collector is a
            // copying collector.

            // Update the referent
            VM::VMReferenceGlue::set_referent(new_reference, new_referent);
            Some(new_reference)
        } else {
            // Referent is unreachable. Clear the referent and enqueue the reference object.
            trace!("  UNREACHABLE referent: {}", old_referent);

            VM::VMReferenceGlue::clear_referent(new_reference);
            enqueued_references.push(new_reference);
            None
        }
    }
}

use crate::scheduler::GCWork;
use crate::scheduler::GCWorker;
use crate::MMTK;
use std::marker::PhantomData;

#[derive(Default)]
pub(crate) struct RescanReferences<VM: VMBinding> {
    pub soft: bool,
    pub weak: bool,
    pub phantom_data: PhantomData<VM>,
}

impl<VM: VMBinding> GCWork<VM> for RescanReferences<VM> {
    fn do_work(&mut self, _worker: &mut GCWorker<VM>, mmtk: &'static MMTK<VM>) {
        if self.soft {
            mmtk.reference_processors.scan_soft_refs(mmtk);
        }
        if self.weak {
            mmtk.reference_processors.scan_weak_refs(mmtk);
        }
    }
}

#[derive(Default)]
pub(crate) struct SoftRefProcessing<E: ProcessEdgesWork>(PhantomData<E>);
impl<E: ProcessEdgesWork> GCWork<E::VM> for SoftRefProcessing<E> {
    fn do_work(&mut self, worker: &mut GCWorker<E::VM>, mmtk: &'static MMTK<E::VM>) {
<<<<<<< HEAD
        #[cfg(not(feature = "debug_publish_object"))]
        let mut w = E::new(vec![], false, mmtk, WorkBucketStage::SoftRefClosure);
        #[cfg(feature = "debug_publish_object")]
        let mut w = E::new(
            vec![],
            vec![],
            false,
            0,
            mmtk,
            WorkBucketStage::SoftRefClosure,
        );
        w.set_worker(worker);
        mmtk.reference_processors.scan_soft_refs(&mut w, mmtk);
        w.flush();
=======
        if !mmtk.state.is_emergency_collection() {
            // Postpone the scanning to the end of the transitive closure from strongly reachable
            // soft references.
            let rescan = Box::new(RescanReferences {
                soft: true,
                weak: false,
                phantom_data: PhantomData,
            });
            worker.scheduler().work_buckets[WorkBucketStage::SoftRefClosure].set_sentinel(rescan);

            // Retain soft references.  This will expand the transitive closure.  We create an
            // instance of `E` for this.
            let mut w = E::new(vec![], false, mmtk, WorkBucketStage::SoftRefClosure);
            w.set_worker(worker);
            mmtk.reference_processors.retain_soft_refs(&mut w, mmtk);
            w.flush();
        } else {
            // Scan soft references immediately without retaining.
            mmtk.reference_processors.scan_soft_refs(mmtk);
        }
>>>>>>> eb919f23
    }
}
impl<E: ProcessEdgesWork> SoftRefProcessing<E> {
    pub fn new() -> Self {
        Self(PhantomData)
    }
}

#[derive(Default)]
<<<<<<< HEAD
pub(crate) struct WeakRefProcessing<E: ProcessEdgesWork>(PhantomData<E>);
impl<E: ProcessEdgesWork> GCWork<E::VM> for WeakRefProcessing<E> {
    fn do_work(&mut self, worker: &mut GCWorker<E::VM>, mmtk: &'static MMTK<E::VM>) {
        #[cfg(not(feature = "debug_publish_object"))]
        let mut w = E::new(vec![], false, mmtk, WorkBucketStage::WeakRefClosure);
        #[cfg(feature = "debug_publish_object")]
        let mut w = E::new(
            vec![],
            vec![],
            false,
            0,
            mmtk,
            WorkBucketStage::WeakRefClosure,
        );
        w.set_worker(worker);
        mmtk.reference_processors.scan_weak_refs(&mut w, mmtk);
        w.flush();
=======
pub(crate) struct WeakRefProcessing<VM: VMBinding>(PhantomData<VM>);
impl<VM: VMBinding> GCWork<VM> for WeakRefProcessing<VM> {
    fn do_work(&mut self, _worker: &mut GCWorker<VM>, mmtk: &'static MMTK<VM>) {
        mmtk.reference_processors.scan_weak_refs(mmtk);
>>>>>>> eb919f23
    }
}
impl<VM: VMBinding> WeakRefProcessing<VM> {
    pub fn new() -> Self {
        Self(PhantomData)
    }
}

#[derive(Default)]
<<<<<<< HEAD
pub(crate) struct PhantomRefProcessing<E: ProcessEdgesWork>(PhantomData<E>);
impl<E: ProcessEdgesWork> GCWork<E::VM> for PhantomRefProcessing<E> {
    fn do_work(&mut self, worker: &mut GCWorker<E::VM>, mmtk: &'static MMTK<E::VM>) {
        #[cfg(not(feature = "debug_publish_object"))]
        let mut w = E::new(vec![], false, mmtk, WorkBucketStage::PhantomRefClosure);
        #[cfg(feature = "debug_publish_object")]
        let mut w = E::new(
            vec![],
            vec![],
            false,
            0,
            mmtk,
            WorkBucketStage::PhantomRefClosure,
        );
        w.set_worker(worker);
        mmtk.reference_processors.scan_phantom_refs(&mut w, mmtk);
        w.flush();
=======
pub(crate) struct PhantomRefProcessing<VM: VMBinding>(PhantomData<VM>);
impl<VM: VMBinding> GCWork<VM> for PhantomRefProcessing<VM> {
    fn do_work(&mut self, _worker: &mut GCWorker<VM>, mmtk: &'static MMTK<VM>) {
        mmtk.reference_processors.scan_phantom_refs(mmtk);
>>>>>>> eb919f23
    }
}
impl<VM: VMBinding> PhantomRefProcessing<VM> {
    pub fn new() -> Self {
        Self(PhantomData)
    }
}

#[derive(Default)]
pub(crate) struct RefForwarding<E: ProcessEdgesWork>(PhantomData<E>);
impl<E: ProcessEdgesWork> GCWork<E::VM> for RefForwarding<E> {
    fn do_work(&mut self, worker: &mut GCWorker<E::VM>, mmtk: &'static MMTK<E::VM>) {
        #[cfg(not(feature = "debug_publish_object"))]
        let mut w = E::new(vec![], false, mmtk, WorkBucketStage::RefForwarding);
        #[cfg(feature = "debug_publish_object")]
        let mut w = E::new(
            vec![],
            vec![],
            false,
            0,
            mmtk,
            WorkBucketStage::RefForwarding,
        );
        w.set_worker(worker);
        mmtk.reference_processors.forward_refs(&mut w, mmtk);
        w.flush();
    }
}
impl<E: ProcessEdgesWork> RefForwarding<E> {
    pub fn new() -> Self {
        Self(PhantomData)
    }
}

#[derive(Default)]
pub(crate) struct RefEnqueue<VM: VMBinding>(PhantomData<VM>);
impl<VM: VMBinding> GCWork<VM> for RefEnqueue<VM> {
    fn do_work(&mut self, worker: &mut GCWorker<VM>, mmtk: &'static MMTK<VM>) {
        mmtk.reference_processors.enqueue_refs::<VM>(worker.tls);
    }
}
impl<VM: VMBinding> RefEnqueue<VM> {
    pub fn new() -> Self {
        Self(PhantomData)
    }
}<|MERGE_RESOLUTION|>--- conflicted
+++ resolved
@@ -512,22 +512,6 @@
 pub(crate) struct SoftRefProcessing<E: ProcessEdgesWork>(PhantomData<E>);
 impl<E: ProcessEdgesWork> GCWork<E::VM> for SoftRefProcessing<E> {
     fn do_work(&mut self, worker: &mut GCWorker<E::VM>, mmtk: &'static MMTK<E::VM>) {
-<<<<<<< HEAD
-        #[cfg(not(feature = "debug_publish_object"))]
-        let mut w = E::new(vec![], false, mmtk, WorkBucketStage::SoftRefClosure);
-        #[cfg(feature = "debug_publish_object")]
-        let mut w = E::new(
-            vec![],
-            vec![],
-            false,
-            0,
-            mmtk,
-            WorkBucketStage::SoftRefClosure,
-        );
-        w.set_worker(worker);
-        mmtk.reference_processors.scan_soft_refs(&mut w, mmtk);
-        w.flush();
-=======
         if !mmtk.state.is_emergency_collection() {
             // Postpone the scanning to the end of the transitive closure from strongly reachable
             // soft references.
@@ -548,7 +532,6 @@
             // Scan soft references immediately without retaining.
             mmtk.reference_processors.scan_soft_refs(mmtk);
         }
->>>>>>> eb919f23
     }
 }
 impl<E: ProcessEdgesWork> SoftRefProcessing<E> {
@@ -558,30 +541,10 @@
 }
 
 #[derive(Default)]
-<<<<<<< HEAD
-pub(crate) struct WeakRefProcessing<E: ProcessEdgesWork>(PhantomData<E>);
-impl<E: ProcessEdgesWork> GCWork<E::VM> for WeakRefProcessing<E> {
-    fn do_work(&mut self, worker: &mut GCWorker<E::VM>, mmtk: &'static MMTK<E::VM>) {
-        #[cfg(not(feature = "debug_publish_object"))]
-        let mut w = E::new(vec![], false, mmtk, WorkBucketStage::WeakRefClosure);
-        #[cfg(feature = "debug_publish_object")]
-        let mut w = E::new(
-            vec![],
-            vec![],
-            false,
-            0,
-            mmtk,
-            WorkBucketStage::WeakRefClosure,
-        );
-        w.set_worker(worker);
-        mmtk.reference_processors.scan_weak_refs(&mut w, mmtk);
-        w.flush();
-=======
 pub(crate) struct WeakRefProcessing<VM: VMBinding>(PhantomData<VM>);
 impl<VM: VMBinding> GCWork<VM> for WeakRefProcessing<VM> {
     fn do_work(&mut self, _worker: &mut GCWorker<VM>, mmtk: &'static MMTK<VM>) {
         mmtk.reference_processors.scan_weak_refs(mmtk);
->>>>>>> eb919f23
     }
 }
 impl<VM: VMBinding> WeakRefProcessing<VM> {
@@ -591,7 +554,6 @@
 }
 
 #[derive(Default)]
-<<<<<<< HEAD
 pub(crate) struct PhantomRefProcessing<E: ProcessEdgesWork>(PhantomData<E>);
 impl<E: ProcessEdgesWork> GCWork<E::VM> for PhantomRefProcessing<E> {
     fn do_work(&mut self, worker: &mut GCWorker<E::VM>, mmtk: &'static MMTK<E::VM>) {
@@ -609,12 +571,6 @@
         w.set_worker(worker);
         mmtk.reference_processors.scan_phantom_refs(&mut w, mmtk);
         w.flush();
-=======
-pub(crate) struct PhantomRefProcessing<VM: VMBinding>(PhantomData<VM>);
-impl<VM: VMBinding> GCWork<VM> for PhantomRefProcessing<VM> {
-    fn do_work(&mut self, _worker: &mut GCWorker<VM>, mmtk: &'static MMTK<VM>) {
-        mmtk.reference_processors.scan_phantom_refs(mmtk);
->>>>>>> eb919f23
     }
 }
 impl<VM: VMBinding> PhantomRefProcessing<VM> {
