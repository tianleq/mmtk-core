//! A general scheduler implementation. MMTk uses it to schedule GC-related work.

pub(crate) mod affinity;

#[allow(clippy::module_inception)]
mod scheduler;
pub(crate) use scheduler::GCWorkScheduler;

mod stat;
mod work_counter;

mod work;
pub use work::GCWork;
pub(crate) use work::GCWorkContext;

mod work_bucket;
pub use work_bucket::WorkBucketStage;

mod worker;
pub(crate) use worker::current_worker_ordinal;
pub use worker::GCWorker;

mod controller;
pub use controller::GCController;

pub(crate) mod gc_work;
<<<<<<< HEAD
pub use gc_work::ProcessEdgesWork;
=======
#[cfg(feature = "thread_local_gc")]
pub(crate) mod thread_local_gc_work;
pub use gc_work::ProcessEdgesWork;
// TODO: We shouldn't need to expose ScanStackRoot. However, OpenJDK uses it.
// We should do some refactoring related to Scanning::SCAN_MUTATORS_IN_SAFEPOINT
// to make sure this type is not exposed to the bindings.
pub use gc_work::ScanStackRoot;
>>>>>>> e1c373c9
<|MERGE_RESOLUTION|>--- conflicted
+++ resolved
@@ -24,14 +24,6 @@
 pub use controller::GCController;
 
 pub(crate) mod gc_work;
-<<<<<<< HEAD
-pub use gc_work::ProcessEdgesWork;
-=======
 #[cfg(feature = "thread_local_gc")]
 pub(crate) mod thread_local_gc_work;
-pub use gc_work::ProcessEdgesWork;
-// TODO: We shouldn't need to expose ScanStackRoot. However, OpenJDK uses it.
-// We should do some refactoring related to Scanning::SCAN_MUTATORS_IN_SAFEPOINT
-// to make sure this type is not exposed to the bindings.
-pub use gc_work::ScanStackRoot;
->>>>>>> e1c373c9
+pub use gc_work::ProcessEdgesWork;