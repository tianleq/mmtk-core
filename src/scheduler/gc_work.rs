use super::work_bucket::WorkBucketStage;
use super::*;
use crate::global_state::GcStatus;
use crate::plan::ObjectsClosure;
use crate::plan::VectorObjectQueue;
use crate::util::*;
use crate::vm::slot::Slot;
use crate::vm::*;
use crate::*;
use std::marker::PhantomData;
use std::ops::{Deref, DerefMut};

pub struct ScheduleCollection;

impl<VM: VMBinding> GCWork<VM> for ScheduleCollection {
    fn do_work(&mut self, worker: &mut GCWorker<VM>, mmtk: &'static MMTK<VM>) {
        // Tell GC trigger that GC started.
        mmtk.gc_trigger.policy.on_gc_start(mmtk);

        // Determine collection kind
        let is_emergency = mmtk.state.set_collection_kind(
            mmtk.get_plan().last_collection_was_exhaustive(),
            mmtk.gc_trigger.policy.can_heap_size_grow(),
        );
        if is_emergency {
            mmtk.get_plan().notify_emergency_collection();
        }
        // Set to GcPrepare
        mmtk.set_gc_status(GcStatus::GcPrepare);

        // Let the plan to schedule collection work
        mmtk.get_plan().schedule_collection(worker.scheduler());
    }
}

/// The global GC Preparation Work
/// This work packet invokes prepare() for the plan (which will invoke prepare() for each space), and
/// pushes work packets for preparing mutators and collectors.
/// We should only have one such work packet per GC, before any actual GC work starts.
/// We assume this work packet is the only running work packet that accesses plan, and there should
/// be no other concurrent work packet that accesses plan (read or write). Otherwise, there may
/// be a race condition.
pub struct Prepare<C: GCWorkContext> {
    pub plan: *const C::PlanType,
}

unsafe impl<C: GCWorkContext> Send for Prepare<C> {}

impl<C: GCWorkContext> Prepare<C> {
    pub fn new(plan: *const C::PlanType) -> Self {
        Self { plan }
    }
}

impl<C: GCWorkContext> GCWork<C::VM> for Prepare<C> {
    fn do_work(&mut self, worker: &mut GCWorker<C::VM>, mmtk: &'static MMTK<C::VM>) {
        #[cfg(feature = "debug_thread_local_gc_copying")]
        {
            // if mmtk.is_inside_harness() {
            use std::{fs::OpenOptions, io::Write};

            mmtk.get_plan().collect_gc_stats();

            let mut file = OpenOptions::new()
                .create(true)
                .append(true)
                .open("/home/tianleq/misc/global-gc-stats.log")
                .unwrap();
            let mut guard = GLOBAL_GC_STATISTICS.lock().unwrap();
            writeln!(file,
                "Before Global {} | bytes allocated: {}, bytes_published: {}, blocks_published: {}, live_public_bytes: {}, number_of_global_reusable_blocks: {}, number_of_live_blocks: {}, number_of_live_public_blocks: {}, number_of_los_pages: {}, pages reserved: {}, total_allocation: {}",
                GLOBAL_GC_ID.load(atomic::Ordering::SeqCst),
                guard.bytes_allocated,
                guard.bytes_published,
                guard.blocks_published,
                guard.live_public_bytes,
                guard.number_of_global_reusable_blocks,
                guard.number_of_live_blocks,
                guard.number_of_live_public_blocks,
                guard.number_of_los_pages,
                mmtk.get_plan().get_collection_reserved_pages(),
                TOTAL_ALLOCATION_BYTES.load(atomic::Ordering::SeqCst)
            ).unwrap();

            guard.number_of_live_blocks = 0;
            guard.number_of_live_public_blocks = 0;
            guard.number_of_global_reusable_blocks = 0;
            guard.number_of_local_reusable_blocks = 0;
            // }
        }

        #[cfg(feature = "thread_local_gc_copying_stats")]
        {
            // Now all mutators have been stopped, it is safe to collect stats
            mmtk.print_global_heap_stats();
        }
        trace!("Prepare Global");
        // We assume this is the only running work packet that accesses plan at the point of execution
        let plan_mut: &mut C::PlanType = unsafe { &mut *(self.plan as *const _ as *mut _) };
        plan_mut.prepare(worker.tls);

        if plan_mut.constraints().needs_prepare_mutator {
            for mutator in <C::VM as VMBinding>::VMActivePlan::mutators() {
                #[cfg(feature = "thread_local_gc")]
                {
                    let candidates =
                        mutator
                            .finalizable_candidates
                            .iter()
                            .map(|v| *v)
                            .filter(|f| {
                                crate::util::metadata::public_bit::is_public::<C::VM>(
                                    f.get_reference(),
                                )
                            });

                    // move global finalizable candidates from local buffer to the global buffer
                    mmtk.finalizable_processor
                        .lock()
                        .unwrap()
                        .add_candidates(candidates);

                    mutator.finalizable_candidates.retain(|f| {
                        !crate::util::metadata::public_bit::is_public::<C::VM>(f.get_reference())
                    });
                }

                mmtk.scheduler.work_buckets[WorkBucketStage::Prepare]
                    .add(PrepareMutator::<C::VM>::new(mutator));
            }
        }

        for w in &mmtk.scheduler.worker_group.workers_shared {
            let result = w.designated_work.push(Box::new(PrepareCollector));
            debug_assert!(result.is_ok());
        }
    }
}

/// The mutator GC Preparation Work
pub struct PrepareMutator<VM: VMBinding> {
    // The mutator reference has static lifetime.
    // It is safe because the actual lifetime of this work-packet will not exceed the lifetime of a GC.
    pub mutator: &'static mut Mutator<VM>,
}

impl<VM: VMBinding> PrepareMutator<VM> {
    pub fn new(mutator: &'static mut Mutator<VM>) -> Self {
        Self { mutator }
    }
}

impl<VM: VMBinding> GCWork<VM> for PrepareMutator<VM> {
    fn do_work(&mut self, worker: &mut GCWorker<VM>, _mmtk: &'static MMTK<VM>) {
        trace!("Prepare Mutator");
        self.mutator.prepare(worker.tls);
    }
}

/// The collector GC Preparation Work
#[derive(Default)]
pub struct PrepareCollector;

impl<VM: VMBinding> GCWork<VM> for PrepareCollector {
    fn do_work(&mut self, worker: &mut GCWorker<VM>, mmtk: &'static MMTK<VM>) {
        trace!("Prepare Collector");
        worker.get_copy_context_mut().prepare();
        mmtk.get_plan().prepare_worker(worker);
    }
}

/// The global GC release Work
/// This work packet invokes release() for the plan (which will invoke release() for each space), and
/// pushes work packets for releasing mutators and collectors.
/// We should only have one such work packet per GC, after all actual GC work ends.
/// We assume this work packet is the only running work packet that accesses plan, and there should
/// be no other concurrent work packet that accesses plan (read or write). Otherwise, there may
/// be a race condition.
pub struct Release<C: GCWorkContext> {
    pub plan: *const C::PlanType,
}

impl<C: GCWorkContext> Release<C> {
    pub fn new(plan: *const C::PlanType) -> Self {
        Self { plan }
    }
}

unsafe impl<C: GCWorkContext> Send for Release<C> {}

impl<C: GCWorkContext + 'static> GCWork<C::VM> for Release<C> {
    fn do_work(&mut self, worker: &mut GCWorker<C::VM>, mmtk: &'static MMTK<C::VM>) {
        trace!("Release Global");

        mmtk.gc_trigger.policy.on_gc_release(mmtk);
        // We assume this is the only running work packet that accesses plan at the point of execution

        let plan_mut: &mut C::PlanType = unsafe { &mut *(self.plan as *const _ as *mut _) };
        plan_mut.release(worker.tls);

        #[cfg(not(feature = "thread_local_gc"))]
        for mutator in <C::VM as VMBinding>::VMActivePlan::mutators() {
            mmtk.scheduler.work_buckets[WorkBucketStage::Release]
                .add(ReleaseMutator::<C::VM>::new(mutator));
        }

        for w in &mmtk.scheduler.worker_group.workers_shared {
            let result = w.designated_work.push(Box::new(ReleaseCollector));
            debug_assert!(result.is_ok());
        }

        #[cfg(feature = "count_live_bytes_in_gc")]
        {
            let live_bytes = mmtk
                .scheduler
                .worker_group
                .get_and_clear_worker_live_bytes();
            mmtk.state.set_live_bytes_in_last_gc(live_bytes);
        }
    }
}

/// The mutator release Work
pub struct ReleaseMutator<VM: VMBinding> {
    // The mutator reference has static lifetime.
    // It is safe because the actual lifetime of this work-packet will not exceed the lifetime of a GC.
    pub mutator: &'static mut Mutator<VM>,
}

impl<VM: VMBinding> ReleaseMutator<VM> {
    pub fn new(mutator: &'static mut Mutator<VM>) -> Self {
        Self { mutator }
    }
}

impl<VM: VMBinding> GCWork<VM> for ReleaseMutator<VM> {
    fn do_work(&mut self, worker: &mut GCWorker<VM>, _mmtk: &'static MMTK<VM>) {
        trace!("Release Mutator");
        self.mutator.release(worker.tls);
    }
}

/// The collector release Work
#[derive(Default)]
pub struct ReleaseCollector;

impl<VM: VMBinding> GCWork<VM> for ReleaseCollector {
    fn do_work(&mut self, worker: &mut GCWorker<VM>, _mmtk: &'static MMTK<VM>) {
        trace!("Release Collector");
        worker.get_copy_context_mut().release();
    }
}

#[cfg(feature = "thread_local_gc_copying")]
pub struct DefragMutator<VM: VMBinding> {
    tls: VMMutatorThread,
    phantom: PhantomData<VM>,
}

#[cfg(feature = "thread_local_gc_copying")]
impl<VM: VMBinding> DefragMutator<VM> {
    pub fn new(tls: VMMutatorThread) -> Self {
        Self {
            tls,
            phantom: PhantomData,
        }
    }
}

#[cfg(feature = "thread_local_gc_copying")]
impl<VM: VMBinding> GCWork<VM> for DefragMutator<VM> {
    fn do_work(&mut self, _worker: &mut GCWorker<VM>, _mmtk: &'static MMTK<VM>) {
        trace!("Defrag Mutator");
        _mmtk
            .get_plan()
            .do_thread_local_defrag(self.tls, _mmtk, _worker);
    }
}

/// Stop all mutators
///
/// TODO: Smaller work granularity
#[derive(Default)]
pub struct StopMutators<C: GCWorkContext>(PhantomData<C>);

impl<C: GCWorkContext> StopMutators<C> {
    pub fn new() -> Self {
        Self(PhantomData)
    }
}

impl<C: GCWorkContext> GCWork<C::VM> for StopMutators<C> {
    fn do_work(&mut self, worker: &mut GCWorker<C::VM>, mmtk: &'static MMTK<C::VM>) {
        trace!("stop_all_mutators start");
        mmtk.state.prepare_for_stack_scanning();
        <C::VM as VMBinding>::VMCollection::stop_all_mutators(worker.tls, |mutator| {
            // TODO: The stack scanning work won't start immediately, as the `Prepare` bucket is not opened yet (the bucket is opened in notify_mutators_paused).
            // Should we push to Unconstrained instead?
            #[cfg(not(feature = "thread_local_gc_copying"))]
            {
                mmtk.scheduler.work_buckets[WorkBucketStage::Prepare]
                    .add(ScanMutatorRoots::<C>(mutator));
            }
            #[cfg(feature = "thread_local_gc_copying")]
            {
                if mmtk.get_plan().defrag_mutator_required(mutator.mutator_tls) {
                    #[cfg(debug_assertions)]
                    warn!("mutator: {} needs defragmentation", mutator.mutator_id);
                    // DefragMutator will evacuate public object as well, so no need to create ScanMutatorRoots packet
                    mmtk.scheduler.work_buckets[WorkBucketStage::DefragMutator]
                        .add(DefragMutator::<C::VM>::new(mutator.mutator_tls))
                } else {
                    mmtk.scheduler.work_buckets[WorkBucketStage::Prepare]
                        .add(ScanMutatorRoots::<C>(mutator));
                }
            }
        });
        trace!("stop_all_mutators end");
        mmtk.scheduler.notify_mutators_paused(mmtk);
        mmtk.scheduler.work_buckets[WorkBucketStage::Prepare].add(ScanVMSpecificRoots::<C>::new());
    }
}

<<<<<<< HEAD
#[derive(Default)]
pub struct EndOfGC {
    pub elapsed: std::time::Duration,
}

impl<VM: VMBinding> GCWork<VM> for EndOfGC {
    fn do_work(&mut self, worker: &mut GCWorker<VM>, mmtk: &'static MMTK<VM>) {
        #[cfg(feature = "count_live_bytes_in_gc")]
        {
            let live_bytes = mmtk.state.get_live_bytes_in_last_gc();
            let used_bytes =
                mmtk.get_plan().get_used_pages() << crate::util::constants::LOG_BYTES_IN_PAGE;
            debug_assert!(
                live_bytes <= used_bytes,
                "Live bytes of all live objects ({} bytes) is larger than used pages ({} bytes), something is wrong.",
                live_bytes, used_bytes
            );
            warn!(
                "Live objects = {} bytes ({:04.1}% of {} used pages) | reusable blocks: {}",
                live_bytes,
                live_bytes as f64 * 100.0 / used_bytes as f64,
                mmtk.get_plan().get_used_pages(),
                mmtk.get_plan().get_number_of_reusable_blocks()
            );
        }

        // We assume this is the only running work packet that accesses plan at the point of execution
        let plan_mut: &mut dyn Plan<VM = VM> = unsafe { mmtk.get_plan_mut() };
        plan_mut.end_of_gc(worker.tls);

        #[cfg(feature = "extreme_assertions")]
        if crate::util::edge_logger::should_check_duplicate_edges(mmtk.get_plan()) {
            // reset the logging info at the end of each GC
            mmtk.edge_logger.reset();
        }

        // Reset the triggering information.
        mmtk.state.reset_collection_trigger();

        // Set to NotInGC after everything, and right before resuming mutators.
        mmtk.set_gc_status(GcStatus::NotInGC);
        <VM as VMBinding>::VMCollection::resume_mutators(worker.tls);
    }
}

=======
>>>>>>> eb919f23
/// This implements `ObjectTracer` by forwarding the `trace_object` calls to the wrapped
/// `ProcessEdgesWork` instance.
pub(crate) struct ProcessEdgesWorkTracer<E: ProcessEdgesWork> {
    process_edges_work: E,
    stage: WorkBucketStage,
}

impl<E: ProcessEdgesWork> ObjectTracer for ProcessEdgesWorkTracer<E> {
    /// Forward the `trace_object` call to the underlying `ProcessEdgesWork`,
    /// and flush as soon as the underlying buffer of `process_edges_work` is full.
    fn trace_object(&mut self, object: ObjectReference) -> ObjectReference {
        let result = self.process_edges_work.trace_object(object);
        self.flush_if_full();
        result
    }
}

impl<E: ProcessEdgesWork> ProcessEdgesWorkTracer<E> {
    fn flush_if_full(&mut self) {
        if self.process_edges_work.nodes.is_full() {
            self.flush();
        }
    }

    pub fn flush_if_not_empty(&mut self) {
        if !self.process_edges_work.nodes.is_empty() {
            self.flush();
        }
    }

    fn flush(&mut self) {
        let next_nodes = self.process_edges_work.pop_nodes();
        assert!(!next_nodes.is_empty());
        let work_packet = self.process_edges_work.create_scan_work(next_nodes);
        let worker = self.process_edges_work.worker();
        worker.scheduler().work_buckets[self.stage].add(work_packet);
    }
}

/// This type implements `ObjectTracerContext` by creating a temporary `ProcessEdgesWork` during
/// the call to `with_tracer`, making use of its `trace_object` method.  It then creates work
/// packets using the methods of the `ProcessEdgesWork` and add the work packet into the given
/// `stage`.
pub(crate) struct ProcessEdgesWorkTracerContext<E: ProcessEdgesWork> {
    stage: WorkBucketStage,
    phantom_data: PhantomData<E>,
}

impl<E: ProcessEdgesWork> Clone for ProcessEdgesWorkTracerContext<E> {
    fn clone(&self) -> Self {
        Self { ..*self }
    }
}

impl<E: ProcessEdgesWork> ObjectTracerContext<E::VM> for ProcessEdgesWorkTracerContext<E> {
    type TracerType = ProcessEdgesWorkTracer<E>;

    fn with_tracer<R, F>(&self, worker: &mut GCWorker<E::VM>, func: F) -> R
    where
        F: FnOnce(&mut Self::TracerType) -> R,
    {
        let mmtk = worker.mmtk;

        // Prepare the underlying ProcessEdgesWork
        #[cfg(not(feature = "debug_publish_object"))]
        let mut process_edges_work = E::new(vec![], false, mmtk, self.stage);
        #[cfg(feature = "debug_publish_object")]
        let mut process_edges_work = E::new(vec![], vec![], false, 0, mmtk, self.stage);
        // FIXME: This line allows us to omit the borrowing lifetime of worker.
        // We should refactor ProcessEdgesWork so that it uses `worker` locally, not as a member.
        process_edges_work.set_worker(worker);

        // Cretae the tracer.
        let mut tracer = ProcessEdgesWorkTracer {
            process_edges_work,
            stage: self.stage,
        };

        // The caller can use the tracer here.
        let result = func(&mut tracer);

        // Flush the queued nodes.
        tracer.flush_if_not_empty();

        result
    }
}

/// Delegate to the VM binding for weak reference processing.
///
/// Some VMs (e.g. v8) do not have a Java-like global weak reference storage, and the
/// processing of those weakrefs may be more complex. For such case, we delegate to the
/// VM binding to process weak references.
///
/// NOTE: This will replace `{Soft,Weak,Phantom}RefProcessing` and `Finalization` in the future.
pub struct VMProcessWeakRefs<E: ProcessEdgesWork> {
    phantom_data: PhantomData<E>,
}

impl<E: ProcessEdgesWork> VMProcessWeakRefs<E> {
    pub fn new() -> Self {
        Self {
            phantom_data: PhantomData,
        }
    }
}

impl<E: ProcessEdgesWork> GCWork<E::VM> for VMProcessWeakRefs<E> {
    fn do_work(&mut self, worker: &mut GCWorker<E::VM>, _mmtk: &'static MMTK<E::VM>) {
        trace!("VMProcessWeakRefs");

        let stage = WorkBucketStage::VMRefClosure;

        let need_to_repeat = {
            let tracer_factory = ProcessEdgesWorkTracerContext::<E> {
                stage,
                phantom_data: PhantomData,
            };
            <E::VM as VMBinding>::VMScanning::process_weak_refs(worker, tracer_factory)
        };

        if need_to_repeat {
            // Schedule Self as the new sentinel so we'll call `process_weak_refs` again after the
            // current transitive closure.
            let new_self = Box::new(Self::new());

            worker.scheduler().work_buckets[stage].set_sentinel(new_self);
        }
    }
}

/// Delegate to the VM binding for forwarding weak references.
///
/// Some VMs (e.g. v8) do not have a Java-like global weak reference storage, and the
/// processing of those weakrefs may be more complex. For such case, we delegate to the
/// VM binding to process weak references.
///
/// NOTE: This will replace `RefForwarding` and `ForwardFinalization` in the future.
pub struct VMForwardWeakRefs<E: ProcessEdgesWork> {
    phantom_data: PhantomData<E>,
}

impl<E: ProcessEdgesWork> VMForwardWeakRefs<E> {
    pub fn new() -> Self {
        Self {
            phantom_data: PhantomData,
        }
    }
}

impl<E: ProcessEdgesWork> GCWork<E::VM> for VMForwardWeakRefs<E> {
    fn do_work(&mut self, worker: &mut GCWorker<E::VM>, _mmtk: &'static MMTK<E::VM>) {
        trace!("VMForwardWeakRefs");

        let stage = WorkBucketStage::VMRefForwarding;

        let tracer_factory = ProcessEdgesWorkTracerContext::<E> {
            stage,
            phantom_data: PhantomData,
        };
        <E::VM as VMBinding>::VMScanning::forward_weak_refs(worker, tracer_factory)
    }
}

/// This work packet calls `Collection::post_forwarding`.
///
/// NOTE: This will replace `RefEnqueue` in the future.
///
/// NOTE: Although this work packet runs in parallel with the `Release` work packet, it does not
/// access the `Plan` instance.
#[derive(Default)]
pub struct VMPostForwarding<VM: VMBinding> {
    phantom_data: PhantomData<VM>,
}

impl<VM: VMBinding> GCWork<VM> for VMPostForwarding<VM> {
    fn do_work(&mut self, worker: &mut GCWorker<VM>, _mmtk: &'static MMTK<VM>) {
        trace!("VMPostForwarding start");
        <VM as VMBinding>::VMCollection::post_forwarding(worker.tls);
        trace!("VMPostForwarding end");
    }
}

pub struct ScanMutatorRoots<C: GCWorkContext>(pub &'static mut Mutator<C::VM>);

impl<C: GCWorkContext> GCWork<C::VM> for ScanMutatorRoots<C> {
    fn do_work(&mut self, worker: &mut GCWorker<C::VM>, mmtk: &'static MMTK<C::VM>) {
        trace!("ScanMutatorRoots for mutator {:?}", self.0.get_tls());
        let mutators = <C::VM as VMBinding>::VMActivePlan::number_of_mutators();
        let factory = ProcessEdgesWorkRootsWorkFactory::<
            C::VM,
            C::DefaultProcessEdges,
            C::PinningProcessEdges,
        >::new(mmtk);
        <C::VM as VMBinding>::VMScanning::scan_roots_in_mutator_thread(
            worker.tls,
            unsafe { &mut *(self.0 as *mut _) },
            factory,
        );
        self.0.flush();

        if mmtk.state.inform_stack_scanned(mutators) {
            <C::VM as VMBinding>::VMScanning::notify_initial_thread_scan_complete(
                false, worker.tls,
            );
            mmtk.set_gc_status(GcStatus::GcProper);
        }
    }
}

#[derive(Default)]
pub struct ScanVMSpecificRoots<C: GCWorkContext>(PhantomData<C>);

impl<C: GCWorkContext> ScanVMSpecificRoots<C> {
    pub fn new() -> Self {
        Self(PhantomData)
    }
}

impl<C: GCWorkContext> GCWork<C::VM> for ScanVMSpecificRoots<C> {
    fn do_work(&mut self, worker: &mut GCWorker<C::VM>, mmtk: &'static MMTK<C::VM>) {
        trace!("ScanStaticRoots");
        let factory = ProcessEdgesWorkRootsWorkFactory::<
            C::VM,
            C::DefaultProcessEdges,
            C::PinningProcessEdges,
        >::new(mmtk);
        <C::VM as VMBinding>::VMScanning::scan_vm_specific_roots(worker.tls, factory);
    }
}

pub struct ProcessEdgesBase<VM: VMBinding> {
    pub slots: Vec<VM::VMSlot>,
    pub nodes: VectorObjectQueue,
    mmtk: &'static MMTK<VM>,
    // Use raw pointer for fast pointer dereferencing, instead of using `Option<&'static mut GCWorker<E::VM>>`.
    // Because a copying gc will dereference this pointer at least once for every object copy.
    worker: *mut GCWorker<VM>,
    pub roots: bool,
    pub bucket: WorkBucketStage,
    #[cfg(feature = "debug_publish_object")]
    pub sources: Vec<ObjectReference>,
    #[cfg(feature = "debug_publish_object")]
    pub vm_roots_type: u8,
}

unsafe impl<VM: VMBinding> Send for ProcessEdgesBase<VM> {}

impl<VM: VMBinding> ProcessEdgesBase<VM> {
    #[cfg(not(feature = "debug_publish_object"))]
    // Requires an MMTk reference. Each plan-specific type that uses ProcessEdgesBase can get a static plan reference
    // at creation. This avoids overhead for dynamic dispatch or downcasting plan for each object traced.
    pub fn new(
        slots: Vec<VM::VMSlot>,
        roots: bool,
        mmtk: &'static MMTK<VM>,
        bucket: WorkBucketStage,
    ) -> Self {
        #[cfg(feature = "extreme_assertions")]
        if crate::util::slot_logger::should_check_duplicate_slots(mmtk.get_plan()) {
            for slot in &slots {
                // log slot, panic if already logged
                mmtk.slot_logger.log_slot(*slot);
            }
        }
        Self {
            slots,
            nodes: VectorObjectQueue::new(),
            mmtk,
            worker: std::ptr::null_mut(),
            roots,
            bucket,
        }
    }
    #[cfg(feature = "debug_publish_object")]
    // Requires an MMTk reference. Each plan-specific type that uses ProcessEdgesBase can get a static plan reference
    // at creation. This avoids overhead for dynamic dispatch or downcasting plan for each object traced.
    pub fn new(
        sources: Vec<ObjectReference>,
        edges: Vec<VM::VMEdge>,
        roots: bool,
        vm_roots_type: u8,
        mmtk: &'static MMTK<VM>,
        bucket: WorkBucketStage,
    ) -> Self {
        #[cfg(feature = "extreme_assertions")]
        if crate::util::edge_logger::should_check_duplicate_edges(mmtk.get_plan()) {
            for edge in &edges {
                // log edge, panic if already logged
                mmtk.edge_logger.log_edge(*edge);
            }
        }
        Self {
            edges,
            nodes: VectorObjectQueue::new(),
            mmtk,
            worker: std::ptr::null_mut(),
            roots,
            sources,
            vm_roots_type,
            bucket,
        }
    }

    pub fn set_worker(&mut self, worker: &mut GCWorker<VM>) {
        self.worker = worker;
    }

    pub fn worker(&self) -> &'static mut GCWorker<VM> {
        unsafe { &mut *self.worker }
    }

    pub fn mmtk(&self) -> &'static MMTK<VM> {
        self.mmtk
    }

    pub fn plan(&self) -> &'static dyn Plan<VM = VM> {
        self.mmtk.get_plan()
    }

    /// Pop all nodes from nodes, and clear nodes to an empty vector.
    pub fn pop_nodes(&mut self) -> Vec<ObjectReference> {
        self.nodes.take()
    }

    pub fn is_roots(&self) -> bool {
        self.roots
    }
}

/// A short-hand for `<E::VM as VMBinding>::VMSlot`.
pub type SlotOf<E> = <<E as ProcessEdgesWork>::VM as VMBinding>::VMSlot;

/// An abstract trait for work packets that process object graph edges.  Its method
/// [`ProcessEdgesWork::trace_object`] traces an object and, upon first visit, enqueues it into an
/// internal queue inside the `ProcessEdgesWork` instance.  Each implementation of this trait
/// implement `trace_object` differently.  During [`Plan::schedule_collection`], plans select
/// (usually via `GCWorkContext`) specialized implementations of this trait to be used during each
/// trace according the nature of each trace, such as whether it is a nursery collection, whether it
/// is a defrag collection, whether it pins objects, etc.
///
/// This trait was originally designed for work packets that process object graph edges represented
/// as slots.  The constructor [`ProcessEdgesWork::new`] takes a vector of slots, and the created
/// work packet will trace the objects pointed by the object reference in each slot using the
/// `trace_object` method, and update the slot if the GC moves the target object when tracing.
///
/// This trait can also be used merely as a provider of the `trace_object` method by giving it an
/// empty vector of slots.  This is useful for node-enqueuing tracing
/// ([`Scanning::scan_object_and_trace_edges`]) as well as weak reference processing
/// ([`Scanning::process_weak_refs`] as well as `ReferenceProcessor` and `FinalizableProcessor`).
/// In those cases, the caller passes the reference to the target object to `trace_object`, an the
/// caller is responsible for updating the slots according the return value of `trace_object`.
///
/// TODO: We should refactor this trait to decouple it from slots. See:
/// <https://github.com/mmtk/mmtk-core/issues/599>
pub trait ProcessEdgesWork:
    Send + 'static + Sized + DerefMut + Deref<Target = ProcessEdgesBase<Self::VM>>
{
    /// The associate type for the VM.
    type VM: VMBinding;

    /// The work packet type for scanning objects when using this ProcessEdgesWork.
    type ScanObjectsWorkType: ScanObjectsWork<Self::VM>;

    /// The maximum number of slots that should be put to one of this work packets.
    /// The caller who creates a work packet of this trait should be responsible to
    /// comply with this capacity.
    /// Higher capacity means the packet will take longer to finish, and may lead to
    /// bad load balancing. On the other hand, lower capacity would lead to higher cost
    /// on scheduling many small work packets. It is important to find a proper capacity.
    const CAPACITY: usize = 4096;
    /// Do we update object reference? This has to be true for a moving GC.
    const OVERWRITE_REFERENCE: bool = true;
    /// If true, we do object scanning in this work packet with the same worker without scheduling overhead.
    /// If false, we will add object scanning work packets to the global queue and allow other workers to work on it.
    const SCAN_OBJECTS_IMMEDIATELY: bool = true;

    #[cfg(not(feature = "debug_publish_object"))]
    /// Create a [`ProcessEdgesWork`].
    ///
    /// Arguments:
    /// * `slots`: a vector of slots.
    /// * `roots`: are the objects root reachable objects?
    /// * `mmtk`: a reference to the MMTK instance.
    /// * `bucket`: which work bucket this packet belongs to. Further work generated from this packet will also be put to the same bucket.
    fn new(
        slots: Vec<SlotOf<Self>>,
        roots: bool,
        mmtk: &'static MMTK<Self::VM>,
        bucket: WorkBucketStage,
    ) -> Self;

    #[cfg(feature = "debug_publish_object")]
    fn new(
        _sources: Vec<ObjectReference>,
        edges: Vec<EdgeOf<Self>>,
        roots: bool,
        vm_roots: u8,
        mmtk: &'static MMTK<Self::VM>,
        bucket: WorkBucketStage,
    ) -> Self;

    /// Trace an MMTk object. The implementation should forward this call to the policy-specific
    /// `trace_object()` methods, depending on which space this object is in.
    /// If the object is not in any MMTk space, the implementation should forward the call to
    /// `ActivePlan::vm_trace_object()` to let the binding handle the tracing.
    fn trace_object(&mut self, object: ObjectReference) -> ObjectReference;

    /// If the work includes roots, we will store the roots somewhere so for sanity GC, we can do another
    /// transitive closure from the roots.
    #[cfg(feature = "sanity")]
    fn cache_roots_for_sanity_gc(&mut self) {
        assert!(self.roots);
        self.mmtk()
            .sanity_checker
            .lock()
            .unwrap()
            .add_root_slots(self.slots.clone());
    }

    /// Start the a scan work packet. If SCAN_OBJECTS_IMMEDIATELY, the work packet will be executed immediately, in this method.
    /// Otherwise, the work packet will be added the Closure work bucket and will be dispatched later by the scheduler.
    fn start_or_dispatch_scan_work(&mut self, mut work_packet: impl GCWork<Self::VM>) {
        if Self::SCAN_OBJECTS_IMMEDIATELY {
            // We execute this `scan_objects_work` immediately.
            // This is expected to be a useful optimization because,
            // say for _pmd_ with 200M heap, we're likely to have 50000~60000 `ScanObjects` work packets
            // being dispatched (similar amount to `ProcessEdgesWork`).
            // Executing these work packets now can remarkably reduce the global synchronization time.
            work_packet.do_work(self.worker(), self.mmtk);
        } else {
            debug_assert!(self.bucket != WorkBucketStage::Unconstrained);
            self.mmtk.scheduler.work_buckets[self.bucket].add(work_packet);
        }
    }

    /// Create an object-scanning work packet to be used for this ProcessEdgesWork.
    ///
    /// `roots` indicates if we are creating a packet for root scanning.  It is only true when this
    /// method is called to handle `RootsWorkFactory::create_process_pinning_roots_work`.
    fn create_scan_work(&self, nodes: Vec<ObjectReference>) -> Self::ScanObjectsWorkType;

    /// Flush the nodes in ProcessEdgesBase, and create a ScanObjects work packet for it. If the node set is empty,
    /// this method will simply return with no work packet created.
    fn flush(&mut self) {
        let nodes = self.pop_nodes();
        if !nodes.is_empty() {
            self.start_or_dispatch_scan_work(self.create_scan_work(nodes));
        }
    }

    /// Process a slot, including loading the object reference from the memory slot,
    /// trace the object and store back the new object reference if necessary.
    fn process_slot(&mut self, slot: SlotOf<Self>) {
        let Some(object) = slot.load() else {
            // Skip slots that are not holding an object reference.
            return;
<<<<<<< HEAD
        }
        // assert!(
        //     object.to_address::<Self::VM>().class_is_valid::<Self::VM>()
        //         && <Self::VM as VMBinding>::VMObjectModel::is_object_sane(object),
        //     "slot: {:?}, object: {:?}, klass: {:?}",
        //     slot,
        //     object,
        //     object.to_address::<Self::VM>().class_pointer::<Self::VM>()
        // );
        let new_object = self.trace_object(object);
        // assert!(
        //     new_object
        //         .to_address::<Self::VM>()
        //         .class_is_valid::<Self::VM>(),
        //     "slot: {:?}, object: {:?}, klass: {:?}",
        //     slot,
        //     new_object,
        //     new_object
        //         .to_address::<Self::VM>()
        //         .class_pointer::<Self::VM>()
        // );
        debug_assert!(!new_object.is_null());
=======
        };
        let new_object = self.trace_object(object);
>>>>>>> eb919f23
        if Self::OVERWRITE_REFERENCE && new_object != object {
            slot.store(new_object);
        }
    }

<<<<<<< HEAD
    /// Process all the edges in the work packet.
    #[cfg(feature = "debug_publish_object")]
    fn process_edges(&mut self) {
        for i in 0..self.edges.len() {
            let source = self.sources[i];
            #[cfg(debug_assertions)]
            {
                if self.roots {
                    assert!(
                        self.edges[i].load() == source,
                        "root packets, source object != slot.load()"
                    );

                    // root type 0 are stack roots
                    if self.vm_roots_type != 0 && !source.is_null() {
                        if !self.is_object_published(source) {
                            println!("root slot: {:?}", self.edges[i]);
                            panic!(
                                "VM Specific Root({:?}): {:?} is not published",
                                self.vm_roots_type, source
                            )
                        }
                    }
                }
            }

            let slot: EdgeOf<Self> = self.edges[i];
            let object = slot.load();
            if object.is_null() {
                continue;
            }
            let new_object = self.trace_object(object);
            {
                // In the case of a root packet, sources[i] might contain a stale object
                // is_object_published will make sure to read the public bit on the correct
                // object reference

                if !source.is_null() && self.is_object_published(source) {
                    if !new_object.is_null() {
                        // source is public, then its child new_object must be public, otherwise, leakage
                        // occurs
                        let valid =
                            crate::util::metadata::public_bit::is_public::<Self::VM>(new_object);
                        if !valid {
                            panic!(
                                "public object: {:?} {:?} slot: {:?} points to private object: {:?} {:?}",
                                source,
                                crate::util::object_extra_header_metadata::get_extra_header_metadata::<
                                    Self::VM,
                                    usize,
                                >(source),
                                slot,
                                new_object,
                                crate::util::object_extra_header_metadata::get_extra_header_metadata::<
                                    Self::VM,
                                    usize,
                                >(new_object)
                            );
                        }
                    }
                }
            }
            if Self::OVERWRITE_REFERENCE {
                slot.store(new_object);
            }
        }
    }

    #[cfg(not(feature = "debug_publish_object"))]
    fn process_edges(&mut self) {
        probe!(mmtk, process_edges, self.edges.len(), self.is_roots());
        for i in 0..self.edges.len() {
            self.process_edge(self.edges[i])
=======
    /// Process all the slots in the work packet.
    fn process_slots(&mut self) {
        probe!(mmtk, process_slots, self.slots.len(), self.is_roots());
        for i in 0..self.slots.len() {
            self.process_slot(self.slots[i])
>>>>>>> eb919f23
        }
    }

    #[cfg(feature = "debug_publish_object")]
    fn is_object_published(&self, _object: ObjectReference) -> bool;
}

impl<E: ProcessEdgesWork> GCWork<E::VM> for E {
    fn do_work(&mut self, worker: &mut GCWorker<E::VM>, _mmtk: &'static MMTK<E::VM>) {
        self.set_worker(worker);
<<<<<<< HEAD
        self.process_edges();
        debug!(
            "ProcessEdgesWork executed by GC Thread {}",
            crate::scheduler::worker::current_worker_ordinal()
        );
=======
        self.process_slots();
>>>>>>> eb919f23
        if !self.nodes.is_empty() {
            self.flush();
        }
        #[cfg(feature = "sanity")]
        if self.roots && !_mmtk.is_in_sanity() {
            self.cache_roots_for_sanity_gc();
        }
        trace!("ProcessEdgesWork End");
    }
}

/// A general implementation of [`ProcessEdgesWork`] using SFT. A plan can always implement their
/// own [`ProcessEdgesWork`] instances. However, most plans can use this work packet for tracing amd
/// they do not need to provide a plan-specific trace object work packet. If they choose to use this
/// type, they need to provide a correct implementation for some related methods (such as
/// `Space.set_copy_for_sft_trace()`, `SFT.sft_trace_object()`). Some plans are not using this type,
/// mostly due to more complex tracing. Either it is impossible to use this type, or there is
/// performance overheads for using this general trace type. In such cases, they implement their
/// specific [`ProcessEdgesWork`] instances.
// TODO: This is not used any more. Should we remove it?
pub struct SFTProcessEdges<VM: VMBinding> {
    pub base: ProcessEdgesBase<VM>,
}

impl<VM: VMBinding> ProcessEdgesWork for SFTProcessEdges<VM> {
    type VM = VM;
    type ScanObjectsWorkType = ScanObjects<Self>;

    #[cfg(not(feature = "debug_publish_object"))]
    fn new(
        slots: Vec<SlotOf<Self>>,
        roots: bool,
        mmtk: &'static MMTK<VM>,
        bucket: WorkBucketStage,
    ) -> Self {
        let base = ProcessEdgesBase::new(slots, roots, mmtk, bucket);
        Self { base }
    }

    #[cfg(feature = "debug_publish_object")]
    fn new(
        sources: Vec<ObjectReference>,
        edges: Vec<EdgeOf<Self>>,
        roots: bool,
        vm_roots: u8,
        mmtk: &'static MMTK<VM>,
        bucket: WorkBucketStage,
    ) -> Self {
        let base = ProcessEdgesBase::new(sources, edges, roots, vm_roots, mmtk, bucket);
        Self { base }
    }

    fn trace_object(&mut self, object: ObjectReference) -> ObjectReference {
        use crate::policy::sft::GCWorkerMutRef;

        // Erase <VM> type parameter
        let worker = GCWorkerMutRef::new(self.worker());

        // Invoke trace object on sft
        let sft = unsafe { crate::mmtk::SFT_MAP.get_unchecked(object.to_address::<VM>()) };
        sft.sft_trace_object(&mut self.base.nodes, object, worker)
    }

    fn create_scan_work(&self, nodes: Vec<ObjectReference>) -> ScanObjects<Self> {
        ScanObjects::<Self>::new(nodes, false, self.bucket)
    }

    #[cfg(feature = "debug_publish_object")]
    fn is_object_published(&self, _object: ObjectReference) -> bool {
        unimplemented!()
    }
}

/// An implementation of `RootsWorkFactory` that creates work packets based on `ProcessEdgesWork`
/// for handling roots.  The `DPE` and the `PPE` type parameters correspond to the
/// `DefaultProcessEdge` and the `PinningProcessEdges` type members of the [`GCWorkContext`] trait.
pub(crate) struct ProcessEdgesWorkRootsWorkFactory<
    VM: VMBinding,
    DPE: ProcessEdgesWork<VM = VM>,
    PPE: ProcessEdgesWork<VM = VM>,
> {
    mmtk: &'static MMTK<VM>,
    phantom: PhantomData<(DPE, PPE)>,
}

impl<VM: VMBinding, DPE: ProcessEdgesWork<VM = VM>, PPE: ProcessEdgesWork<VM = VM>> Clone
    for ProcessEdgesWorkRootsWorkFactory<VM, DPE, PPE>
{
    fn clone(&self) -> Self {
        Self {
            mmtk: self.mmtk,
            phantom: PhantomData,
        }
    }
}

/// For USDT tracepoints for roots.
/// Keep in sync with `tools/tracing/timeline/visualize.py`.
#[repr(usize)]
enum RootsKind {
    NORMAL = 0,
    PINNING = 1,
    TPINNING = 2,
}

impl<VM: VMBinding, DPE: ProcessEdgesWork<VM = VM>, PPE: ProcessEdgesWork<VM = VM>>
    RootsWorkFactory<VM::VMSlot> for ProcessEdgesWorkRootsWorkFactory<VM, DPE, PPE>
{
<<<<<<< HEAD
    #[cfg(not(feature = "debug_publish_object"))]
    fn create_process_edge_roots_work(&mut self, edges: Vec<EdgeOf<E>>) {
=======
    fn create_process_roots_work(&mut self, slots: Vec<VM::VMSlot>) {
        // Note: We should use the same USDT name "mmtk:roots" for all the three kinds of roots. A
        // VM binding may not call all of the three methods in this impl. For example, the OpenJDK
        // binding only calls `create_process_roots_work`, and the Ruby binding only calls
        // `create_process_pinning_roots_work`. Because `ProcessEdgesWorkRootsWorkFactory<VM, DPE,
        // PPE>` is a generic type, the Rust compiler emits the function bodies on demand, so the
        // resulting machine code may not contain all three USDT trace points.  If they have
        // different names, and our `capture.bt` mentions all of them, `bpftrace` may complain that
        // it cannot find one or more of those USDT trace points in the binary.
        probe!(mmtk, roots, RootsKind::NORMAL, slots.len());
>>>>>>> eb919f23
        crate::memory_manager::add_work_packet(
            self.mmtk,
            WorkBucketStage::Closure,
            DPE::new(slots, true, self.mmtk, WorkBucketStage::Closure),
        );
    }

    #[cfg(feature = "debug_publish_object")]
    fn create_process_edge_roots_work(&mut self, vm_roots: u8, edges: Vec<EdgeOf<E>>) {
        crate::memory_manager::add_work_packet(
            self.mmtk,
            WorkBucketStage::Closure,
            E::new(
                edges.iter().map(|&edge| edge.load()).collect(),
                edges,
                true,
                vm_roots,
                self.mmtk,
                WorkBucketStage::Closure,
            ),
        );
    }

    fn create_process_pinning_roots_work(&mut self, nodes: Vec<ObjectReference>) {
        probe!(mmtk, roots, RootsKind::PINNING, nodes.len());
        // Will process roots within the PinningRootsTrace bucket
        // And put work in the Closure bucket
        crate::memory_manager::add_work_packet(
            self.mmtk,
            WorkBucketStage::PinningRootsTrace,
            ProcessRootNode::<VM, PPE, DPE>::new(nodes, WorkBucketStage::Closure),
        );
    }

    fn create_process_tpinning_roots_work(&mut self, nodes: Vec<ObjectReference>) {
        probe!(mmtk, roots, RootsKind::TPINNING, nodes.len());
        crate::memory_manager::add_work_packet(
            self.mmtk,
            WorkBucketStage::TPinningClosure,
            ProcessRootNode::<VM, PPE, PPE>::new(nodes, WorkBucketStage::TPinningClosure),
        );
    }
}

impl<VM: VMBinding, DPE: ProcessEdgesWork<VM = VM>, PPE: ProcessEdgesWork<VM = VM>>
    ProcessEdgesWorkRootsWorkFactory<VM, DPE, PPE>
{
    fn new(mmtk: &'static MMTK<VM>) -> Self {
        Self {
            mmtk,
            phantom: PhantomData,
        }
    }
}

impl<VM: VMBinding> Deref for SFTProcessEdges<VM> {
    type Target = ProcessEdgesBase<VM>;
    fn deref(&self) -> &Self::Target {
        &self.base
    }
}

impl<VM: VMBinding> DerefMut for SFTProcessEdges<VM> {
    fn deref_mut(&mut self) -> &mut Self::Target {
        &mut self.base
    }
}

/// Trait for a work packet that scans objects
pub trait ScanObjectsWork<VM: VMBinding>: GCWork<VM> + Sized {
    /// The associated ProcessEdgesWork for processing the outgoing edges of the objects in this
    /// packet.
    type E: ProcessEdgesWork<VM = VM>;

    /// Called after each object is scanned.
    fn post_scan_object(&self, object: ObjectReference);

    /// Return the work bucket for this work packet and its derived work packets.
    fn get_bucket(&self) -> WorkBucketStage;

    /// The common code for ScanObjects and PlanScanObjects.
    fn do_work_common(
        &self,
        buffer: &[ObjectReference],
        worker: &mut GCWorker<<Self::E as ProcessEdgesWork>::VM>,
        _mmtk: &'static MMTK<<Self::E as ProcessEdgesWork>::VM>,
    ) {
        let tls = worker.tls;

        let objects_to_scan = buffer;

<<<<<<< HEAD
        // Then scan those objects for edges.
        // let mut scan_later = vec![];
=======
        // Scan the objects in the list that supports slot-enququing.
        let mut scan_later = vec![];
>>>>>>> eb919f23
        {
            let mut closure = ObjectsClosure::<Self::E>::new(worker, self.get_bucket());
            for object in objects_to_scan.iter().copied() {
                // For any object we need to scan, we count its liv bytes
                #[cfg(feature = "count_live_bytes_in_gc")]
                closure
                    .worker
                    .shared
                    .increase_live_bytes(VM::VMObjectModel::get_current_size(object));

<<<<<<< HEAD
                <VM as VMBinding>::VMScanning::scan_object(tls, object, &mut closure);
                self.post_scan_object(object);

                // If an object supports edge-enqueuing, we enqueue its edges.
                // if <VM as VMBinding>::VMScanning::support_edge_enqueuing(tls, object) {
                //     trace!("Scan object (edge) {}", object);
                //     // If an object supports edge-enqueuing, we enqueue its edges.
                //     <VM as VMBinding>::VMScanning::scan_object(tls, object, &mut closure);
                //     self.post_scan_object(object);
                // } else {
                //     // If an object does not support edge-enqueuing, we have to use
                //     // `Scanning::scan_object_and_trace_edges` and offload the job of updating the
                //     // reference field to the VM.
                //     //
                //     // However, at this point, `closure` is borrowing `worker`.
                //     // So we postpone the processing of objects that needs object enqueuing
                //     scan_later.push(object);
                // }
            }
        }

        // If any object does not support edge-enqueuing, we process them now.
        // if !scan_later.is_empty() {
        //     let object_tracer_context = ProcessEdgesWorkTracerContext::<Self::E> {
        //         stage: self.get_bucket(),
        //         phantom_data: PhantomData,
        //     };

        //     object_tracer_context.with_tracer(worker, |object_tracer| {
        //         // Scan objects and trace their edges at the same time.
        //         for object in scan_later.iter().copied() {
        //             trace!("Scan object (node) {}", object);
        //             <VM as VMBinding>::VMScanning::scan_object_and_trace_edges(
        //                 tls,
        //                 object,
        //                 object_tracer,
        //             );
        //             self.post_scan_object(object);
        //         }
        //     });
        // }
=======
                if <VM as VMBinding>::VMScanning::support_slot_enqueuing(tls, object) {
                    trace!("Scan object (slot) {}", object);
                    // If an object supports slot-enqueuing, we enqueue its slots.
                    <VM as VMBinding>::VMScanning::scan_object(tls, object, &mut closure);
                    self.post_scan_object(object);
                } else {
                    // If an object does not support slot-enqueuing, we have to use
                    // `Scanning::scan_object_and_trace_edges` and offload the job of updating the
                    // reference field to the VM.
                    //
                    // However, at this point, `closure` is borrowing `worker`.
                    // So we postpone the processing of objects that needs object enqueuing
                    scan_later.push(object);
                }
            }
        }

        let total_objects = objects_to_scan.len();
        let scan_and_trace = scan_later.len();
        probe!(mmtk, scan_objects, total_objects, scan_and_trace);

        // If any object does not support slot-enqueuing, we process them now.
        if !scan_later.is_empty() {
            let object_tracer_context = ProcessEdgesWorkTracerContext::<Self::E> {
                stage: self.get_bucket(),
                phantom_data: PhantomData,
            };

            object_tracer_context.with_tracer(worker, |object_tracer| {
                // Scan objects and trace their outgoing edges at the same time.
                for object in scan_later.iter().copied() {
                    trace!("Scan object (node) {}", object);
                    <VM as VMBinding>::VMScanning::scan_object_and_trace_edges(
                        tls,
                        object,
                        object_tracer,
                    );
                    self.post_scan_object(object);
                }
            });
        }
>>>>>>> eb919f23
    }
}

/// Scan objects and enqueue the slots of the objects.  For objects that do not support
/// slot-enqueuing, this work packet also traces their outgoing edges directly.
///
/// This work packet does not execute policy-specific post-scanning hooks
/// (it won't call `post_scan_object()` in [`policy::gc_work::PolicyTraceObject`]).
/// It should be used only for policies that do not perform policy-specific actions when scanning
/// an object.
pub struct ScanObjects<Edges: ProcessEdgesWork> {
    buffer: Vec<ObjectReference>,
    #[allow(unused)]
    concurrent: bool,
    phantom: PhantomData<Edges>,
    bucket: WorkBucketStage,
}

impl<Edges: ProcessEdgesWork> ScanObjects<Edges> {
    pub fn new(buffer: Vec<ObjectReference>, concurrent: bool, bucket: WorkBucketStage) -> Self {
        Self {
            buffer,
            concurrent,
            phantom: PhantomData,
            bucket,
        }
    }
}

impl<VM: VMBinding, E: ProcessEdgesWork<VM = VM>> ScanObjectsWork<VM> for ScanObjects<E> {
    type E = E;

    fn get_bucket(&self) -> WorkBucketStage {
        self.bucket
    }

    fn post_scan_object(&self, _object: ObjectReference) {
        // Do nothing.
    }
}

impl<E: ProcessEdgesWork> GCWork<E::VM> for ScanObjects<E> {
    fn do_work(&mut self, worker: &mut GCWorker<E::VM>, mmtk: &'static MMTK<E::VM>) {
        trace!("ScanObjects");
        self.do_work_common(&self.buffer, worker, mmtk);
        trace!("ScanObjects End");
    }
}

use crate::mmtk::MMTK;
use crate::plan::Plan;
use crate::plan::PlanTraceObject;
use crate::policy::gc_work::TraceKind;

/// This provides an implementation of [`crate::scheduler::gc_work::ProcessEdgesWork`]. A plan that implements
/// `PlanTraceObject` can use this work packet for tracing objects.
pub struct PlanProcessEdges<
    VM: VMBinding,
    P: Plan<VM = VM> + PlanTraceObject<VM>,
    const KIND: TraceKind,
> {
    plan: &'static P,
    base: ProcessEdgesBase<VM>,
}

impl<VM: VMBinding, P: PlanTraceObject<VM> + Plan<VM = VM>, const KIND: TraceKind> ProcessEdgesWork
    for PlanProcessEdges<VM, P, KIND>
{
    type VM = VM;
    type ScanObjectsWorkType = PlanScanObjects<Self, P>;

    #[cfg(not(feature = "debug_publish_object"))]
    fn new(
        slots: Vec<SlotOf<Self>>,
        roots: bool,
        mmtk: &'static MMTK<VM>,
        bucket: WorkBucketStage,
    ) -> Self {
        let base = ProcessEdgesBase::new(slots, roots, mmtk, bucket);
        let plan = base.plan().downcast_ref::<P>().unwrap();
        Self { plan, base }
    }

    #[cfg(feature = "debug_publish_object")]
    fn new(
        sources: Vec<ObjectReference>,
        edges: Vec<EdgeOf<Self>>,
        roots: bool,
        vm_roots: u8,
        mmtk: &'static MMTK<VM>,
        bucket: WorkBucketStage,
    ) -> Self {
        let base = ProcessEdgesBase::new(sources, edges, roots, vm_roots, mmtk, bucket);
        let plan = base.plan().downcast_ref::<P>().unwrap();
        Self { plan, base }
    }

    fn create_scan_work(&self, nodes: Vec<ObjectReference>) -> Self::ScanObjectsWorkType {
        PlanScanObjects::<Self, P>::new(self.plan, nodes, false, self.bucket)
    }

    fn trace_object(&mut self, object: ObjectReference) -> ObjectReference {
        // We cannot borrow `self` twice in a call, so we extract `worker` as a local variable.
        let worker = self.worker();
        self.plan
            .trace_object::<VectorObjectQueue, KIND>(&mut self.base.nodes, object, worker)
    }

    fn process_slot(&mut self, slot: SlotOf<Self>) {
        let Some(object) = slot.load() else {
            // Skip slots that are not holding an object reference.
            return;
        };
        let new_object = self.trace_object(object);
        if P::may_move_objects::<KIND>() && new_object != object {
            slot.store(new_object);
        }
    }

    #[cfg(feature = "debug_publish_object")]
    fn is_object_published(&self, object: ObjectReference) -> bool {
        self.plan.is_object_published(object)
    }
}

// Impl Deref/DerefMut to ProcessEdgesBase for PlanProcessEdges
impl<VM: VMBinding, P: PlanTraceObject<VM> + Plan<VM = VM>, const KIND: TraceKind> Deref
    for PlanProcessEdges<VM, P, KIND>
{
    type Target = ProcessEdgesBase<VM>;
    fn deref(&self) -> &Self::Target {
        &self.base
    }
}

impl<VM: VMBinding, P: PlanTraceObject<VM> + Plan<VM = VM>, const KIND: TraceKind> DerefMut
    for PlanProcessEdges<VM, P, KIND>
{
    fn deref_mut(&mut self) -> &mut Self::Target {
        &mut self.base
    }
}

/// This is an alternative to `ScanObjects` that calls the `post_scan_object` of the policy
/// selected by the plan.  It is applicable to plans that derive `PlanTraceObject`.
pub struct PlanScanObjects<E: ProcessEdgesWork, P: Plan<VM = E::VM> + PlanTraceObject<E::VM>> {
    plan: &'static P,
    buffer: Vec<ObjectReference>,
    #[allow(dead_code)]
    concurrent: bool,
    phantom: PhantomData<E>,
    bucket: WorkBucketStage,
}

impl<E: ProcessEdgesWork, P: Plan<VM = E::VM> + PlanTraceObject<E::VM>> PlanScanObjects<E, P> {
    pub fn new(
        plan: &'static P,
        buffer: Vec<ObjectReference>,
        concurrent: bool,
        bucket: WorkBucketStage,
    ) -> Self {
        Self {
            plan,
            buffer,
            concurrent,
            phantom: PhantomData,
            bucket,
        }
    }
}

impl<E: ProcessEdgesWork, P: Plan<VM = E::VM> + PlanTraceObject<E::VM>> ScanObjectsWork<E::VM>
    for PlanScanObjects<E, P>
{
    type E = E;

    fn get_bucket(&self) -> WorkBucketStage {
        self.bucket
    }

    fn post_scan_object(&self, object: ObjectReference) {
        self.plan.post_scan_object(object);
    }
}

impl<E: ProcessEdgesWork, P: Plan<VM = E::VM> + PlanTraceObject<E::VM>> GCWork<E::VM>
    for PlanScanObjects<E, P>
{
    fn do_work(&mut self, worker: &mut GCWorker<E::VM>, mmtk: &'static MMTK<E::VM>) {
        trace!("PlanScanObjects");
        self.do_work_common(&self.buffer, worker, mmtk);
        trace!("PlanScanObjects End");
    }
}

/// This work packet processes pinning roots.
///
/// The `roots` member holds a list of `ObjectReference` to objects directly pointed by roots.
/// These objects will be traced using `R2OPE` (Root-to-Object Process Edges).
///
/// After that, it will create work packets for tracing their children.  Those work packets (and
/// the work packets further created by them) will use `O2OPE` (Object-to-Object Process Edges) as
/// their `ProcessEdgesWork` implementations.
///
/// Because `roots` are pinning roots, `R2OPE` must be a `ProcessEdgesWork` that never moves any
/// object.
///
/// The choice of `O2OPE` determines whether the `roots` are transitively pinning or not.
///
/// -   If `O2OPE` is set to a `ProcessEdgesWork` that never moves objects, all descendents of
///     `roots` will not be moved in this GC.  That implements transitive pinning roots.
/// -   If `O2OPE` may move objects, then this `ProcessRootsNode<VM, R2OPE, O2OPE>` work packet
///     will only pin the objects in `roots` (because `R2OPE` must not move objects anyway), but
///     not their descendents.
pub(crate) struct ProcessRootNode<
    VM: VMBinding,
    R2OPE: ProcessEdgesWork<VM = VM>,
    O2OPE: ProcessEdgesWork<VM = VM>,
> {
    phantom: PhantomData<(VM, R2OPE, O2OPE)>,
    roots: Vec<ObjectReference>,
    bucket: WorkBucketStage,
}

impl<VM: VMBinding, R2OPE: ProcessEdgesWork<VM = VM>, O2OPE: ProcessEdgesWork<VM = VM>>
    ProcessRootNode<VM, R2OPE, O2OPE>
{
    pub fn new(nodes: Vec<ObjectReference>, bucket: WorkBucketStage) -> Self {
        Self {
            phantom: PhantomData,
            roots: nodes,
            bucket,
        }
    }
}

impl<VM: VMBinding, R2OPE: ProcessEdgesWork<VM = VM>, O2OPE: ProcessEdgesWork<VM = VM>> GCWork<VM>
    for ProcessRootNode<VM, R2OPE, O2OPE>
{
    fn do_work(&mut self, worker: &mut GCWorker<VM>, mmtk: &'static MMTK<VM>) {
        trace!("ProcessRootNode");

        #[cfg(feature = "sanity")]
        {
            if !mmtk.is_in_sanity() {
                mmtk.sanity_checker
                    .lock()
                    .unwrap()
                    .add_root_nodes(self.roots.clone());
            }
        }

        // This step conceptually traces the edges from root slots to the objects they point to.
        // However, VMs that deliver root objects instead of root slots are incapable of updating
        // root slots.  Therefore, we call `trace_object` on those objects, and assert the GC
        // doesn't move those objects because we cannot store the updated references back to the
        // slots.
        //
        // The `scanned_root_objects` variable will hold those root objects which are traced for the
        // first time.  We will create a work packet for scanning those roots.
        let scanned_root_objects = {
            // We create an instance of E to use its `trace_object` method and its object queue.
            #[cfg(feature = "debug_publish_object")]
            let mut process_edges_work = I::new(
                vec![],
                vec![],
                true,
                0,
                mmtk,
                WorkBucketStage::PinningRootsTrace,
            );
            #[cfg(not(feature = "debug_publish_object"))]
            let mut process_edges_work =
                R2OPE::new(vec![], true, mmtk, WorkBucketStage::PinningRootsTrace);
            process_edges_work.set_worker(worker);

            for object in self.roots.iter().copied() {
                let new_object = process_edges_work.trace_object(object);
                debug_assert_eq!(
                    object, new_object,
                    "Object moved while tracing root unmovable root object: {} -> {}",
                    object, new_object
                );
            }

            // This contains root objects that are visited the first time.
            // It is sufficient to only scan these objects.
            process_edges_work.nodes.take()
        };

<<<<<<< HEAD
        #[cfg(feature = "debug_publish_object")]
        let process_edges_work = E::new(vec![], vec![], false, 0, mmtk, self.bucket);
        #[cfg(not(feature = "debug_publish_object"))]
        let process_edges_work = E::new(vec![], false, mmtk, self.bucket);
=======
        let process_edges_work = O2OPE::new(vec![], false, mmtk, self.bucket);
>>>>>>> eb919f23
        let work = process_edges_work.create_scan_work(scanned_root_objects);
        crate::memory_manager::add_work_packet(mmtk, self.bucket, work);

        trace!("ProcessRootNode End");
    }
}

/// A `ProcessEdgesWork` type that panics when any of its method is used.
/// This is currently used for plans that do not support transitively pinning.
#[derive(Default)]
pub struct UnsupportedProcessEdges<VM: VMBinding> {
    phantom: PhantomData<VM>,
}

impl<VM: VMBinding> Deref for UnsupportedProcessEdges<VM> {
    type Target = ProcessEdgesBase<VM>;
    fn deref(&self) -> &Self::Target {
        panic!("unsupported!")
    }
}

impl<VM: VMBinding> DerefMut for UnsupportedProcessEdges<VM> {
    fn deref_mut(&mut self) -> &mut Self::Target {
        panic!("unsupported!")
    }
}

impl<VM: VMBinding> ProcessEdgesWork for UnsupportedProcessEdges<VM> {
    type VM = VM;

    type ScanObjectsWorkType = ScanObjects<Self>;

    #[cfg(not(feature = "debug_publish_object"))]
    fn new(
        _slots: Vec<SlotOf<Self>>,
        _roots: bool,
        _mmtk: &'static MMTK<Self::VM>,
        _bucket: WorkBucketStage,
    ) -> Self {
        panic!("unsupported!")
    }

    #[cfg(feature = "debug_publish_object")]
    fn new(
        _sources: Vec<ObjectReference>,
        _edges: Vec<EdgeOf<Self>>,
        _roots: bool,
        _vm_roots: u8,
        _mmtk: &'static MMTK<Self::VM>,
        _bucket: WorkBucketStage,
    ) -> Self {
        panic!("unsupported!")
    }

    fn trace_object(&mut self, _object: ObjectReference) -> ObjectReference {
        panic!("unsupported!")
    }

    fn create_scan_work(&self, _nodes: Vec<ObjectReference>) -> Self::ScanObjectsWorkType {
        panic!("unsupported!")
    }

    #[cfg(feature = "debug_publish_object")]
    fn is_object_published(&self, _object: ObjectReference) -> bool {
        todo!()
    }
}<|MERGE_RESOLUTION|>--- conflicted
+++ resolved
@@ -321,7 +321,6 @@
     }
 }
 
-<<<<<<< HEAD
 #[derive(Default)]
 pub struct EndOfGC {
     pub elapsed: std::time::Duration,
@@ -367,8 +366,6 @@
     }
 }
 
-=======
->>>>>>> eb919f23
 /// This implements `ObjectTracer` by forwarding the `trace_object` calls to the wrapped
 /// `ProcessEdgesWork` instance.
 pub(crate) struct ProcessEdgesWorkTracer<E: ProcessEdgesWork> {
@@ -643,26 +640,27 @@
             bucket,
         }
     }
+
     #[cfg(feature = "debug_publish_object")]
     // Requires an MMTk reference. Each plan-specific type that uses ProcessEdgesBase can get a static plan reference
     // at creation. This avoids overhead for dynamic dispatch or downcasting plan for each object traced.
     pub fn new(
         sources: Vec<ObjectReference>,
-        edges: Vec<VM::VMEdge>,
+        slots: Vec<VM::VMSlot>,
         roots: bool,
         vm_roots_type: u8,
         mmtk: &'static MMTK<VM>,
         bucket: WorkBucketStage,
     ) -> Self {
         #[cfg(feature = "extreme_assertions")]
-        if crate::util::edge_logger::should_check_duplicate_edges(mmtk.get_plan()) {
-            for edge in &edges {
-                // log edge, panic if already logged
-                mmtk.edge_logger.log_edge(*edge);
+        if crate::util::slot_logger::should_check_duplicate_slots(mmtk.get_plan()) {
+            for slot in &slots {
+                // log slot, panic if already logged
+                mmtk.slot_logger.log_slot(*slot);
             }
         }
         Self {
-            edges,
+            slots,
             nodes: VectorObjectQueue::new(),
             mmtk,
             worker: std::ptr::null_mut(),
@@ -764,7 +762,7 @@
     #[cfg(feature = "debug_publish_object")]
     fn new(
         _sources: Vec<ObjectReference>,
-        edges: Vec<EdgeOf<Self>>,
+        slots: Vec<SlotOf<Self>>,
         roots: bool,
         vm_roots: u8,
         mmtk: &'static MMTK<Self::VM>,
@@ -826,8 +824,7 @@
         let Some(object) = slot.load() else {
             // Skip slots that are not holding an object reference.
             return;
-<<<<<<< HEAD
-        }
+        };
         // assert!(
         //     object.to_address::<Self::VM>().class_is_valid::<Self::VM>()
         //         && <Self::VM as VMBinding>::VMObjectModel::is_object_sane(object),
@@ -848,20 +845,14 @@
         //         .to_address::<Self::VM>()
         //         .class_pointer::<Self::VM>()
         // );
-        debug_assert!(!new_object.is_null());
-=======
-        };
-        let new_object = self.trace_object(object);
->>>>>>> eb919f23
         if Self::OVERWRITE_REFERENCE && new_object != object {
             slot.store(new_object);
         }
     }
 
-<<<<<<< HEAD
-    /// Process all the edges in the work packet.
+    /// Process all the slots in the work packet.
     #[cfg(feature = "debug_publish_object")]
-    fn process_edges(&mut self) {
+    fn process_slotss(&mut self) {
         for i in 0..self.edges.len() {
             let source = self.sources[i];
             #[cfg(debug_assertions)]
@@ -928,17 +919,10 @@
     }
 
     #[cfg(not(feature = "debug_publish_object"))]
-    fn process_edges(&mut self) {
-        probe!(mmtk, process_edges, self.edges.len(), self.is_roots());
-        for i in 0..self.edges.len() {
-            self.process_edge(self.edges[i])
-=======
-    /// Process all the slots in the work packet.
     fn process_slots(&mut self) {
         probe!(mmtk, process_slots, self.slots.len(), self.is_roots());
         for i in 0..self.slots.len() {
             self.process_slot(self.slots[i])
->>>>>>> eb919f23
         }
     }
 
@@ -949,15 +933,11 @@
 impl<E: ProcessEdgesWork> GCWork<E::VM> for E {
     fn do_work(&mut self, worker: &mut GCWorker<E::VM>, _mmtk: &'static MMTK<E::VM>) {
         self.set_worker(worker);
-<<<<<<< HEAD
-        self.process_edges();
+        self.process_slots();
         debug!(
             "ProcessEdgesWork executed by GC Thread {}",
             crate::scheduler::worker::current_worker_ordinal()
         );
-=======
-        self.process_slots();
->>>>>>> eb919f23
         if !self.nodes.is_empty() {
             self.flush();
         }
@@ -1000,13 +980,13 @@
     #[cfg(feature = "debug_publish_object")]
     fn new(
         sources: Vec<ObjectReference>,
-        edges: Vec<EdgeOf<Self>>,
+        slots: Vec<SlotOf<Self>>,
         roots: bool,
         vm_roots: u8,
         mmtk: &'static MMTK<VM>,
         bucket: WorkBucketStage,
     ) -> Self {
-        let base = ProcessEdgesBase::new(sources, edges, roots, vm_roots, mmtk, bucket);
+        let base = ProcessEdgesBase::new(sources, slots, roots, vm_roots, mmtk, bucket);
         Self { base }
     }
 
@@ -1023,11 +1003,6 @@
 
     fn create_scan_work(&self, nodes: Vec<ObjectReference>) -> ScanObjects<Self> {
         ScanObjects::<Self>::new(nodes, false, self.bucket)
-    }
-
-    #[cfg(feature = "debug_publish_object")]
-    fn is_object_published(&self, _object: ObjectReference) -> bool {
-        unimplemented!()
     }
 }
 
@@ -1066,10 +1041,7 @@
 impl<VM: VMBinding, DPE: ProcessEdgesWork<VM = VM>, PPE: ProcessEdgesWork<VM = VM>>
     RootsWorkFactory<VM::VMSlot> for ProcessEdgesWorkRootsWorkFactory<VM, DPE, PPE>
 {
-<<<<<<< HEAD
     #[cfg(not(feature = "debug_publish_object"))]
-    fn create_process_edge_roots_work(&mut self, edges: Vec<EdgeOf<E>>) {
-=======
     fn create_process_roots_work(&mut self, slots: Vec<VM::VMSlot>) {
         // Note: We should use the same USDT name "mmtk:roots" for all the three kinds of roots. A
         // VM binding may not call all of the three methods in this impl. For example, the OpenJDK
@@ -1080,7 +1052,6 @@
         // different names, and our `capture.bt` mentions all of them, `bpftrace` may complain that
         // it cannot find one or more of those USDT trace points in the binary.
         probe!(mmtk, roots, RootsKind::NORMAL, slots.len());
->>>>>>> eb919f23
         crate::memory_manager::add_work_packet(
             self.mmtk,
             WorkBucketStage::Closure,
@@ -1089,13 +1060,13 @@
     }
 
     #[cfg(feature = "debug_publish_object")]
-    fn create_process_edge_roots_work(&mut self, vm_roots: u8, edges: Vec<EdgeOf<E>>) {
+    fn create_process_roots_work(&mut self, vm_roots: u8, slots: Vec<SlotOf<E>>) {
         crate::memory_manager::add_work_packet(
             self.mmtk,
             WorkBucketStage::Closure,
             E::new(
-                edges.iter().map(|&edge| edge.load()).collect(),
-                edges,
+                slots.iter().map(|&slot| slot.load()).collect(),
+                slots,
                 true,
                 vm_roots,
                 self.mmtk,
@@ -1172,13 +1143,8 @@
 
         let objects_to_scan = buffer;
 
-<<<<<<< HEAD
-        // Then scan those objects for edges.
+        // Scan the objects in the list that supports slot-enququing.
         // let mut scan_later = vec![];
-=======
-        // Scan the objects in the list that supports slot-enququing.
-        let mut scan_later = vec![];
->>>>>>> eb919f23
         {
             let mut closure = ObjectsClosure::<Self::E>::new(worker, self.get_bucket());
             for object in objects_to_scan.iter().copied() {
@@ -1189,49 +1155,6 @@
                     .shared
                     .increase_live_bytes(VM::VMObjectModel::get_current_size(object));
 
-<<<<<<< HEAD
-                <VM as VMBinding>::VMScanning::scan_object(tls, object, &mut closure);
-                self.post_scan_object(object);
-
-                // If an object supports edge-enqueuing, we enqueue its edges.
-                // if <VM as VMBinding>::VMScanning::support_edge_enqueuing(tls, object) {
-                //     trace!("Scan object (edge) {}", object);
-                //     // If an object supports edge-enqueuing, we enqueue its edges.
-                //     <VM as VMBinding>::VMScanning::scan_object(tls, object, &mut closure);
-                //     self.post_scan_object(object);
-                // } else {
-                //     // If an object does not support edge-enqueuing, we have to use
-                //     // `Scanning::scan_object_and_trace_edges` and offload the job of updating the
-                //     // reference field to the VM.
-                //     //
-                //     // However, at this point, `closure` is borrowing `worker`.
-                //     // So we postpone the processing of objects that needs object enqueuing
-                //     scan_later.push(object);
-                // }
-            }
-        }
-
-        // If any object does not support edge-enqueuing, we process them now.
-        // if !scan_later.is_empty() {
-        //     let object_tracer_context = ProcessEdgesWorkTracerContext::<Self::E> {
-        //         stage: self.get_bucket(),
-        //         phantom_data: PhantomData,
-        //     };
-
-        //     object_tracer_context.with_tracer(worker, |object_tracer| {
-        //         // Scan objects and trace their edges at the same time.
-        //         for object in scan_later.iter().copied() {
-        //             trace!("Scan object (node) {}", object);
-        //             <VM as VMBinding>::VMScanning::scan_object_and_trace_edges(
-        //                 tls,
-        //                 object,
-        //                 object_tracer,
-        //             );
-        //             self.post_scan_object(object);
-        //         }
-        //     });
-        // }
-=======
                 if <VM as VMBinding>::VMScanning::support_slot_enqueuing(tls, object) {
                     trace!("Scan object (slot) {}", object);
                     // If an object supports slot-enqueuing, we enqueue its slots.
@@ -1254,26 +1177,25 @@
         probe!(mmtk, scan_objects, total_objects, scan_and_trace);
 
         // If any object does not support slot-enqueuing, we process them now.
-        if !scan_later.is_empty() {
-            let object_tracer_context = ProcessEdgesWorkTracerContext::<Self::E> {
-                stage: self.get_bucket(),
-                phantom_data: PhantomData,
-            };
-
-            object_tracer_context.with_tracer(worker, |object_tracer| {
-                // Scan objects and trace their outgoing edges at the same time.
-                for object in scan_later.iter().copied() {
-                    trace!("Scan object (node) {}", object);
-                    <VM as VMBinding>::VMScanning::scan_object_and_trace_edges(
-                        tls,
-                        object,
-                        object_tracer,
-                    );
-                    self.post_scan_object(object);
-                }
-            });
-        }
->>>>>>> eb919f23
+        // if !scan_later.is_empty() {
+        //     let object_tracer_context = ProcessEdgesWorkTracerContext::<Self::E> {
+        //         stage: self.get_bucket(),
+        //         phantom_data: PhantomData,
+        //     };
+
+        //     object_tracer_context.with_tracer(worker, |object_tracer| {
+        //         // Scan objects and trace their outgoing edges at the same time.
+        //         for object in scan_later.iter().copied() {
+        //             trace!("Scan object (node) {}", object);
+        //             <VM as VMBinding>::VMScanning::scan_object_and_trace_edges(
+        //                 tls,
+        //                 object,
+        //                 object_tracer,
+        //             );
+        //             self.post_scan_object(object);
+        //         }
+        //     });
+        // }
     }
 }
 
@@ -1360,13 +1282,13 @@
     #[cfg(feature = "debug_publish_object")]
     fn new(
         sources: Vec<ObjectReference>,
-        edges: Vec<EdgeOf<Self>>,
+        slots: Vec<SlotOf<Self>>,
         roots: bool,
         vm_roots: u8,
         mmtk: &'static MMTK<VM>,
         bucket: WorkBucketStage,
     ) -> Self {
-        let base = ProcessEdgesBase::new(sources, edges, roots, vm_roots, mmtk, bucket);
+        let base = ProcessEdgesBase::new(sources, slots, roots, vm_roots, mmtk, bucket);
         let plan = base.plan().downcast_ref::<P>().unwrap();
         Self { plan, base }
     }
@@ -1564,14 +1486,10 @@
             process_edges_work.nodes.take()
         };
 
-<<<<<<< HEAD
         #[cfg(feature = "debug_publish_object")]
         let process_edges_work = E::new(vec![], vec![], false, 0, mmtk, self.bucket);
         #[cfg(not(feature = "debug_publish_object"))]
-        let process_edges_work = E::new(vec![], false, mmtk, self.bucket);
-=======
         let process_edges_work = O2OPE::new(vec![], false, mmtk, self.bucket);
->>>>>>> eb919f23
         let work = process_edges_work.create_scan_work(scanned_root_objects);
         crate::memory_manager::add_work_packet(mmtk, self.bucket, work);
 
