--- conflicted
+++ resolved
@@ -3,11 +3,7 @@
 
 use memoffset::offset_of;
 
-<<<<<<< HEAD
-=======
-use crate::plan::Plan;
 use crate::policy::immix::ImmixSpace;
->>>>>>> e1c373c9
 use crate::policy::largeobjectspace::LargeObjectSpace;
 use crate::policy::marksweepspace::malloc_ms::MallocSpace;
 use crate::policy::marksweepspace::native_ms::MarkSweepSpace;
@@ -106,12 +102,8 @@
 
     pub fn new(
         mutator_tls: VMMutatorThread,
-<<<<<<< HEAD
+        mutator_id: u32,
         mmtk: &MMTK<VM>,
-=======
-        mutator_id: u32,
-        plan: &'static dyn Plan<VM = VM>,
->>>>>>> e1c373c9
         space_mapping: &[(AllocatorSelector, &'static dyn Space<VM>)],
     ) -> Self {
         let mut ret = Allocators {
@@ -150,14 +142,9 @@
                 AllocatorSelector::Immix(index) => {
                     ret.immix[index as usize].write(ImmixAllocator::new(
                         mutator_tls.0,
-<<<<<<< HEAD
+                        mutator_id,
                         Some(space),
                         context.clone(),
-=======
-                        mutator_id,
-                        space.downcast_ref::<ImmixSpace<VM>>().unwrap(),
-                        plan,
->>>>>>> e1c373c9
                         false,
                         None,
                     ));
