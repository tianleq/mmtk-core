--- conflicted
+++ resolved
@@ -285,14 +285,10 @@
             #[cfg(not(feature = "extra_header"))]
             // The invariants we checked earlier ensures that we can use cell and object reference interchangably
             // We may not really have an object in this cell, but if we do, this object reference is correct.
-<<<<<<< HEAD
-            let potential_object = ObjectReference::from_raw_address(cell);
+            // About unsafe: We know `cell` is non-zero here.
+            let potential_object = unsafe { ObjectReference::from_raw_address_unchecked(cell) };
             #[cfg(feature = "extra_header")]
             let potential_object = ObjectReference::from_raw_address(cell + VM::EXTRA_HEADER_BYTES);
-=======
-            // About unsafe: We know `cell` is non-zero here.
-            let potential_object = unsafe { ObjectReference::from_raw_address_unchecked(cell) };
->>>>>>> eb919f23
 
             if !VM::VMObjectModel::LOCAL_MARK_BIT_SPEC
                 .is_marked::<VM>(potential_object, Ordering::SeqCst)
