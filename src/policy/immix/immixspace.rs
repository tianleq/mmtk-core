use super::defrag::StatsForDefrag;
use super::line::*;
use super::{block::*, defrag::Defrag};
#[cfg(feature = "thread_local_gc")]
use crate::plan::ThreadlocalTracedObjectType;
use crate::plan::VectorObjectQueue;
use crate::policy::gc_work::{TraceKind, TRACE_KIND_TRANSITIVE_PIN};
use crate::policy::sft::GCWorkerMutRef;
use crate::policy::sft::SFT;
use crate::policy::sft_map::SFTMap;
use crate::policy::space::{CommonSpace, Space};
use crate::util::alloc::allocator::AllocatorContext;
use crate::util::alloc::immix_allocator::ImmixAllocSemantics;
use crate::util::constants::LOG_BYTES_IN_PAGE;
use crate::util::heap::chunk_map::*;
use crate::util::heap::BlockPageResource;
use crate::util::heap::PageResource;
use crate::util::linear_scan::{Region, RegionIterator};
use crate::util::metadata::side_metadata::SideMetadataSpec;
#[cfg(feature = "vo_bit")]
use crate::util::metadata::vo_bit;
use crate::util::metadata::{self, MetadataSpec};
use crate::util::object_enum::ObjectEnumerator;
use crate::util::object_forwarding;
use crate::util::{copy::*, epilogue, object_enum};
use crate::util::{Address, ObjectReference};
use crate::vm::*;
#[cfg(feature = "thread_local_gc")]
use crate::Mutator;
use crate::{
    plan::ObjectQueue,
    scheduler::{GCWork, GCWorkScheduler, GCWorker, WorkBucketStage},
    util::opaque_pointer::{VMThread, VMWorkerThread},
    MMTK,
};
use atomic::Ordering;
use std::sync::{atomic::AtomicU8, atomic::AtomicUsize, Arc};

pub(crate) const TRACE_KIND_FAST: TraceKind = 0;
pub(crate) const TRACE_KIND_DEFRAG: TraceKind = 1;
pub(crate) const TRACE_THREAD_LOCAL_FAST: TraceKind = 2;
pub(crate) const TRACE_THREAD_LOCAL_COPY: TraceKind = 3;
pub(crate) const TRACE_THREAD_LOCAL_DEFRAG: TraceKind = 4;

pub struct ImmixSpace<VM: VMBinding> {
    common: CommonSpace<VM>,
    pr: BlockPageResource<VM, Block>,
    /// Allocation status for all chunks in immix space
    pub chunk_map: ChunkMap,
    /// Current line mark state
    pub line_mark_state: AtomicU8,
    /// Line mark state in previous GC
    pub line_unavail_state: AtomicU8,
    /// A list of all reusable blocks
    pub reusable_blocks: ReusableBlockPool,
    /// Defrag utilities
    pub defrag: Defrag,
    /// How many lines have been consumed since last GC?
    lines_consumed: AtomicUsize,
    /// Object mark state
    mark_state: u8,
    /// Work packet scheduler
    scheduler: Arc<GCWorkScheduler<VM>>,
    /// Some settings for this space
    space_args: ImmixSpaceArgs,
    // #[cfg(feature = "thread_local_gc_copying")]
    // pub(crate) bytes_published: AtomicUsize,
    #[cfg(feature = "thread_local_gc_copying")]
    pub sparse_reusable_blocks: ReusableBlockPool,
    // #[cfg(feature = "thread_local_gc_copying")]
    // pub local_reserved_blocks_exhausted: AtomicBool,
    // #[cfg(feature = "thread_local_gc_copying")]
    // pub(super) bytes_copied: AtomicUsize,
    // #[cfg(feature = "thread_local_gc_copying")]
    // blocks_acquired_for_evacuation: AtomicUsize,
    // #[cfg(feature = "thread_local_gc_copying")]
    // blocks_freed: AtomicUsize,
    // pub log_buffer: crossbeam::queue::SegQueue<(
    //     usize,
    //     ObjectReference,
    //     Address,
    //     bool,
    //     ObjectReference,
    //     Address,
    //     bool,
    // )>,
    #[cfg(all(feature = "thread_local_gc_copying", debug_assertions))]
    pub(crate) mutator_in_defrag: std::sync::Mutex<Vec<u32>>,
}

/// Some arguments for Immix Space.
pub struct ImmixSpaceArgs {
    /// Mark an object as unlogged when we trace an object.
    /// Normally we set the log bit when we copy an object with [`crate::util::copy::CopySemantics::PromoteToMature`].
    /// In sticky immix, we 'promote' an object to mature when we trace the object
    /// (no matter we copy an object or not). So we have to use `PromoteToMature`, and instead
    /// just set the log bit in the space when an object is traced.
    pub unlog_object_when_traced: bool,
    /// Whether this ImmixSpace instance contains both young and old objects.
    /// This affects the updating of valid-object bits.  If some lines or blocks of this ImmixSpace
    /// instance contain young objects, their VO bits need to be updated during this GC.  Currently
    /// only StickyImmix is affected.  GenImmix allocates young objects in a separete CopySpace
    /// nursery and its VO bits can be cleared in bulk.
    // Currently only used when "vo_bit" is enabled.  Using #[cfg(...)] to eliminate dead code warning.
    #[cfg(feature = "vo_bit")]
    pub mixed_age: bool,

    #[cfg(feature = "thread_local_gc_copying")]
    pub max_local_copy_reserve: u8,
}

unsafe impl<VM: VMBinding> Sync for ImmixSpace<VM> {}

impl<VM: VMBinding> SFT for ImmixSpace<VM> {
    fn name(&self) -> &'static str {
        self.get_name()
    }

    fn get_forwarded_object(&self, object: ObjectReference) -> Option<ObjectReference> {
        // If we never move objects, look no further.
        if super::NEVER_MOVE_OBJECTS {
            return None;
        }

        if object_forwarding::is_forwarded::<VM>(object) {
            Some(object_forwarding::read_forwarding_pointer::<VM>(object))
        } else {
            None
        }
    }

    fn is_live(&self, object: ObjectReference) -> bool {
        // If the mark bit is set, it is live.
        if self.is_marked(object) {
            return true;
        }

        // If we never move objects, look no further.
        if super::NEVER_MOVE_OBJECTS {
            return false;
        }

        // If the object is forwarded, it is live, too.
        object_forwarding::is_forwarded::<VM>(object)
    }
    #[cfg(feature = "object_pinning")]
    fn pin_object(&self, object: ObjectReference) -> bool {
        VM::VMObjectModel::LOCAL_PINNING_BIT_SPEC.pin_object::<VM>(object)
    }
    #[cfg(feature = "object_pinning")]
    fn unpin_object(&self, object: ObjectReference) -> bool {
        VM::VMObjectModel::LOCAL_PINNING_BIT_SPEC.unpin_object::<VM>(object)
    }
    #[cfg(feature = "object_pinning")]
    fn is_object_pinned(&self, object: ObjectReference) -> bool {
        VM::VMObjectModel::LOCAL_PINNING_BIT_SPEC.is_object_pinned::<VM>(object)
    }
    fn is_movable(&self) -> bool {
        !super::NEVER_MOVE_OBJECTS
    }

    #[cfg(feature = "sanity")]
    fn is_sane(&self) -> bool {
        true
    }
    fn initialize_object_metadata(&self, _object: ObjectReference, _alloc: bool) {
        #[cfg(feature = "vo_bit")]
        crate::util::metadata::vo_bit::set_vo_bit(_object);
    }
    #[cfg(feature = "is_mmtk_object")]
    fn is_mmtk_object(&self, addr: Address) -> Option<ObjectReference> {
        crate::util::metadata::vo_bit::is_vo_bit_set_for_addr(addr)
    }
    #[cfg(feature = "is_mmtk_object")]
    fn find_object_from_internal_pointer(
        &self,
        ptr: Address,
        max_search_bytes: usize,
    ) -> Option<ObjectReference> {
        // We don't need to search more than the max object size in the immix space.
        let search_bytes = usize::min(super::MAX_IMMIX_OBJECT_SIZE, max_search_bytes);
        crate::util::metadata::vo_bit::find_object_from_internal_pointer::<VM>(ptr, search_bytes)
    }
    fn sft_trace_object(
        &self,
        _queue: &mut VectorObjectQueue,
        _object: ObjectReference,
        _worker: GCWorkerMutRef,
    ) -> ObjectReference {
        panic!("We do not use SFT to trace objects for Immix. sft_trace_object() cannot be used.")
    }
}

impl<VM: VMBinding> Space<VM> for ImmixSpace<VM> {
    fn as_space(&self) -> &dyn Space<VM> {
        self
    }
    fn as_sft(&self) -> &(dyn SFT + Sync + 'static) {
        self
    }
    fn get_page_resource(&self) -> &dyn PageResource<VM> {
        &self.pr
    }
    fn maybe_get_page_resource_mut(&mut self) -> Option<&mut dyn PageResource<VM>> {
        Some(&mut self.pr)
    }
    fn common(&self) -> &CommonSpace<VM> {
        &self.common
    }
    fn initialize_sft(&self, sft_map: &mut dyn SFTMap) {
        self.common().initialize_sft(self.as_sft(), sft_map)
    }
    fn release_multiple_pages(&mut self, _start: Address) {
        panic!("immixspace only releases pages enmasse")
    }
    fn set_copy_for_sft_trace(&mut self, _semantics: Option<CopySemantics>) {
        panic!("We do not use SFT to trace objects for Immix. set_copy_context() cannot be used.")
    }

    fn enumerate_objects(&self, enumerator: &mut dyn ObjectEnumerator) {
        object_enum::enumerate_blocks_from_chunk_map::<Block>(enumerator, &self.chunk_map);
    }
}

impl<VM: VMBinding> crate::policy::gc_work::PolicyTraceObject<VM> for ImmixSpace<VM> {
    fn trace_object<Q: ObjectQueue, const KIND: TraceKind>(
        &self,
        queue: &mut Q,
        object: ObjectReference,
        copy: Option<CopySemantics>,
        worker: &mut GCWorker<VM>,
    ) -> ObjectReference {
        if KIND == TRACE_KIND_TRANSITIVE_PIN {
            self.trace_object_without_moving(queue, object)
        } else if KIND == TRACE_KIND_DEFRAG {
            if Block::containing(object).is_defrag_source() {
                debug_assert!(self.in_defrag());
                debug_assert!(
                    !crate::plan::is_nursery_gc(worker.mmtk.get_plan()),
                    "Calling PolicyTraceObject on Immix in nursery GC"
                );
                self.trace_object_with_opportunistic_copy(
                    queue,
                    object,
                    copy.unwrap(),
                    worker,
                    // This should not be nursery collection. Nursery collection does not use PolicyTraceObject.
                    false,
                )
            } else {
                self.trace_object_without_moving(queue, object)
            }
        } else if KIND == TRACE_KIND_FAST {
            #[cfg(feature = "thread_local_gc")]
            debug_assert!(
                crate::policy::immix::NEVER_MOVE_OBJECTS,
                "Moving thread-local gc is incompatible with non-moving global gc"
            );
            self.trace_object_without_moving(queue, object)
        } else {
            unreachable!()
        }
    }

    fn post_scan_object(&self, object: ObjectReference) {
        if super::MARK_LINE_AT_SCAN_TIME && !super::BLOCK_ONLY {
            debug_assert!(self.in_space(object));
            self.mark_lines(object);
        }
    }

    fn may_move_objects<const KIND: TraceKind>() -> bool {
        if KIND == TRACE_KIND_DEFRAG {
            true
        } else if KIND == TRACE_KIND_FAST || KIND == TRACE_KIND_TRANSITIVE_PIN {
            false
        } else {
            unreachable!()
        }
    }
}

impl<VM: VMBinding> ImmixSpace<VM> {
    #[allow(unused)]
    const UNMARKED_STATE: u8 = 0;
    const MARKED_STATE: u8 = 1;

    /// Get side metadata specs
    fn side_metadata_specs() -> Vec<SideMetadataSpec> {
        metadata::extract_side_metadata(&if super::BLOCK_ONLY {
            vec![
                #[cfg(feature = "thread_local_gc")]
                MetadataSpec::OnSide(Block::METADATA_TABLE),
                #[cfg(feature = "thread_local_gc_copying")]
                MetadataSpec::OnSide(Block::HOLE_SIZE),
                #[cfg(all(feature = "thread_local_gc", debug_assertions))]
                MetadataSpec::OnSide(Block::OWNER_TABLE),
                MetadataSpec::OnSide(Block::DEFRAG_STATE_TABLE),
                MetadataSpec::OnSide(Block::MARK_TABLE),
                MetadataSpec::OnSide(ChunkMap::ALLOC_TABLE),
                *VM::VMObjectModel::LOCAL_MARK_BIT_SPEC,
                *VM::VMObjectModel::LOCAL_FORWARDING_BITS_SPEC,
                *VM::VMObjectModel::LOCAL_FORWARDING_POINTER_SPEC,
                #[cfg(feature = "object_pinning")]
                *VM::VMObjectModel::LOCAL_PINNING_BIT_SPEC,
            ]
        } else {
            vec![
                #[cfg(feature = "thread_local_gc")]
                MetadataSpec::OnSide(Block::METADATA_TABLE),
                #[cfg(feature = "thread_local_gc_copying")]
                MetadataSpec::OnSide(Block::HOLE_SIZE),
                #[cfg(all(feature = "thread_local_gc", debug_assertions))]
                MetadataSpec::OnSide(Block::OWNER_TABLE),
                #[cfg(feature = "thread_local_gc")]
                MetadataSpec::OnSide(Line::LINE_PUBLICATION_TABLE),
                MetadataSpec::OnSide(Line::MARK_TABLE),
                MetadataSpec::OnSide(Block::DEFRAG_STATE_TABLE),
                MetadataSpec::OnSide(Block::MARK_TABLE),
                MetadataSpec::OnSide(ChunkMap::ALLOC_TABLE),
                *VM::VMObjectModel::LOCAL_MARK_BIT_SPEC,
                *VM::VMObjectModel::LOCAL_FORWARDING_BITS_SPEC,
                *VM::VMObjectModel::LOCAL_FORWARDING_POINTER_SPEC,
                #[cfg(feature = "object_pinning")]
                *VM::VMObjectModel::LOCAL_PINNING_BIT_SPEC,
            ]
        })
    }

    pub fn new(
        args: crate::policy::space::PlanCreateSpaceArgs<VM>,
        space_args: ImmixSpaceArgs,
    ) -> Self {
        #[cfg(feature = "immix_non_moving")]
        info!(
            "Creating non-moving ImmixSpace: {}. Block size: 2^{}",
            args.name,
            Block::LOG_BYTES
        );

        if space_args.unlog_object_when_traced {
            assert!(
                args.constraints.needs_log_bit,
                "Invalid args when the plan does not use log bit"
            );
        }

        super::validate_features();
        #[cfg(feature = "vo_bit")]
        vo_bit::helper::validate_config::<VM>();
        let vm_map = args.vm_map;
        let scheduler = args.scheduler.clone();
        let common =
            CommonSpace::new(args.into_policy_args(true, false, Self::side_metadata_specs()));
        #[cfg(not(feature = "thread_local_gc"))]
        return ImmixSpace {
            pr: if common.vmrequest.is_discontiguous() {
                BlockPageResource::new_discontiguous(
                    Block::LOG_PAGES,
                    vm_map,
                    scheduler.num_workers(),
                )
            } else {
                BlockPageResource::new_contiguous(
                    Block::LOG_PAGES,
                    common.start,
                    common.extent,
                    vm_map,
                    scheduler.num_workers(),
                )
            },
            common,
            chunk_map: ChunkMap::new(),
            line_mark_state: AtomicU8::new(Line::RESET_MARK_STATE),
            line_unavail_state: AtomicU8::new(Line::RESET_MARK_STATE),
            lines_consumed: AtomicUsize::new(0),
            reusable_blocks: ReusableBlockPool::new(scheduler.num_workers()),
            defrag: Defrag::default(),
            // Set to the correct mark state when inititialized. We cannot rely on prepare to set it (prepare may get skipped in nursery GCs).
            mark_state: Self::MARKED_STATE,
            scheduler: scheduler.clone(),
            space_args,
        };
        #[cfg(feature = "thread_local_gc")]
        ImmixSpace {
            pr: if common.vmrequest.is_discontiguous() {
                BlockPageResource::new_discontiguous(
                    Block::LOG_PAGES,
                    vm_map,
                    scheduler.num_workers(),
                )
            } else {
                BlockPageResource::new_contiguous(
                    Block::LOG_PAGES,
                    common.start,
                    common.extent,
                    vm_map,
                    scheduler.num_workers(),
                )
            },
            common,
            chunk_map: ChunkMap::new(),
            line_mark_state: AtomicU8::new(Line::RESET_MARK_STATE),
            line_unavail_state: AtomicU8::new(Line::RESET_MARK_STATE),
            lines_consumed: AtomicUsize::new(0),
            reusable_blocks: ReusableBlockPool::new(scheduler.num_workers()),
            defrag: Defrag::default(),
            // Set to the correct mark state when inititialized. We cannot rely on prepare to set it (prepare may get skipped in nursery GCs).
            mark_state: Self::MARKED_STATE,
            scheduler: scheduler.clone(),
            space_args,
            // #[cfg(feature = "thread_local_gc_copying")]
            // bytes_published: AtomicUsize::new(0),
            #[cfg(feature = "thread_local_gc_copying")]
            sparse_reusable_blocks: ReusableBlockPool::new(scheduler.num_workers()),
            // #[cfg(feature = "thread_local_gc_copying")]
            // local_reserved_blocks_exhausted: AtomicBool::new(false),
            // #[cfg(feature = "thread_local_gc_copying")]
            // bytes_copied: AtomicUsize::new(0),
            // #[cfg(feature = "thread_local_gc_copying")]
            // blocks_acquired_for_evacuation: AtomicUsize::new(0),
            // #[cfg(feature = "thread_local_gc_copying")]
            // blocks_freed: AtomicUsize::new(0),
            // log_buffer: crossbeam::queue::SegQueue::new(),
            #[cfg(all(feature = "thread_local_gc_copying", debug_assertions))]
            mutator_in_defrag: std::sync::Mutex::new(vec![]),
        }
    }

    /// Flush the thread-local queues in BlockPageResource
    pub fn flush_page_resource(&self) {
        self.reusable_blocks.flush_all();
        #[cfg(feature = "thread_local_gc_copying")]
        self.sparse_reusable_blocks.flush_all();
        #[cfg(target_pointer_width = "64")]
        self.pr.flush_all()
    }

    /// Get the number of defrag headroom pages.
    pub fn defrag_headroom_pages(&self) -> usize {
        self.defrag.defrag_headroom_pages(self)
    }

    /// Check if current GC is a defrag GC.
    pub fn in_defrag(&self) -> bool {
        self.defrag.in_defrag()
    }

    /// check if the current GC should do defragmentation.
    pub fn decide_whether_to_defrag(
        &self,
        emergency_collection: bool,
        collect_whole_heap: bool,
        collection_attempts: usize,
        user_triggered_collection: bool,
        full_heap_system_gc: bool,
    ) -> bool {
        self.defrag.decide_whether_to_defrag(
            emergency_collection,
            collect_whole_heap,
            collection_attempts,
            user_triggered_collection,
            self.reusable_blocks.len() == 0,
            full_heap_system_gc,
        );
        self.defrag.in_defrag()
    }

    /// Get work packet scheduler
    fn scheduler(&self) -> &GCWorkScheduler<VM> {
        &self.scheduler
    }

    pub fn prepare(&mut self, major_gc: bool, plan_stats: StatsForDefrag) {
        if major_gc {
            // Update mark_state
            if VM::VMObjectModel::LOCAL_MARK_BIT_SPEC.is_on_side() {
                self.mark_state = Self::MARKED_STATE;
            } else {
                // For header metadata, we use cyclic mark bits.
                unimplemented!("cyclic mark bits is not supported at the moment");
            }

            if self.common.needs_log_bit {
                if let MetadataSpec::OnSide(side) = *VM::VMObjectModel::GLOBAL_LOG_BIT_SPEC {
                    for chunk in self.chunk_map.all_chunks() {
                        side.bzero_metadata(chunk.start(), Chunk::BYTES);
                    }
                }
            }

            // Prepare defrag info
            if super::DEFRAG {
                self.defrag.prepare(self, plan_stats);
            }

            // Prepare each block for GC
            let threshold = self.defrag.defrag_spill_threshold.load(Ordering::Acquire);
            // # Safety: ImmixSpace reference is always valid within this collection cycle.
            let space = unsafe { &*(self as *const Self) };
            let work_packets = self.chunk_map.generate_tasks(|chunk| {
                Box::new(PrepareBlockState {
                    space,
                    chunk,
                    defrag_threshold: if space.in_defrag() {
                        Some(threshold)
                    } else {
                        None
                    },
                })
            });
            self.scheduler().work_buckets[WorkBucketStage::Prepare].bulk_add(work_packets);

            if !super::BLOCK_ONLY {
                self.line_mark_state.fetch_add(1, Ordering::AcqRel);
                if self.line_mark_state.load(Ordering::Acquire) > Line::MAX_MARK_STATE {
                    self.line_mark_state
                        .store(Line::RESET_MARK_STATE, Ordering::Release);
                }
            }
        }

        #[cfg(feature = "thread_local_gc_copying")]
        // self.bytes_copied.store(0, Ordering::SeqCst);
        #[cfg(feature = "vo_bit")]
        if vo_bit::helper::need_to_clear_vo_bits_before_tracing::<VM>() {
            let maybe_scope = if major_gc {
                // If it is major GC, we always clear all VO bits because we are doing full-heap
                // tracing.
                Some(VOBitsClearingScope::FullGC)
            } else if self.space_args.mixed_age {
                // StickyImmix nursery GC.
                // Some lines (or blocks) contain only young objects,
                // while other lines (or blocks) contain only old objects.
                if super::BLOCK_ONLY {
                    // Block only.  Young objects are only allocated into fully empty blocks.
                    // Only clear unmarked blocks.
                    Some(VOBitsClearingScope::BlockOnly)
                } else {
                    // Young objects are allocated into empty lines.
                    // Only clear unmarked lines.
                    let line_mark_state = self.line_mark_state.load(Ordering::SeqCst);
                    Some(VOBitsClearingScope::Line {
                        state: line_mark_state,
                    })
                }
            } else {
                // GenImmix nursery GC.  We do nothing to the ImmixSpace because the nursery is a
                // separate CopySpace.  It'll clear its own VO bits.
                None
            };

            if let Some(scope) = maybe_scope {
                let work_packets = self
                    .chunk_map
                    .generate_tasks(|chunk| Box::new(ClearVOBitsAfterPrepare { chunk, scope }));
                self.scheduler.work_buckets[WorkBucketStage::ClearVOBits].bulk_add(work_packets);
            }
        }
    }

    /// Release for the immix space.
    pub fn release(&mut self, major_gc: bool) {
        if major_gc {
            // Update line_unavail_state for hole searching after this GC.
            if !super::BLOCK_ONLY {
                self.line_unavail_state.store(
                    self.line_mark_state.load(Ordering::Acquire),
                    Ordering::Release,
                );
            }
        }
        // Clear reusable blocks list
        if !super::BLOCK_ONLY {
            self.reusable_blocks.reset();
            self.sparse_reusable_blocks.reset();
        }
        // Sweep chunks and blocks
        let work_packets = self.generate_sweep_tasks();
        self.scheduler().work_buckets[WorkBucketStage::Release].bulk_add(work_packets);

        self.lines_consumed.store(0, Ordering::Relaxed);
    }

    /// This is called when a GC finished.
    /// Return whether this GC was a defrag GC, as a plan may want to know this.
    pub fn end_of_gc(&mut self) -> bool {
        let did_defrag = self.defrag.in_defrag();
        if super::DEFRAG {
            self.defrag.reset_in_defrag();
        }
        // {
        //     use std::{fs::OpenOptions, io::Write};
        //     use std::time::UNIX_EPOCH;
        //     let mut f = OpenOptions::new()
        //         .create(true)
        //         .append(true)
        //         .open(format!(
        //             "/home/tianleq/misc/global-gc-debug-logs/gc-log-{:?}",
        //             std::time::SystemTime::now()
        //                 .duration_since(UNIX_EPOCH)
        //                 .unwrap()
        //                 .as_millis()
        //         ))
        //         .unwrap();
        //     while self.log_buffer.is_empty() == false {
        //         let log = self.log_buffer.pop().unwrap();
        //         writeln!(
        //             f,
        //             "w: {:?}, old: {:?}|{:?}|{}, new: {:?}|{:?}|{}",
        //             log.0, log.1, log.2, log.3, log.4, log.5, log.6
        //         )
        //         .unwrap();
        //     }
        // }

        #[cfg(all(feature = "thread_local_gc_copying", debug_assertions))]
        self.mutator_in_defrag.lock().unwrap().clear();

        #[cfg(feature = "debug_thread_local_gc_copying")]
        {
            use crate::util::GLOBAL_GC_STATISTICS;

            let mut guard = GLOBAL_GC_STATISTICS.lock().unwrap();
            guard.bytes_copied += self.bytes_copied.load(Ordering::SeqCst);
        }
        // info!(
        //     "{} bytes copied, that is roughly {} pages | {} clean pages acquired",
        //     self.bytes_copied.load(Ordering::Relaxed),
        //     1 + self.bytes_copied.load(Ordering::Relaxed) / BYTES_IN_PAGE,
        //     self.blocks_acquired_for_evacuation.load(Ordering::Relaxed) << Block::LOG_PAGES,
        // );
        did_defrag
    }

    /// Generate chunk sweep tasks
    fn generate_sweep_tasks(&self) -> Vec<Box<dyn GCWork<VM>>> {
        self.defrag.mark_histograms.lock().clear();
        // # Safety: ImmixSpace reference is always valid within this collection cycle.
        let space = unsafe { &*(self as *const Self) };
        let epilogue = Arc::new(FlushPageResource {
            space,
            counter: AtomicUsize::new(0),
            #[cfg(feature = "thread_local_gc")]
            scheduler: self.scheduler.clone(),
        });
        let tasks = self.chunk_map.generate_tasks(|chunk| {
            Box::new(SweepChunk {
                space,
                chunk,
                epilogue: epilogue.clone(),
            })
        });
        epilogue.counter.store(tasks.len(), Ordering::SeqCst);
        tasks
    }

    /// Release a block.
    pub fn release_block(&self, block: Block) {
        #[cfg(debug_assertions)]
        debug_assert!(block.owner() == 0);
        block.deinit();
        self.pr.release_block(block);
    }

    #[cfg(feature = "thread_local_gc")]
    pub fn thread_local_release_blocks(&self, blocks: impl IntoIterator<Item = Block>) {
        self.pr.thread_local_flush(blocks);
    }

    /// Allocate a clean block.
    pub fn get_clean_block(&self, tls: VMThread, copy: bool) -> Option<Block> {
        let block_address = self.acquire(tls, Block::PAGES);
        if block_address.is_zero() {
            return None;
        }

        self.defrag.notify_new_clean_block(copy);
        let block = Block::from_aligned_address(block_address);
        block.init(copy);
        self.chunk_map.set(block.chunk(), ChunkState::Allocated);
        self.lines_consumed
            .fetch_add(Block::LINES, Ordering::SeqCst);

        Some(block)
    }

    #[cfg(feature = "thread_local_gc_copying")]
    /// Allocate n clean blocks.
    pub fn get_clean_blocks(&self, tls: VMThread, copy: bool, n: usize) -> Option<Vec<Block>> {
        let mut blocks = Vec::with_capacity(n);
        for _ in 0..n {
            if let Some(block) = self.get_clean_block(tls, copy) {
                blocks.push(block);
            } else {
                break;
            }
        }

        Some(blocks)
    }

    #[cfg(not(feature = "thread_local_gc_ibm_style"))]
    pub fn get_reusable_block(&self, copy: bool) -> Option<Block> {
        self.get_reusable_block_impl(copy, false)
    }

    #[cfg(feature = "thread_local_gc_copying")]
    pub fn get_sparse_reusable_block(&self, copy: bool) -> Option<Block> {
        self.get_reusable_block_impl(copy, true)
    }

    #[cfg(not(feature = "thread_local_gc_ibm_style"))]
    fn get_reusable_block_impl(&self, copy: bool, sparse: bool) -> Option<Block> {
        if super::BLOCK_ONLY {
            return None;
        }
        loop {
            let b = if sparse {
                self.sparse_reusable_blocks.pop()
            } else {
                self.reusable_blocks.pop()
            };
            if let Some(block) = b {
                // Skip blocks that should be evacuated.
                if copy && block.is_defrag_source() {
                    continue;
                }

                // Get available lines. Do this before block.init which will reset block state.
                let lines_delta = match block.get_state() {
                    BlockState::Reusable { unavailable_lines } => {
                        Block::LINES - unavailable_lines as usize
                    }
                    BlockState::Unmarked => Block::LINES,
                    _ => unreachable!("{:?} {:?}", block, block.get_state()),
                };
                self.lines_consumed.fetch_add(lines_delta, Ordering::SeqCst);
                #[cfg(all(feature = "thread_local_gc_copying", debug_assertions))]
                {
                    if !copy {
                        block.get_reusable_block_info(
                            self.line_unavail_state.load(Ordering::Acquire),
                            self.line_mark_state.load(Ordering::Acquire),
                        );
                    }
                }

                block.init(copy);
                return Some(block);
            } else {
                return None;
            }
        }
    }

    /// Trace and mark objects without evacuation.
    pub fn trace_object_without_moving(
        &self,
        queue: &mut impl ObjectQueue,
        object: ObjectReference,
    ) -> ObjectReference {
        #[cfg(feature = "vo_bit")]
        vo_bit::helper::on_trace_object::<VM>(object);

        #[cfg(all(debug_assertions, feature = "thread_local_gc"))]
        {
            if crate::util::metadata::public_bit::is_public(object) {
                debug_assert!(
                    Block::containing(object).is_block_published(),
                    "public block is corrupted"
                );
            }
            debug_assert!(
                !object_forwarding::is_forwarded_or_being_forwarded::<VM>(object),
                "object: {:?} is forwarded/being forwarded",
                object
            );
        }

        if self.attempt_mark(object, self.mark_state) {
            let block: Block = Block::containing(object);

            // Mark block and lines
            if !super::BLOCK_ONLY {
                if !super::MARK_LINE_AT_SCAN_TIME {
                    self.mark_lines(object);
                }
            } else {
                block.set_state(BlockState::Marked);
            }

            // Visit node
            queue.enqueue(object);
            self.unlog_object_if_needed(object);
            return object;
        }
        object
    }

    /// Trace object and do evacuation if required.
    #[allow(clippy::assertions_on_constants)]
    pub fn trace_object_with_opportunistic_copy(
        &self,
        queue: &mut impl ObjectQueue,
        object: ObjectReference,
        semantics: CopySemantics,
        worker: &mut GCWorker<VM>,
        nursery_collection: bool,
    ) -> ObjectReference {
        let copy_context = worker.get_copy_context_mut();
        debug_assert!(!super::BLOCK_ONLY);

        #[cfg(feature = "vo_bit")]
        vo_bit::helper::on_trace_object::<VM>(object);

        #[cfg(feature = "thread_local_gc")]
        let is_private_object = !crate::util::metadata::public_bit::is_public(object);
        #[cfg(not(feature = "thread_local_gc"))]
        let is_private_object = false;

        #[cfg(all(debug_assertions, feature = "thread_local_gc"))]
        {
            let is_published = Block::containing(object).is_block_published();
            if !is_private_object {
                debug_assert!(is_published, "public block is corrupted");
            } else {
                #[cfg(feature = "debug_publish_object")]
                {
                    let owner = Block::containing(object).owner();
                    let metadata =
                        crate::util::object_extra_header_metadata::get_extra_header_metadata::<
                            VM,
                            usize,
                        >(object)
                            & crate::util::object_extra_header_metadata::BOTTOM_HALF_MASK;
                    if metadata != usize::try_from(owner).unwrap() {
                        // private objects can live in reusable public blocks
                        debug_assert!(
                            metadata
                                == usize::try_from(owner).unwrap() || is_published,
                            "object: {:?}, metadata: {:?}, block owner: {:?}, forwarding status: {:?}, marked: {:?}",
                            object,
                            metadata,
                            Block::containing(object).owner(),
                            object_forwarding::attempt_to_forward::<VM>(object),
                            self.is_marked(object)
                        );
                    }
                }
            }
        }
        // if object.to_address::<VM>().class_is_valid::<VM>() == false {
        //     println!(
        //         "worker: {:?}, object: {:?}, klass: {:?}, defrag: {}, public: {}",
        //         worker.ordinal,
        //         object,
        //         object.to_address::<VM>().class_pointer::<VM>(),
        //         Block::containing(object).is_defrag_source(),
        //         crate::util::metadata::public_bit::is_public::<VM>(object)
        //     );
        //     // while self.log_buffer.is_empty() == false {
        //     //     let log = self.log_buffer.pop().unwrap();
        //     //     println!(
        //     //         "w: {:?}, old: {:?}|{:?}|{}, new: {:?}|{:?}|{}",
        //     //         log.0, log.1, log.2, log.3, log.4, log.5, log.6
        //     //     )
        //     // }
        //     panic!();
        // }
        let forwarding_status = object_forwarding::attempt_to_forward::<VM>(object);
        if object_forwarding::state_is_forwarded_or_being_forwarded(forwarding_status) {
            // We lost the forwarding race as some other thread has set the forwarding word; wait
            // until the object has been forwarded by the winner. Note that the object may not
            // necessarily get forwarded since Immix opportunistically moves objects.
            // if object.to_address::<VM>().class_is_valid::<VM>() == false {
            //     println!(
            //         "worker: {:?}, object: {:?}, klass: {:?}",
            //         worker.ordinal,
            //         object,
            //         object.to_address::<VM>().class_pointer::<VM>()
            //     );
            //     // while self.log_buffer.is_empty() == false {
            //     //     let log = self.log_buffer.pop().unwrap();
            //     //     println!(
            //     //         "w: {:?}, old: {:?}|{:?}|{}, new: {:?}|{:?}|{}",
            //     //         log.0, log.1, log.2, log.3, log.4, log.5, log.6
            //     //     )
            //     // }
            //     panic!();
            // }
            #[allow(clippy::let_and_return)]
            let new_object =
                object_forwarding::spin_and_get_forwarded_object::<VM>(object, forwarding_status);
            #[cfg(debug_assertions)]
            {
                if new_object == object {
                    debug_assert!(
                        self.is_marked(object) || self.defrag.space_exhausted() || self.is_pinned(object),
                        "Forwarded object is the same as original object {} even though it should have been copied",
                        object,
                    );
                } else {
                    // new_object != object
                    debug_assert!(
                        !Block::containing(new_object).is_defrag_source(),
                        "Block {:?} containing forwarded object {} should not be a defragmentation source",
                        Block::containing(new_object),
                        new_object,
                    );
                }
            }
            new_object
        } else if self.is_marked(object) {
            // We won the forwarding race but the object is already marked so we clear the
            // forwarding status and return the unmoved object
            debug_assert!(
                nursery_collection || self.defrag.space_exhausted() || self.is_pinned(object) || is_private_object,
                "Forwarded object is the same as original object {} even though it should have been copied",
                object,
            );
            #[cfg(debug_assertions)]
            {
                #[cfg(all(feature = "debug_publish_object", feature = "thread_local_gc"))]
                {
                    let metadata =
                        crate::util::object_extra_header_metadata::get_extra_header_metadata::<
                            VM,
                            usize,
                        >(object)
                            & crate::util::object_extra_header_metadata::BOTTOM_HALF_MASK;
                    debug_assert!(
                        metadata == usize::try_from(Block::containing(object).owner()).unwrap()
                            || Block::containing(object).is_block_published(),
                        "metadata: {:?}, block owner: {:?}",
                        metadata,
                        Block::containing(object).owner()
                    );
                }
            }
            object_forwarding::clear_forwarding_bits::<VM>(object);
            object
        } else {
            // We won the forwarding race; actually forward and copy the object if it is not pinned
            // and we have sufficient space in our copy allocator
            let new_object = if self.is_pinned(object)
                || (!nursery_collection && self.defrag.space_exhausted())
                || is_private_object
            {
                // Now public object may be left in-place

                self.attempt_mark(object, self.mark_state);
                object_forwarding::clear_forwarding_bits::<VM>(object);
                let block = Block::containing(object);
                block.set_state(BlockState::Marked);
                if !is_private_object {
                    // public object is left in place, public line mark bit will be set during line marking
                    // The following assertion holds iff global reusable block is not defrag source
                    // if anything changes when determining defrag source, it needs to be revisited
                    #[cfg(debug_assertions)]
                    debug_assert!(
                        block.is_block_dirty()
                            || block.owner() == Block::ANONYMOUS_OWNER
                            || self
                                .mutator_in_defrag
                                .lock()
                                .unwrap()
                                .contains(&block.owner()),
                        "object: {:?} | block: {:?} is not dirty but it is defrag source",
                        object,
                        block
                    );
                    debug_assert!(block.is_block_published());
                }

                #[cfg(feature = "vo_bit")]
                vo_bit::helper::on_object_marked::<VM>(object);

                if !super::MARK_LINE_AT_SCAN_TIME {
                    self.mark_lines(object);
                }

                object
            } else {
                // We are forwarding objects. When the copy allocator allocates the block, it should
                // mark the block. So we do not need to explicitly mark it here.

                // Clippy complains if the "vo_bit" feature is not enabled.
                #[allow(clippy::let_and_return)]
                let new_object = object_forwarding::forward_object::<VM>(
                    object,
                    semantics,
                    copy_context,
                    |_new_object| {
                        #[cfg(feature = "vo_bit")]
                        vo_bit::helper::on_object_forwarded::<VM>(_new_object);
                        #[cfg(feature = "debug_publish_object")]
                        crate::util::metadata::public_bit::set_public_bit(
                            _new_object,
                            Some(u32::MAX),
                        );
                        #[cfg(not(feature = "debug_publish_object"))]
                        crate::util::metadata::public_bit::set_public_bit(_new_object);
                    },
                );

                new_object
            };
            debug_assert_eq!(
                Block::containing(new_object).get_state(),
                BlockState::Marked
            );
            // self.log_buffer.push((
            //     worker.ordinal,
            //     object,
            //     object.to_address::<VM>().class_pointer::<VM>(),
            //     Block::containing(object).is_defrag_source(),
            //     new_object,
            //     new_object.to_address::<VM>().class_pointer::<VM>(),
            //     Block::containing(object).is_defrag_source(),
            // ));
            queue.enqueue(new_object);
            debug_assert!(new_object.is_live());
            self.unlog_object_if_needed(new_object);
            new_object
        }
    }

    #[cfg(all(feature = "thread_local_gc", not(feature = "thread_local_gc_copying")))]
    /// Trace and mark objects without evacuation.
    pub fn thread_local_trace_object_without_moving(
        &self,
        mutator: &Mutator<VM>,
        #[cfg(feature = "debug_publish_object")] source: ObjectReference,
        #[cfg(feature = "debug_publish_object")] _slot: VM::VMSlot,
        object: ObjectReference,
    ) -> ThreadlocalTracedObjectType {
        #[cfg(feature = "vo_bit")]
        vo_bit::helper::on_trace_object::<VM>(object);

        #[cfg(not(feature = "debug_publish_object"))]
        if crate::util::metadata::public_bit::is_public::<VM>(object) {
            return ThreadlocalTracedObjectType::Scanned(object);
        }
        #[cfg(feature = "debug_publish_object")]
        {
            if !source.is_null() && crate::util::metadata::public_bit::is_public::<VM>(source) {
                assert!(
                    crate::util::metadata::public_bit::is_public::<VM>(object),
                    "public src: {:?} --> private child; {:?}",
                    source,
                    object
                );
            }
            if crate::util::metadata::public_bit::is_public::<VM>(object) {
                assert!(
                    Block::containing(object).is_block_published(),
                    "public block is corrupted"
                );
                debug_assert!(
                    Line::verify_line_mark_state_of_object::<VM>(
                        object,
                        self.line_mark_state.load(Ordering::Acquire),
                        Some(Line::public_line_mark_state(
                            self.line_mark_state.load(Ordering::Acquire)
                        ))
                    ),
                    "Public Object: {:?} is not published properly",
                    object
                );
                return ThreadlocalTracedObjectType::Scanned(object);
            }
            let m: usize =
                crate::util::object_extra_header_metadata::get_extra_header_metadata::<VM, usize>(
                    object,
                ) & crate::util::object_extra_header_metadata::BOTTOM_HALF_MASK;
            let block = Block::containing(object);
            assert!(
                usize::try_from(mutator.mutator_id).unwrap() == m,
                "Object: {:?} 's owner is {:?}, but mutator is {}",
                object,
                m,
                mutator.mutator_id
            );
            assert!(
                mutator.mutator_id == block.owner(),
                "Block: {:?} 's owner is {}, but mutator is {}",
                block,
                block.owner(),
                mutator.mutator_id
            );
        }

        if self.thread_local_attempt_mark(object, self.mark_state) {
            let local_state = self.local_line_mark_state(mutator);
            // Mark block and lines
            if !super::BLOCK_ONLY {
                if !super::MARK_LINE_AT_SCAN_TIME {
                    self.thread_local_mark_lines(object, local_state);
                }
            } else {
                Block::containing(object).set_state(BlockState::Marked);
            }

            self.unlog_object_if_needed(object);

            return ThreadlocalTracedObjectType::ToBeScanned(object);
        }
        ThreadlocalTracedObjectType::Scanned(object)
    }

    /// Trace object and do evacuation if required.
    #[cfg(feature = "thread_local_gc_copying")]
    #[allow(clippy::assertions_on_constants)]
    pub fn thread_local_trace_object_with_opportunistic_copy(
        &self,
        mutator: &mut Mutator<VM>,
        #[cfg(feature = "debug_publish_object")] _source: ObjectReference,
        object: ObjectReference,
        semantics: CopySemantics,
        // nursery_collection: bool,
    ) -> ThreadlocalTracedObjectType {
        let block = Block::containing(object);
        // public block is now defrag source, so simply leave those public
        // objects in place
        if crate::util::metadata::public_bit::is_public(object) {
            return ThreadlocalTracedObjectType::Scanned(object);
        }

        #[cfg(debug_assertions)]
        debug_assert!(
            block.is_defrag_source(),
            "block: {:?}, owner: {:?}, mutator: {:?}, object: {:?} | block should be defarg source",
            block,
            block.owner(),
            mutator.mutator_id,
            object
        );

        #[cfg(feature = "vo_bit")]
        vo_bit::helper::on_trace_object::<VM>(object);
        // Now object must be private, it needs to be evacuated
        if object_forwarding::thread_local_is_forwarded::<VM>(object) {
            // Note that the object may not necessarily get forwarded
            // since Immix opportunistically moves objects.
            #[allow(clippy::let_and_return)]
            let new_object = object_forwarding::thread_local_get_forwarded_object::<VM>(object);

            ThreadlocalTracedObjectType::Scanned(new_object)
        } else if self.is_marked(object) {
            #[cfg(debug_assertions)]
            debug_assert!(block.is_block_dirty(), "block: {:?} should be dirty", block);

            ThreadlocalTracedObjectType::Scanned(object)
        } else {
            let local_copy_reserve_exhausted = unsafe {
                mutator
                    .allocators
                    .get_allocator_mut(
                        mutator.config.allocator_mapping[crate::AllocationSemantics::Default],
                    )
                    .downcast_mut::<ImmixAllocator<VM>>()
                    .unwrap()
            }
            .thread_local_copy_reserve_exhausted(VM::VMObjectModel::get_size_when_copied(object));
            // actually forward and copy the object if it is not pinned
            // and we have sufficient space in our copy allocator
            let new_object = if local_copy_reserve_exhausted {
                self.thread_local_attempt_mark(object, self.mark_state);
                block.set_state(BlockState::Marked);
                // set the ditry bit
                block.taint();

                #[cfg(feature = "vo_bit")]
                vo_bit::helper::on_object_marked::<VM>(object);
                object
            } else {
                // We are forwarding objects.

                // Clippy complains if the "vo_bit" feature is not enabled.
                #[allow(clippy::let_and_return)]
                let new_object = object_forwarding::thread_local_forward_object::<VM>(
                    object, semantics, mutator,
                );

                #[cfg(feature = "debug_thread_local_gc_copying")]
                {
                    mutator.stats.bytes_copied += VM::VMObjectModel::get_size_when_copied(object);
                }

                #[cfg(feature = "vo_bit")]
                vo_bit::helper::on_object_forwarded::<VM>(new_object);

                #[cfg(feature = "debug_publish_object")]
                {
                    // copy metadata (object owner) over
                    let metadata =
                        crate::util::object_extra_header_metadata::get_extra_header_metadata::<
                            VM,
                            usize,
                        >(object);
                    debug_assert!(
                        usize::try_from(Block::containing(object).owner()).unwrap()
                            == metadata
                                & crate::util::object_extra_header_metadata::BOTTOM_HALF_MASK
                            || Block::containing(object).is_block_published(),
                        "owner: {:?}, metadata: {:?}",
                        Block::containing(object).owner(),
                        metadata
                    );
                    debug_assert!(
                        metadata & crate::util::object_extra_header_metadata::BOTTOM_HALF_MASK
                            == usize::try_from(mutator.mutator_id).unwrap(),
                        "object: {:?} owner: {:?} | mutator: {:?}",
                        object,
                        metadata,
                        mutator.mutator_id
                    );
                    crate::util::object_extra_header_metadata::store_extra_header_metadata::<
                        VM,
                        usize,
                    >(new_object, metadata);
                }

                new_object
            };
            debug_assert_eq!(
                Block::containing(new_object).get_state(),
                BlockState::Marked
            );

            // self.log_buffer.push((
            //     worker.ordinal,
            //     object,
            //     object.to_address::<VM>().class_pointer::<VM>(),
            //     Block::containing(object).is_defrag_source(),
            //     new_object,
            //     new_object.to_address::<VM>().class_pointer::<VM>(),
            //     Block::containing(object).is_defrag_source(),
            // ));

            debug_assert!(new_object.is_live());
            self.unlog_object_if_needed(new_object);
            ThreadlocalTracedObjectType::ToBeScanned(new_object)
        }
    }

    /// Trace object do evacuation
    #[cfg(feature = "thread_local_gc_copying")]
    #[allow(clippy::assertions_on_constants)]
    pub fn thread_local_trace_object_defrag(
        &self,
        mutator: &mut Mutator<VM>,
        object: ObjectReference,
        _worker: &mut GCWorker<VM>,
        semantics: CopySemantics,
    ) -> ThreadlocalTracedObjectType {
        // TODO make sure there is enough space to evacuate

        let block = Block::containing(object);
        #[cfg(feature = "vo_bit")]
        vo_bit::helper::on_trace_object::<VM>(object);
        if block.is_defrag_source() {
            let is_private_object = !crate::util::metadata::public_bit::is_public(object);
            let mut forwarding_status = 0;
            let is_forwarded_or_being_forwarded = if is_private_object {
                object_forwarding::thread_local_is_forwarded::<VM>(object)
            } else {
                forwarding_status = object_forwarding::attempt_to_forward::<VM>(object);
                object_forwarding::state_is_forwarded_or_being_forwarded(forwarding_status)
            };
            if is_forwarded_or_being_forwarded {
                let new_object = if is_private_object {
                    object_forwarding::thread_local_get_forwarded_object::<VM>(object)
                } else {
                    object_forwarding::spin_and_get_forwarded_object::<VM>(
                        object,
                        forwarding_status,
                    )
                };
                ThreadlocalTracedObjectType::Scanned(new_object)
            } else if self.is_marked(object) {
                debug_assert!(self.defrag.space_exhausted(), "Forwarded object is the same as original object {} even though it should have been copied", object);
                debug_assert!(
                    !is_private_object || block.is_block_dirty(),
                    "block: {:?} should be dirty",
                    block
                );

                object_forwarding::clear_forwarding_bits::<VM>(object);
                ThreadlocalTracedObjectType::Scanned(object)
            } else {
                debug_assert!(!self.is_marked(object));

                let new_object = if self.defrag.space_exhausted() {
                    self.attempt_mark(object, self.mark_state);
                    object_forwarding::clear_forwarding_bits::<VM>(object);
                    block.set_state(BlockState::Marked);
                    // conservatively set the ditry bit
                    if is_private_object {
                        block.taint();
                    }
                    #[cfg(feature = "vo_bit")]
                    vo_bit::helper::on_object_marked::<VM>(object);
                    object
                } else {
                    let new_object = if is_private_object {
                        // We are forwarding objects.

                        // Clippy complains if the "vo_bit" feature is not enabled.
                        #[allow(clippy::let_and_return)]
                        let new_object = object_forwarding::thread_local_forward_object::<VM>(
                            object, semantics, mutator,
                        );
                        #[cfg(debug_assertions)]
                        {
                            let block = Block::containing(new_object);
                            debug_assert_eq!(block.get_state(), BlockState::Marked);
                            debug_assert!(
                                block.is_block_dirty(),
                                "block: {:?} should be dirty",
                                block
                            );
                        }

                        new_object
                    } else {
                        // We are forwarding objects. When the copy allocator allocates the block, it should
                        // mark the block. So we do not need to explicitly mark it here.
                        let copy_context = _worker.get_copy_context_mut();
                        object_forwarding::forward_object::<VM>(
                            object,
                            semantics,
                            copy_context,
                            |_new_object| {
                                #[cfg(feature = "vo_bit")]
                                vo_bit::helper::on_object_forwarded::<VM>(_new_object);
                                #[cfg(feature = "debug_publish_object")]
                                crate::util::metadata::public_bit::set_public_bit(
                                    _new_object,
                                    Some(mutator.mutator_id),
                                );
                                #[cfg(not(feature = "debug_publish_object"))]
                                crate::util::metadata::public_bit::set_public_bit(_new_object);
                            },
                        )
                    };

                    #[cfg(feature = "vo_bit")]
                    vo_bit::helper::on_object_forwarded::<VM>(new_object);
                    self.unlog_object_if_needed(new_object);
                    new_object
                };

                ThreadlocalTracedObjectType::ToBeScanned(new_object)
            }
        } else {
            // if the object is not in the defrag souce, then it cannot be evacuated
            // otherwise, during transitive closure phase, the stale pointer will be
            // kept
            debug_assert!(
                crate::util::metadata::public_bit::is_public(object),
                "block: {:?}, private object: {:?} defrag source == false",
                block,
                object
            );
            if self.attempt_mark(object, self.mark_state) {
                self.unlog_object_if_needed(object);
                // Mark block and lines
                if !super::BLOCK_ONLY {
                    if !super::MARK_LINE_AT_SCAN_TIME {
                        self.mark_lines(object);
                    }
                } else {
                    block.set_state(BlockState::Marked);
                }
                ThreadlocalTracedObjectType::ToBeScanned(object)
            } else {
                ThreadlocalTracedObjectType::Scanned(object)
            }
        }
    }

    fn unlog_object_if_needed(&self, object: ObjectReference) {
        if self.space_args.unlog_object_when_traced {
            // Make sure the side metadata for the line can fit into one byte. For smaller line size, we should
            // use `mark_as_unlogged` instead to mark the bit.
            const_assert!(
                Line::BYTES
                    >= (1
                        << (crate::util::constants::LOG_BITS_IN_BYTE
                            + crate::util::constants::LOG_MIN_OBJECT_SIZE))
            );
            const_assert_eq!(
                crate::vm::object_model::specs::VMGlobalLogBitSpec::LOG_NUM_BITS,
                0
            ); // We should put this to the addition, but type casting is not allowed in constant assertions.

            // Every immix line is 256 bytes, which is mapped to 4 bytes in the side metadata.
            // If we have one object in the line that is mature, we can assume all the objects in the line are mature objects.
            // So we can just mark the byte.
            VM::VMObjectModel::GLOBAL_LOG_BIT_SPEC
                .mark_byte_as_unlogged::<VM>(object, Ordering::Relaxed);
        }
    }

    /// Mark all the lines that the given object spans.
    #[allow(clippy::assertions_on_constants)]
    pub fn mark_lines(&self, object: ObjectReference) {
        // This method is only called in global gc
        debug_assert!(!super::BLOCK_ONLY);

        Line::mark_lines_for_object::<VM>(object, self.line_mark_state.load(Ordering::Acquire));
    }

    #[cfg(feature = "thread_local_gc_copying")]
    pub fn mark_multiple_lines(&self, start: Address, end: Address) {
        let state = self.line_mark_state.load(Ordering::Acquire);
        let start_line = Line::from_unaligned_address(start);
        let mut end_line = Line::from_unaligned_address(end);
        if !Line::is_aligned(end) {
            end_line = end_line.next();
        }
        let iter = RegionIterator::<Line>::new(start_line, end_line);
        for line in iter {
            line.mark(state);
        }
    }

    #[cfg(feature = "thread_local_gc")]
    pub fn thread_local_mark_lines(&self, object: ObjectReference, local_state: u8) {
        Line::thread_local_mark_lines_for_object::<VM>(object, local_state);
    }

    #[cfg(feature = "thread_local_gc")]
    fn thread_local_attempt_mark(&self, _object: ObjectReference, _mark_state: u8) -> bool {
        unsafe {
            let old_value = VM::VMObjectModel::LOCAL_MARK_BIT_SPEC.load::<VM, u8>(_object, None);
            if old_value == _mark_state {
                return false;
            }
            VM::VMObjectModel::LOCAL_MARK_BIT_SPEC.store::<VM, u8>(_object, _mark_state, None);
            true
        }
    }

    /// Atomically mark an object.
    fn attempt_mark(&self, object: ObjectReference, mark_state: u8) -> bool {
        loop {
            let old_value = VM::VMObjectModel::LOCAL_MARK_BIT_SPEC.load_atomic::<VM, u8>(
                object,
                None,
                Ordering::SeqCst,
            );
            if old_value == mark_state {
                return false;
            }

            if VM::VMObjectModel::LOCAL_MARK_BIT_SPEC
                .compare_exchange_metadata::<VM, u8>(
                    object,
                    old_value,
                    mark_state,
                    None,
                    Ordering::SeqCst,
                    Ordering::SeqCst,
                )
                .is_ok()
            {
                break;
            }
        }
        true
    }

    /// Check if an object is marked.
    fn is_marked_with(&self, object: ObjectReference, mark_state: u8) -> bool {
        let old_value = VM::VMObjectModel::LOCAL_MARK_BIT_SPEC.load_atomic::<VM, u8>(
            object,
            None,
            Ordering::SeqCst,
        );
        old_value == mark_state
    }

    pub(crate) fn is_marked(&self, object: ObjectReference) -> bool {
        self.is_marked_with(object, self.mark_state)
    }

    /// Check if an object is pinned.
    fn is_pinned(&self, _object: ObjectReference) -> bool {
        #[cfg(feature = "object_pinning")]
        return self.is_object_pinned(_object);

        #[cfg(not(feature = "object_pinning"))]
        false
    }

    /// Hole searching.
    ///
    /// Linearly scan lines in a block to search for the next
    /// hole, starting from the given line. If we find available lines,
    /// return a tuple of the start line and the end line (non-inclusive).
    ///
    /// Returns None if the search could not find any more holes.
    #[allow(clippy::assertions_on_constants)]
    pub fn get_next_available_lines(
        &self,
        search_start: Line,
        lines_required: u8,
    ) -> Option<(Line, Line)> {
        debug_assert!(!super::BLOCK_ONLY);

        #[cfg(feature = "thread_local_gc_copying")]
        {
            fn search_hole(
                search_start: Line,
                unavail_state: u8,
                current_state: u8,
            ) -> Option<(Line, Line, usize)> {
                let block = search_start.block();
                let mark_data = block.line_mark_table();
                let search_start_cursor = search_start.get_index_within_block();
                let mut start_cursor = search_start_cursor;
                let mut end_cursor;
                // Find start
                while start_cursor < mark_data.len() {
                    let mark = mark_data.get(start_cursor);
                    if mark != unavail_state && mark != current_state {
                        break;
                    }
                    start_cursor += 1;
                }
                if start_cursor == mark_data.len() {
                    return None;
                }
                let start = search_start.next_nth(start_cursor - search_start_cursor);
                #[cfg(debug_assertions)]
                debug_assert_eq!(start_cursor, start.get_index_within_block());
                end_cursor = start_cursor;
                // Find limit
                while end_cursor < mark_data.len() {
                    let mark = mark_data.get(end_cursor);
                    if mark == unavail_state || mark == current_state {
                        break;
                    }
                    end_cursor += 1;
                }
                let end = search_start.next_nth(end_cursor - search_start_cursor);

                #[cfg(not(feature = "thread_local_gc"))]
                debug_assert!(RegionIterator::<Line>::new(start, end)
                    .all(|line| !line.is_marked(unavail_state) && !line.is_marked(current_state)));
                #[cfg(feature = "thread_local_gc")]
                debug_assert!(RegionIterator::<Line>::new(start, end)
                    .all(|line| !line.is_marked(unavail_state)
                        && !line.is_marked(current_state)
                        && !line.is_line_published()));

                Some((start, end, end_cursor - start_cursor))
            }

            let unavail_state = self.line_unavail_state.load(Ordering::Acquire);
            let current_state = self.line_mark_state.load(Ordering::Acquire);

            let block = search_start.block();
            let mut search_start_line = search_start;

            loop {
                if let Some((start, end, size)) =
                    search_hole(search_start_line, unavail_state, current_state)
                {
                    if size >= lines_required as usize {
                        return Some((start, end));
                    } else {
                        // keep searching until it reaches the end of the block
                        if end == block.end_line() {
                            return None;
                        }
                        search_start_line = end;
                        // A hole is skipped, this block can be used as a dense reusable block
                        // block.reset_sparse();
                    }
                } else {
                    return None;
                }
            }
        }
        #[cfg(not(feature = "thread_local_gc_copying"))]
        {
            let unavail_state = self.line_unavail_state.load(Ordering::Acquire);
            let current_state = self.line_mark_state.load(Ordering::Acquire);
            let block = search_start.block();
            let mark_data = block.line_mark_table();
            let start_cursor = search_start.get_index_within_block();
            let mut cursor = start_cursor;
            // Find start
            while cursor < mark_data.len() {
                let mark = mark_data.get(cursor);
                if mark != unavail_state && mark != current_state {
                    break;
                }
                cursor += 1;
            }
            if cursor == mark_data.len() {
                return None;
            }
            let start = search_start.next_nth(cursor - start_cursor);
            // Find limit
            while cursor < mark_data.len() {
                let mark = mark_data.get(cursor);
                if mark == unavail_state || mark == current_state {
                    break;
                }
                cursor += 1;
            }
            let end = search_start.next_nth(cursor - start_cursor);
            debug_assert!(RegionIterator::<Line>::new(start, end)
                .all(|line| !line.is_marked(unavail_state) && !line.is_marked(current_state)));
            Some((start, end))
        }
    }

    pub fn is_last_gc_exhaustive(did_defrag_for_last_gc: bool) -> bool {
        if super::DEFRAG {
            did_defrag_for_last_gc
        } else {
            // If defrag is disabled, every GC is exhaustive.
            true
        }
    }

    pub(crate) fn get_pages_allocated(&self) -> usize {
        self.lines_consumed.load(Ordering::SeqCst) >> (LOG_BYTES_IN_PAGE - Line::LOG_BYTES as u8)
    }

    /// Post copy routine for Immix copy contexts
    pub fn post_copy(&self, object: ObjectReference, _bytes: usize) {
        // Mark the object
        VM::VMObjectModel::LOCAL_MARK_BIT_SPEC.store_atomic::<VM, u8>(
            object,
            self.mark_state,
            None,
            Ordering::SeqCst,
        );
        // Mark the line
        if !super::MARK_LINE_AT_SCAN_TIME {
            self.mark_lines(object);
        }
    }

    #[cfg(feature = "thread_local_gc")]
    pub fn thread_local_post_copy(
        &self,
        _mutator: &mut Mutator<VM>,
        object: ObjectReference,
        _bytes: usize,
    ) {
        // Mark the object
        unsafe {
            VM::VMObjectModel::LOCAL_MARK_BIT_SPEC.store::<VM, u8>(object, self.mark_state, None)
        };
        // Mark the line
        if !super::MARK_LINE_AT_SCAN_TIME {
            // let local_state = self.local_line_mark_state(mutator);
            let state = self.line_mark_state.load(Ordering::Relaxed);
            self.thread_local_mark_lines(object, state);
        }
    }

    #[cfg(feature = "thread_local_gc")]
    pub fn publish_object(
        &self,
        object: ObjectReference,
        #[cfg(feature = "debug_thread_local_gc_copying")] _tls: crate::util::VMMutatorThread,
    ) {
        debug_assert!(crate::util::metadata::public_bit::is_public(object));
        // Mark block and lines
        if !super::BLOCK_ONLY {
            let state = self.line_mark_state.load(Ordering::Acquire);

            Line::publish_lines_of_object::<VM>(object, state);
        }
        let block = Block::containing(object);
        // This funciton is always called by a mutator, so alway set the dirty bit
        if block.publish(true) {
            #[cfg(feature = "debug_thread_local_gc_copying")]
            {
                use crate::util::GLOBAL_GC_STATISTICS;

                if VM::VMActivePlan::is_mutator(_tls.0) {
                    let mutator = VM::VMActivePlan::mutator(_tls);
                    mutator.stats.blocks_published += 1;
                }
                let mut guard = GLOBAL_GC_STATISTICS.lock().unwrap();
                guard.blocks_published += 1;
            }
        }
        // self.bytes_published.fetch_add(
        //     VM::VMObjectModel::get_current_size(object),
        //     Ordering::SeqCst,
        // );
    }

    #[cfg(all(feature = "thread_local_gc", feature = "debug_publish_object"))]
    pub fn get_object_owner(&self, object: ObjectReference) -> u32 {
        #[cfg(feature = "debug_publish_object")]
        {
            let metadata: usize =
                crate::util::object_extra_header_metadata::get_extra_header_metadata::<VM, usize>(
                    object,
                ) & crate::util::object_extra_header_metadata::BOTTOM_HALF_MASK;
            return u32::try_from(metadata).unwrap();
        }
        #[cfg(not(feature = "debug_publish_object"))]
        Block::containing(object).owner()
    }

    #[cfg(feature = "debug_publish_object")]
    pub fn is_object_published(&self, object: ObjectReference) -> bool {
        let is_published = crate::util::metadata::public_bit::is_public::<VM>(object);
        if object_forwarding::is_forwarded_or_being_forwarded::<VM>(object) {
            // object's public bit may have been cleared, so need to read the public bit on the forwarded object
            let new_object = object_forwarding::spin_and_get_forwarded_object::<VM>(
                object,
                object_forwarding::get_forwarding_status::<VM>(object),
            );

            let is_published = crate::util::metadata::public_bit::is_public::<VM>(new_object);

            is_published
        } else {
            // object has not been forwarded yet, the public bit read before is still valid
            is_published
        }
    }

    #[cfg(feature = "thread_local_gc_copying")]
    pub fn get_max_thread_local_gc_copy_reserve_blocks(&self) -> u8 {
        self.space_args.max_local_copy_reserve
    }
}

#[cfg(feature = "thread_local_gc")]
impl<VM: VMBinding> crate::policy::gc_work::PolicyThreadlocalTraceObject<VM> for ImmixSpace<VM> {
    #[cfg(not(feature = "debug_publish_object"))]
    fn thread_local_trace_object<const KIND: TraceKind>(
        &self,
        mutator: &mut Mutator<VM>,
        object: ObjectReference,
        _worker: Option<*mut GCWorker<VM>>,
        _copy: Option<CopySemantics>,
    ) -> ThreadlocalTracedObjectType {
        if KIND == TRACE_THREAD_LOCAL_FAST {
            #[cfg(feature = "thread_local_gc_copying")]
            panic!("local gc always do defrag");
            #[cfg(not(feature = "thread_local_gc_copying"))]
            self.thread_local_trace_object_without_moving(mutator, object)
        } else if KIND == TRACE_THREAD_LOCAL_COPY {
            #[cfg(feature = "thread_local_gc_copying")]
            {
                self.thread_local_trace_object_with_opportunistic_copy(
                    mutator,
                    object,
                    _copy.unwrap(),
                )
            }
            #[cfg(not(feature = "thread_local_gc_copying"))]
            unreachable!()
        } else if KIND == TRACE_THREAD_LOCAL_DEFRAG {
            // This branch is only reachable during global
            // gc, it is doing defrag mutator
            #[cfg(feature = "thread_local_gc_copying")]
            {
                self.thread_local_trace_object_defrag(
                    mutator,
                    object,
                    unsafe { &mut *_worker.unwrap() },
                    _copy.unwrap(),
                )
            }
            #[cfg(not(feature = "thread_local_gc_copying"))]
            unreachable!()
        } else {
            unreachable!()
        }
    }

    #[cfg(feature = "debug_publish_object")]
    fn thread_local_trace_object<const KIND: TraceKind>(
        &self,
        mutator: &mut Mutator<VM>,
        _source: ObjectReference,
        object: ObjectReference,
        _worker: Option<*mut GCWorker<VM>>,
        _copy: Option<CopySemantics>,
    ) -> ThreadlocalTracedObjectType {
        if KIND == TRACE_THREAD_LOCAL_FAST {
            #[cfg(feature = "thread_local_gc_copying")]
            panic!("local gc always do defrag");
            #[cfg(not(feature = "thread_local_gc_copying"))]
            self.thread_local_trace_object_without_moving(mutator, _source, _slot, object)
        } else if KIND == TRACE_THREAD_LOCAL_COPY {
            #[cfg(not(feature = "thread_local_gc_copying"))]
            unreachable!();
            #[cfg(feature = "thread_local_gc_copying")]
            {
                self.thread_local_trace_object_with_opportunistic_copy(
                    mutator,
                    _source,
                    object,
                    _copy.unwrap(),
                    // // This should not be nursery collection. Nursery collection does not use PolicyTraceObject.
                    // false,
                )
            }
        } else if KIND == TRACE_THREAD_LOCAL_DEFRAG {
            #[cfg(not(feature = "thread_local_gc_copying"))]
            unreachable!();
            // This branch is only reachable during global
            // gc, it is doing defrag mutator
            #[cfg(feature = "thread_local_gc_copying")]
            {
                self.thread_local_trace_object_defrag(
                    mutator,
                    object,
                    unsafe { &mut *_worker.unwrap() },
                    _copy.unwrap(),
                )
            }
        } else {
            unreachable!()
        }
    }

    fn thread_local_post_scan_object<const KIND: TraceKind>(
        &self,
        _mutator: &Mutator<VM>,
        object: ObjectReference,
    ) {
        if super::MARK_LINE_AT_SCAN_TIME && !super::BLOCK_ONLY {
            debug_assert!(self.in_space(object));
            #[cfg(debug_assertions)]
            {
                if KIND == TRACE_THREAD_LOCAL_COPY {
                    // local gc will never mark a public object
                    debug_assert!(!crate::util::metadata::public_bit::is_public(object));
                } else if KIND == TRACE_THREAD_LOCAL_DEFRAG {
                    // During defrag mutator, public object is evacuated by the collector (using collector's allocator)
                    // so check the owner of the block
                    if crate::util::metadata::public_bit::is_public(object) {
                        let block = Block::containing(object);
                        debug_assert!(block.is_block_published());
                        // the following assertion may not hold if all public blocks become defrag source
                        // dirty bit will be reset on blocks of mutator doing defrag, if defrag headroom is
                        // exhausted, a public object living in such blocks will be left in place and the dirty
                        // bit is not set and owner is the mutator id rather than ANONYMOUS_OWNER

                        // debug_assert!(
                        //     (block.is_block_dirty() && block.owner() != Block::ANONYMOUS_OWNER)
                        //         || (!block.is_block_dirty()
                        //             && block.owner() == Block::ANONYMOUS_OWNER),
                        //     "block: {:?}, dirty: {}, owner: {}",
                        //     block,
                        //     block.is_block_dirty(),
                        //     block.owner()
                        // );
                    }
                } else {
                    unreachable!("should not reach here in thread local gc/defrag")
                }
            }
            let state = self.line_mark_state.load(Ordering::Relaxed);
            self.thread_local_mark_lines(object, state);
        }
    }

    fn thread_local_may_move_objects<const KIND: TraceKind>() -> bool {
        #[cfg(feature = "thread_local_gc_copying")]
        return true;
        #[cfg(feature = "thread_local_gc_ibm_style")]
        return false;
    }
}

/// A work packet to prepare each block for a major GC.
/// Performs the action on a range of chunks.
pub struct PrepareBlockState<VM: VMBinding> {
    #[allow(dead_code)]
    pub space: &'static ImmixSpace<VM>,
    pub chunk: Chunk,
    pub defrag_threshold: Option<usize>,
}

impl<VM: VMBinding> PrepareBlockState<VM> {
    /// Clear object mark table
    fn reset_object_mark(&self) {
        // NOTE: We reset the mark bits because cyclic mark bit is currently not supported, yet.
        // See `ImmixSpace::prepare`.
        if let MetadataSpec::OnSide(side) = *VM::VMObjectModel::LOCAL_MARK_BIT_SPEC {
            side.bzero_metadata(self.chunk.start(), Chunk::BYTES);
        }
<<<<<<< HEAD
        if self.space.space_args.reset_log_bit_in_major_gc {
            if let MetadataSpec::OnSide(side) = *VM::VMObjectModel::GLOBAL_LOG_BIT_SPEC {
                // We zero all the log bits in major GC, and for every object we trace, we will mark the log bit again.
                side.bzero_metadata(self.chunk.start(), Chunk::BYTES);
            } else {
                // If the log bit is not in side metadata, we cannot bulk zero. We can either
                // clear the bit for dead objects in major GC, or clear the log bit for new
                // objects. In either cases, we do not need to set log bit at tracing.
                unimplemented!("We cannot bulk zero unlogged bit.")
            }
        }
        // If the forwarding bits are on the side, we need to clear them, too.
        if let MetadataSpec::OnSide(side) = *VM::VMObjectModel::LOCAL_FORWARDING_BITS_SPEC {
            side.bzero_metadata(self.chunk.start(), Chunk::BYTES);
        }
    }

    #[cfg(feature = "thread_local_gc")]
    fn reset_public_line_mark(&self) {
        // In a non-moving setting, this is a no-op as public objects are not evacuated.
        #[cfg(feature = "thread_local_gc_copying")]
        Line::LINE_PUBLICATION_TABLE.bzero_metadata(self.chunk.start(), Chunk::BYTES);
=======
>>>>>>> 5f48a8a8
    }
}

impl<VM: VMBinding> GCWork<VM> for PrepareBlockState<VM> {
    fn do_work(&mut self, _worker: &mut GCWorker<VM>, _mmtk: &'static MMTK<VM>) {
        // Clear object mark table for this chunk
        self.reset_object_mark();

        // Iterate over all blocks in this chunk
        for block in self.chunk.iter_region::<Block>() {
            let state = block.get_state();
            // Skip unallocated blocks.
            if state == BlockState::Unallocated {
                continue;
            }
            #[cfg(feature = "thread_local_gc")]
            let is_public = block.is_block_published();
            #[cfg(feature = "thread_local_gc")]
            // Check if this block needs to be defragmented.
            let is_defrag_source = if !super::DEFRAG {
                false
            } else if super::DEFRAG_EVERY_BLOCK {
                // Set every block as defrag source if so desired.
                true
            } else if !is_public {
                // do not defrag private blocks
                #[cfg(debug_assertions)]
                {
                    debug_assert_ne!(block.owner(), Block::ANONYMOUS_OWNER);
                    debug_assert!(block.is_block_dirty());
                }
                false
            } else {
                #[cfg(debug_assertions)]
                if state.is_reusable() {
                    // A corner case is that some local reusable block
                    // might get published during mutator phase. However,
                    // those blocks have dirty bit set

                    let mut exists = false;
                    self.space.reusable_blocks.iterate_blocks(|b| {
                        if b == block {
                            exists = true;
                        }
                    });
                    self.space.sparse_reusable_blocks.iterate_blocks(|b| {
                        if b == block {
                            exists = true;
                        }
                    });
                    if block.owner() == u32::MAX {
                        debug_assert!(exists);
                    } else {
                        debug_assert!(!exists);
                    }
                }
                // // Since every global gc is a defrag gc, defrag_threshold will never be None
                // true
                block.is_block_dirty() || block.get_holes() > self.defrag_threshold.unwrap()
            };

            #[cfg(not(feature = "thread_local_gc"))]
            // Check if this block needs to be defragmented.
            let is_defrag_source = if !super::DEFRAG {
                false
            } else if super::DEFRAG_EVERY_BLOCK {
                // Set every block as defrag source if so desired.
                true
            } else if let Some(defrag_threshold) = self.defrag_threshold {
                // This GC is a defrag GC.
                block.get_holes() > defrag_threshold
            } else {
                // Not a defrag GC.
                false
            };

            block.set_as_defrag_source(is_defrag_source);
            // Clear block mark data.
            block.set_state(BlockState::Unmarked);

            debug_assert!(!block.get_state().is_reusable());
            debug_assert_ne!(block.get_state(), BlockState::Marked);
        }

        #[cfg(feature = "thread_local_gc")]
        self.reset_public_line_mark();
    }
}

/// Chunk sweeping work packet.
struct SweepChunk<VM: VMBinding> {
    space: &'static ImmixSpace<VM>,
    chunk: Chunk,
    /// A destructor invoked when all `SweepChunk` packets are finished.
    epilogue: Arc<FlushPageResource<VM>>,
}

impl<VM: VMBinding> GCWork<VM> for SweepChunk<VM> {
    fn do_work(&mut self, _worker: &mut GCWorker<VM>, mmtk: &'static MMTK<VM>) {
        // This work packet is only generated during global gc
        #[cfg(feature = "debug_thread_local_gc_copying")]
        use crate::util::GCStatistics;

        #[cfg(feature = "debug_thread_local_gc_copying")]
        let mut gc_stats = GCStatistics::default();

        assert_eq!(self.space.chunk_map.get(self.chunk), ChunkState::Allocated);

        let mut histogram = self.space.defrag.new_histogram();
        let line_mark_state = if super::BLOCK_ONLY {
            None
        } else {
            Some(self.space.line_mark_state.load(Ordering::Acquire))
        };
        // Hints for clearing side forwarding bits.
        let is_moving_gc = mmtk.get_plan().current_gc_may_move_object();
        let is_defrag_gc = self.space.defrag.in_defrag();
        // number of allocated blocks.
        let mut allocated_blocks = 0;
        // Iterate over all allocated blocks in this chunk.
        for block in self
            .chunk
            .iter_region::<Block>()
            .filter(|block| block.get_state() != BlockState::Unallocated)
        {
            // Clear side forwarding bits.
            // In the beginning of the next GC, no side forwarding bits shall be set.
            // In this way, we can omit clearing forwarding bits when copying object.
            // See `GCWorkerCopyContext::post_copy`.
            // Note, `block.sweep()` overwrites `DEFRAG_STATE_TABLE` with the number of holes,
            // but we need it to know if a block is a defrag source.
            // We clear forwarding bits before `block.sweep()`.
            if let MetadataSpec::OnSide(side) = *VM::VMObjectModel::LOCAL_FORWARDING_BITS_SPEC {
                if is_moving_gc {
                    let objects_may_move = if is_defrag_gc {
                        // If it is a defrag GC, we only clear forwarding bits for defrag sources.
                        block.is_defrag_source()
                    } else {
                        // Otherwise, it must be a nursery GC of StickyImmix with copying nursery.
                        // We don't have information about which block contains moved objects,
                        // so we have to clear forwarding bits for all blocks.
                        true
                    };
                    if objects_may_move {
                        side.bzero_metadata(block.start(), Block::BYTES);
                    }
                }
            }

            if !block.sweep(self.space, &mut histogram, line_mark_state) {
                // Block is live. Increment the allocated block count.
                allocated_blocks += 1;
            }
        }
        probe!(mmtk, sweep_chunk, allocated_blocks);
        // Set this chunk as free if there is not live blocks.
        if allocated_blocks == 0 {
            self.space.chunk_map.set(self.chunk, ChunkState::Free)
        }
        #[cfg(feature = "debug_thread_local_gc_copying")]
        {
            use crate::util::GLOBAL_GC_STATISTICS;

            let mut guard = GLOBAL_GC_STATISTICS.lock().unwrap();
            guard.number_of_blocks_freed += gc_stats.number_of_blocks_freed;
            guard.number_of_live_blocks += gc_stats.number_of_live_blocks;
            guard.number_of_live_public_blocks += gc_stats.number_of_live_public_blocks;
            guard.number_of_global_reusable_blocks += gc_stats.number_of_global_reusable_blocks;
            guard.number_of_local_reusable_blocks += gc_stats.number_of_local_reusable_blocks;
            guard.number_of_free_lines_in_global_reusable_blocks +=
                gc_stats.number_of_free_lines_in_global_reusable_blocks;
            guard.number_of_free_lines_in_local_reusable_blocks +=
                gc_stats.number_of_free_lines_in_local_reusable_blocks;
        }
        self.space.defrag.add_completed_mark_histogram(histogram);
        self.epilogue.finish_one_work_packet();
    }
}

/// Count number of remaining work pacets, and flush page resource if all packets are finished.
struct FlushPageResource<VM: VMBinding> {
    space: &'static ImmixSpace<VM>,
    counter: AtomicUsize,
    #[cfg(feature = "thread_local_gc")]
    scheduler: Arc<GCWorkScheduler<VM>>,
}

impl<VM: VMBinding> FlushPageResource<VM> {
    /// Called after a related work packet is finished.
    fn finish_one_work_packet(&self) {
        if 1 == self.counter.fetch_sub(1, Ordering::SeqCst) {
            // We've finished releasing all the dead blocks to the BlockPageResource's thread-local queues.
            // Now flush the BlockPageResource.
            self.space.flush_page_resource();

            // When local gc is enabled, it keeps track of a local block list
            // That list needs to be updated after blocks get flushed
            #[cfg(feature = "thread_local_gc")]
            for mutator in VM::VMActivePlan::mutators() {
                self.scheduler.work_buckets[WorkBucketStage::Release].add(
                    crate::scheduler::gc_work::ReleaseMutator::<VM>::new(mutator),
                );
            }
            #[cfg(debug_assertions)]
            {
                let mut set = std::collections::HashSet::new();
                self.space.reusable_blocks.iterate_blocks(|block| {
                    let v = set.insert(block.start());
                    if !v {
                        panic!("block: {:?} already exists", block);
                    }
                });
            }
        }
    }
}

impl<VM: VMBinding> Drop for FlushPageResource<VM> {
    fn drop(&mut self) {
        epilogue::debug_assert_counter_zero(&self.counter, "FlushPageResource::counter");
    }
}

use crate::policy::copy_context::PolicyCopyContext;
use crate::util::alloc::Allocator;
use crate::util::alloc::ImmixAllocator;

/// Normal immix copy context. It has one copying Immix allocator.
/// Most immix plans use this copy context.
pub struct ImmixCopyContext<VM: VMBinding> {
    allocator: ImmixAllocator<VM>,
}

impl<VM: VMBinding> PolicyCopyContext for ImmixCopyContext<VM> {
    type VM = VM;

    fn prepare(&mut self) {
        self.allocator.reset();
    }
    fn release(&mut self) {
        self.allocator.reset();
    }

    fn alloc_copy(
        &mut self,
        _original: ObjectReference,
        bytes: usize,
        align: usize,
        offset: usize,
    ) -> Address {
        #[cfg(not(feature = "thread_local_gc"))]
        return self.allocator.alloc(bytes, align, offset);
        #[cfg(feature = "thread_local_gc")]
        {
            debug_assert!(
                crate::util::metadata::public_bit::is_public(_original),
                "global gc trying to evacuate private objects"
            );
            self.allocator.alloc_copy(bytes, align, offset)
        }
    }
    fn post_copy(&mut self, obj: ObjectReference, bytes: usize) {
        self.get_space().post_copy(obj, bytes)
    }
}

impl<VM: VMBinding> ImmixCopyContext<VM> {
    pub(crate) fn new(
        tls: VMWorkerThread,
        context: Arc<AllocatorContext<VM>>,
        space: &'static ImmixSpace<VM>,
    ) -> Self {
        ImmixCopyContext {
            allocator: ImmixAllocator::new(
                tls.0,
                u32::MAX,
                Some(space),
                context,
                true,
                Some(ImmixAllocSemantics::Public), // only used in global gc to evacuate public objects
            ),
        }
    }

    fn get_space(&self) -> &ImmixSpace<VM> {
        self.allocator.immix_space()
    }
}

/// Hybrid Immix copy context. It includes two different immix allocators. One with `copy = true`
/// is used for defrag GCs, and the other is used for other purposes (such as promoting objects from
/// nursery to Immix mature space). This is used by generational immix.
pub struct ImmixHybridCopyContext<VM: VMBinding> {
    copy_allocator: ImmixAllocator<VM>,
    defrag_allocator: ImmixAllocator<VM>,
}

impl<VM: VMBinding> PolicyCopyContext for ImmixHybridCopyContext<VM> {
    type VM = VM;

    fn prepare(&mut self) {
        self.copy_allocator.reset();
        self.defrag_allocator.reset();
    }
    fn release(&mut self) {
        self.copy_allocator.reset();
        self.defrag_allocator.reset();
    }
    fn alloc_copy(
        &mut self,
        _original: ObjectReference,
        bytes: usize,
        align: usize,
        offset: usize,
    ) -> Address {
        if self.get_space().in_defrag() {
            self.defrag_allocator.alloc(bytes, align, offset)
        } else {
            self.copy_allocator.alloc(bytes, align, offset)
        }
    }
    fn post_copy(&mut self, obj: ObjectReference, bytes: usize) {
        self.get_space().post_copy(obj, bytes)
    }
}

impl<VM: VMBinding> ImmixHybridCopyContext<VM> {
    pub(crate) fn new(
        tls: VMWorkerThread,
        context: Arc<AllocatorContext<VM>>,
        space: &'static ImmixSpace<VM>,
    ) -> Self {
        ImmixHybridCopyContext {
            copy_allocator: ImmixAllocator::new(
                tls.0,
                u32::MAX,
                Some(space),
                context.clone(),
                false,
                None,
            ),
            defrag_allocator: ImmixAllocator::new(
                tls.0,
                u32::MAX,
                Some(space),
                context,
                true,
                None,
            ),
        }
    }

    fn get_space(&self) -> &ImmixSpace<VM> {
        // Both copy allocators should point to the same space.
        debug_assert_eq!(
            self.defrag_allocator.immix_space().common().descriptor,
            self.copy_allocator.immix_space().common().descriptor
        );
        // Just get the space from either allocator
        self.defrag_allocator.immix_space()
    }
}

#[cfg(feature = "vo_bit")]
#[derive(Clone, Copy)]
enum VOBitsClearingScope {
    /// Clear all VO bits in all blocks.
    FullGC,
    /// Clear unmarked blocks, only.
    BlockOnly,
    /// Clear unmarked lines, only.  (i.e. lines with line mark state **not** equal to `state`).
    Line { state: u8 },
}

/// A work packet to clear VO bit metadata after Prepare.
#[cfg(feature = "vo_bit")]
struct ClearVOBitsAfterPrepare {
    chunk: Chunk,
    scope: VOBitsClearingScope,
}

#[cfg(feature = "vo_bit")]
impl<VM: VMBinding> GCWork<VM> for ClearVOBitsAfterPrepare {
    fn do_work(&mut self, _worker: &mut GCWorker<VM>, _mmtk: &'static MMTK<VM>) {
        match self.scope {
            VOBitsClearingScope::FullGC => {
                vo_bit::bzero_vo_bit(self.chunk.start(), Chunk::BYTES);
            }
            VOBitsClearingScope::BlockOnly => {
                self.clear_blocks(None);
            }
            VOBitsClearingScope::Line { state } => {
                self.clear_blocks(Some(state));
            }
        }
    }
}

#[cfg(feature = "vo_bit")]
impl ClearVOBitsAfterPrepare {
    fn clear_blocks(&mut self, line_mark_state: Option<u8>) {
        for block in self
            .chunk
            .iter_region::<Block>()
            .filter(|block| block.get_state() != BlockState::Unallocated)
        {
            block.clear_vo_bits_for_unmarked_regions(line_mark_state);
        }
    }
}

#[cfg(feature = "thread_local_gc_copying_stats")]
pub static TOTAL_IMMIX_ALLOCATION_BYTES: std::sync::atomic::AtomicUsize =
    std::sync::atomic::AtomicUsize::new(0);<|MERGE_RESOLUTION|>--- conflicted
+++ resolved
@@ -1900,18 +1900,6 @@
         if let MetadataSpec::OnSide(side) = *VM::VMObjectModel::LOCAL_MARK_BIT_SPEC {
             side.bzero_metadata(self.chunk.start(), Chunk::BYTES);
         }
-<<<<<<< HEAD
-        if self.space.space_args.reset_log_bit_in_major_gc {
-            if let MetadataSpec::OnSide(side) = *VM::VMObjectModel::GLOBAL_LOG_BIT_SPEC {
-                // We zero all the log bits in major GC, and for every object we trace, we will mark the log bit again.
-                side.bzero_metadata(self.chunk.start(), Chunk::BYTES);
-            } else {
-                // If the log bit is not in side metadata, we cannot bulk zero. We can either
-                // clear the bit for dead objects in major GC, or clear the log bit for new
-                // objects. In either cases, we do not need to set log bit at tracing.
-                unimplemented!("We cannot bulk zero unlogged bit.")
-            }
-        }
         // If the forwarding bits are on the side, we need to clear them, too.
         if let MetadataSpec::OnSide(side) = *VM::VMObjectModel::LOCAL_FORWARDING_BITS_SPEC {
             side.bzero_metadata(self.chunk.start(), Chunk::BYTES);
@@ -1923,8 +1911,6 @@
         // In a non-moving setting, this is a no-op as public objects are not evacuated.
         #[cfg(feature = "thread_local_gc_copying")]
         Line::LINE_PUBLICATION_TABLE.bzero_metadata(self.chunk.start(), Chunk::BYTES);
-=======
->>>>>>> 5f48a8a8
     }
 }
 
