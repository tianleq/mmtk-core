--- conflicted
+++ resolved
@@ -138,18 +138,11 @@
     };
 
     Mutator {
-<<<<<<< HEAD
-        allocators: Allocators::<VM>::new(mutator_tls, mmtk, &config.space_mapping),
+        allocators: Allocators::<VM>::new(mutator_tls, 0, mmtk, &config.space_mapping),
         barrier: Box::new(NoBarrier),
         mutator_tls,
         config,
         plan: mmtk.get_plan(),
-=======
-        allocators: Allocators::<VM>::new(mutator_tls, 0, plan, &config.space_mapping),
-        barrier: Box::new(NoBarrier),
-        mutator_tls,
-        config,
-        plan,
         mutator_id: 0,
         #[cfg(feature = "thread_local_gc")]
         thread_local_gc_status: 0,
@@ -163,6 +156,5 @@
         request_id: 0,
         #[cfg(feature = "public_object_analysis")]
         copy_bytes: 0,
->>>>>>> e1c373c9
     }
 }