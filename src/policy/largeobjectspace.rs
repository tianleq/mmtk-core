--- conflicted
+++ resolved
@@ -448,7 +448,7 @@
     ) -> ObjectReference {
         #[cfg(feature = "vo_bit")]
         debug_assert!(
-            crate::util::metadata::vo_bit::is_vo_bit_set::<VM>(object),
+            crate::util::metadata::vo_bit::is_vo_bit_set(object),
             "{:x}: VO bit not set",
             object
         );
@@ -464,6 +464,7 @@
             // clearing nursery bit/moving objects out of logical nursery
             if self.test_and_mark(object, self.mark_state) {
                 trace!("LOS object {} is being marked now", object);
+
                 #[cfg(feature = "thread_local_gc")]
                 {
                     // When enabling thread_local_gc, local/private objects are not in the global tredmill
@@ -503,8 +504,7 @@
         let mut pages = 0;
         let sweep = |object: ObjectReference| {
             #[cfg(feature = "vo_bit")]
-<<<<<<< HEAD
-            crate::util::metadata::vo_bit::unset_vo_bit::<VM>(object);
+            crate::util::metadata::vo_bit::unset_vo_bit(object);
 
             #[cfg(feature = "thread_local_gc")]
             {
@@ -516,10 +516,6 @@
             }
             let _pages = self
                 .pr
-=======
-            crate::util::metadata::vo_bit::unset_vo_bit(object);
-            self.pr
->>>>>>> ec745353
                 .release_pages(get_super_page(object.to_object_start::<VM>()));
 
             #[cfg(feature = "thread_local_gc_copying_stats")]
