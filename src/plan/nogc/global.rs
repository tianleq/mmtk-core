use crate::plan::global::BasePlan;
use crate::plan::global::CreateGeneralPlanArgs;
use crate::plan::global::CreateSpecificPlanArgs;
use crate::plan::nogc::mutator::ALLOCATOR_MAPPING;
use crate::plan::AllocationSemantics;
use crate::plan::Plan;
use crate::plan::PlanConstraints;
use crate::policy::immortalspace::ImmortalSpace;
use crate::policy::space::Space;
use crate::scheduler::GCWorkScheduler;
use crate::util::alloc::allocators::AllocatorSelector;
use crate::util::heap::gc_trigger::SpaceStats;
#[allow(unused_imports)]
use crate::util::heap::VMRequest;
use crate::util::metadata::side_metadata::SideMetadataContext;
use crate::util::opaque_pointer::*;
use crate::vm::VMBinding;
use enum_map::EnumMap;
use mmtk_macros::HasSpaces;

#[cfg(not(feature = "nogc_lock_free"))]
use crate::policy::immortalspace::ImmortalSpace as NoGCImmortalSpace;
#[cfg(feature = "nogc_lock_free")]
use crate::policy::lockfreeimmortalspace::LockFreeImmortalSpace as NoGCImmortalSpace;

#[derive(HasSpaces)]
pub struct NoGC<VM: VMBinding> {
    #[parent]
    pub base: BasePlan<VM>,
    #[space]
    pub nogc_space: NoGCImmortalSpace<VM>,
    #[space]
    pub immortal: ImmortalSpace<VM>,
    #[space]
    pub los: ImmortalSpace<VM>,
}

/// The plan constraints for the no gc plan.
pub const NOGC_CONSTRAINTS: PlanConstraints = PlanConstraints {
    collects_garbage: false,
    ..PlanConstraints::default()
};

impl<VM: VMBinding> Plan for NoGC<VM> {
    fn constraints(&self) -> &'static PlanConstraints {
        &NOGC_CONSTRAINTS
    }

    fn collection_required(&self, space_full: bool, _space: Option<SpaceStats<Self::VM>>) -> bool {
        self.base().collection_required(self, space_full)
    }

    fn base(&self) -> &BasePlan<VM> {
        &self.base
    }

    fn base_mut(&mut self) -> &mut BasePlan<Self::VM> {
        &mut self.base
    }

    fn prepare(&mut self, _tls: VMWorkerThread) {
        unreachable!()
    }

    fn release(&mut self, _tls: VMWorkerThread) {
        unreachable!()
    }

    fn get_allocator_mapping(&self) -> &'static EnumMap<AllocationSemantics, AllocatorSelector> {
        &ALLOCATOR_MAPPING
    }

    fn schedule_collection(&'static self, _scheduler: &GCWorkScheduler<VM>) {
        unreachable!("GC triggered in nogc")
    }

    fn get_used_pages(&self) -> usize {
        self.nogc_space.reserved_pages()
            + self.immortal.reserved_pages()
            + self.los.reserved_pages()
            + self.base.get_used_pages()
    }
<<<<<<< HEAD
=======

    fn handle_user_collection_request(
        &self,
        _tls: VMMutatorThread,
        _force: bool,
        _exhaustive: bool,
    ) {
        warn!("User attempted a collection request, but it is not supported in NoGC. The request is ignored.");
    }

    #[cfg(feature = "thread_local_gc")]
    fn publish_object(&self, _object: crate::util::ObjectReference) {}
>>>>>>> e1c373c9
}

impl<VM: VMBinding> NoGC<VM> {
    pub fn new(args: CreateGeneralPlanArgs<VM>) -> Self {
        let mut plan_args = CreateSpecificPlanArgs {
            global_args: args,
            constraints: &NOGC_CONSTRAINTS,
            global_side_metadata_specs: SideMetadataContext::new_global_specs(&[]),
        };

        let res = NoGC {
            nogc_space: NoGCImmortalSpace::new(plan_args.get_space_args(
                "nogc_space",
                cfg!(not(feature = "nogc_no_zeroing")),
                VMRequest::discontiguous(),
            )),
            immortal: ImmortalSpace::new(plan_args.get_space_args(
                "immortal",
                true,
                VMRequest::discontiguous(),
            )),
            los: ImmortalSpace::new(plan_args.get_space_args(
                "los",
                true,
                VMRequest::discontiguous(),
            )),
            base: BasePlan::new(plan_args),
        };

        res.verify_side_metadata_sanity();

        res
    }
}<|MERGE_RESOLUTION|>--- conflicted
+++ resolved
@@ -80,21 +80,9 @@
             + self.los.reserved_pages()
             + self.base.get_used_pages()
     }
-<<<<<<< HEAD
-=======
-
-    fn handle_user_collection_request(
-        &self,
-        _tls: VMMutatorThread,
-        _force: bool,
-        _exhaustive: bool,
-    ) {
-        warn!("User attempted a collection request, but it is not supported in NoGC. The request is ignored.");
-    }
 
     #[cfg(feature = "thread_local_gc")]
     fn publish_object(&self, _object: crate::util::ObjectReference) {}
->>>>>>> e1c373c9
 }
 
 impl<VM: VMBinding> NoGC<VM> {
