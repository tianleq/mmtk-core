//! Read/Write barrier implementations.

<<<<<<< HEAD
use crate::util::metadata::public_bit::{is_public, set_public_bit};
use crate::vm::edge_shape::{Edge, MemorySlice};
=======
use crate::vm::slot::{MemorySlice, Slot};
>>>>>>> eb919f23
use crate::vm::ObjectModel;
use crate::MMTK;
use crate::{
    util::{metadata::MetadataSpec, *},
    vm::Scanning,
    vm::VMBinding,
};
use atomic::Ordering;
use downcast_rs::Downcast;

use super::tracing::PublishObjectClosure;

/// BarrierSelector describes which barrier to use.
///
/// This is used as an *indicator* for each plan to enable the correct barrier.
/// For example, immix can use this selector to enable different barriers for analysis.
///
/// VM bindings may also use this to enable the correct fast-path, if the fast-path is implemented in the binding.
#[derive(Copy, Clone, Debug, PartialEq)]
pub enum BarrierSelector {
    /// No barrier is used.
    NoBarrier,
    /// Object remembering barrier is used.
    ObjectBarrier,
    PublicObjectMarkingBarrier,
}

impl BarrierSelector {
    /// A const function to check if two barrier selectors are the same.
    pub const fn equals(&self, other: BarrierSelector) -> bool {
        // cast enum to u8 then compare. Otherwise, we cannot do it in a const fn.
        *self as u8 == other as u8
    }
}

/// A barrier is a combination of fast-path behaviour + slow-path semantics.
/// This trait exposes generic barrier interfaces. The implementations will define their
/// own fast-path code and slow-path semantics.
///
/// Normally, a binding will call these generic barrier interfaces (`object_reference_write` and `memory_region_copy`) for subsuming barrier calls.
///
/// If a subsuming barrier cannot be easily deployed due to platform limitations, the binding may chosse to call both `object_reference_write_pre` and `object_reference_write_post`
/// barrier before and after the store operation.
///
/// As a performance optimization, the binding may also choose to port the fast-path to the VM side,
/// and call the slow-path (`object_reference_write_slow`) only if necessary.
pub trait Barrier<VM: VMBinding>: 'static + Send + Downcast {
    fn flush(&mut self) {}

    /// Subsuming barrier for object reference write
    fn object_reference_write(
        &mut self,
        src: ObjectReference,
        slot: VM::VMSlot,
        target: ObjectReference,
    ) {
        self.object_reference_write_pre(src, slot, Some(target));
        slot.store(target);
        self.object_reference_write_post(src, slot, Some(target));
    }

    /// Full pre-barrier for object reference write
    fn object_reference_write_pre(
        &mut self,
        _src: ObjectReference,
        _slot: VM::VMSlot,
        _target: Option<ObjectReference>,
    ) {
    }

    /// Full post-barrier for object reference write
    fn object_reference_write_post(
        &mut self,
        _src: ObjectReference,
        _slot: VM::VMSlot,
        _target: Option<ObjectReference>,
    ) {
    }

    /// Object reference write slow-path call.
    /// This can be called either before or after the store, depend on the concrete barrier implementation.
    fn object_reference_write_slow(
        &mut self,
        _src: ObjectReference,
        _slot: VM::VMSlot,
        _target: Option<ObjectReference>,
    ) {
    }

    /// Full pre-barrier for array copy
    fn object_array_copy_pre(
        &mut self,
        _src_base: ObjectReference,
        _dst_base: ObjectReference,
        _src: VM::VMMemorySlice,
        _dst: VM::VMMemorySlice,
    ) {
    }

    /// Object arraycopy write slow-path call.
    /// This can be called either before or after the store, depend on the concrete barrier implementation.

    fn object_array_copy_slow(
        &mut self,
        _src_base: ObjectReference,
        _dst_base: ObjectReference,
        _src: VM::VMMemorySlice,
        _dst: VM::VMMemorySlice,
    ) {
    }

    /// Subsuming barrier for array copy
    fn memory_region_copy(&mut self, src: VM::VMMemorySlice, dst: VM::VMMemorySlice) {
        self.memory_region_copy_pre(src.clone(), dst.clone());
        VM::VMMemorySlice::copy(&src, &dst);
        self.memory_region_copy_post(src, dst);
    }
    /// Full pre-barrier for array copy
    fn memory_region_copy_pre(&mut self, _src: VM::VMMemorySlice, _dst: VM::VMMemorySlice) {}

    /// Full post-barrier for array copy
    fn memory_region_copy_post(&mut self, _src: VM::VMMemorySlice, _dst: VM::VMMemorySlice) {}

    /// A pre-barrier indicating that some fields of the object will probably be modified soon.
    /// Specifically, the caller should ensure that:
    ///     * The barrier must called before any field modification.
    ///     * Some fields (unknown at the time of calling this barrier) might be modified soon, without a write barrier.
    ///     * There are no safepoints between the barrier call and the field writes.
    ///
    /// **Example use case for mmtk-openjdk:**
    ///
    /// The OpenJDK C2 slowpath allocation code
    /// can do deoptimization after the allocation and before returning to C2 compiled code.
    /// The deoptimization itself contains a safepoint. For generational plans, if a GC
    /// happens at this safepoint, the allocated object will be promoted, and all the
    /// subsequent field initialization should be recorded.
    ///
    // TODO: Review any potential use cases for other VM bindings.
    fn object_probable_write(&mut self, _obj: ObjectReference) {}
}

impl_downcast!(Barrier<VM> where VM: VMBinding);

/// Empty barrier implementation.
/// For GCs that do not need any barriers
///
/// Note that since NoBarrier noes nothing but the object field write itself, it has no slow-path semantics (i.e. an no-op slow-path).
pub struct NoBarrier;

impl<VM: VMBinding> Barrier<VM> for NoBarrier {}

/// A barrier semantics defines the barrier slow-path behaviour. For example, how an object barrier processes it's modbufs.
/// Specifically, it defines the slow-path call interfaces and a call to flush buffers.
///
/// A barrier is a combination of fast-path behaviour + slow-path semantics.
/// The fast-path code will decide whether to call the slow-path calls.
pub trait BarrierSemantics: 'static + Send {
    type VM: VMBinding;

    const UNLOG_BIT_SPEC: MetadataSpec =
        *<Self::VM as VMBinding>::VMObjectModel::GLOBAL_LOG_BIT_SPEC.as_spec();

    /// Flush thread-local buffers or remembered sets.
    /// Normally this is called by the slow-path implementation whenever the thread-local buffers are full.
    /// This will also be called externally by the VM, when the thread is being destroyed.
    fn flush(&mut self);

    /// Slow-path call for object field write operations.
    fn object_reference_write_slow(
        &mut self,
        src: ObjectReference,
        slot: <Self::VM as VMBinding>::VMSlot,
        target: Option<ObjectReference>,
    );

    /// Slow-path call for mempry slice copy operations. For example, array-copy operations.
    fn object_array_copy_slow(
        &mut self,
        src_base: ObjectReference,
        dst_base: ObjectReference,
        src: <Self::VM as VMBinding>::VMMemorySlice,
        dst: <Self::VM as VMBinding>::VMMemorySlice,
    );

    /// Slow-path call for mempry slice copy operations. For example, array-copy operations.
    fn memory_region_copy_slow(
        &mut self,
        src: <Self::VM as VMBinding>::VMMemorySlice,
        dst: <Self::VM as VMBinding>::VMMemorySlice,
    );

    /// Object will probably be modified
    fn object_probable_write_slow(&mut self, _obj: ObjectReference) {}

    #[cfg(all(feature = "debug_publish_object", debug_assertions))]
    fn get_object_owner(&self, _object: ObjectReference) -> u32 {
        0
    }
}

/// Generic object barrier with a type argument defining it's slow-path behaviour.
pub struct ObjectBarrier<S: BarrierSemantics> {
    semantics: S,
}

impl<S: BarrierSemantics> ObjectBarrier<S> {
    pub fn new(semantics: S) -> Self {
        Self { semantics }
    }

    /// Attepmt to atomically log an object.
    /// Returns true if the object is not logged previously.
    fn object_is_unlogged(&self, object: ObjectReference) -> bool {
        unsafe { S::UNLOG_BIT_SPEC.load::<S::VM, u8>(object, None) != 0 }
    }

    /// Attepmt to atomically log an object.
    /// Returns true if the object is not logged previously.
    fn log_object(&self, object: ObjectReference) -> bool {
        #[cfg(all(feature = "vo_bit", feature = "extreme_assertions"))]
        debug_assert!(
            crate::util::metadata::vo_bit::is_vo_bit_set::<S::VM>(object),
            "object bit is unset"
        );
        loop {
            let old_value =
                S::UNLOG_BIT_SPEC.load_atomic::<S::VM, u8>(object, None, Ordering::SeqCst);
            if old_value == 0 {
                return false;
            }
            if S::UNLOG_BIT_SPEC
                .compare_exchange_metadata::<S::VM, u8>(
                    object,
                    1,
                    0,
                    None,
                    Ordering::SeqCst,
                    Ordering::SeqCst,
                )
                .is_ok()
            {
                return true;
            }
        }
    }
}

impl<S: BarrierSemantics> Barrier<S::VM> for ObjectBarrier<S> {
    fn flush(&mut self) {
        self.semantics.flush();
    }

    fn object_reference_write_post(
        &mut self,
        src: ObjectReference,
        slot: <S::VM as VMBinding>::VMSlot,
        target: Option<ObjectReference>,
    ) {
        if self.object_is_unlogged(src) {
            self.object_reference_write_slow(src, slot, target);
        }
    }

    fn object_reference_write_slow(
        &mut self,
        src: ObjectReference,
        slot: <S::VM as VMBinding>::VMSlot,
        target: Option<ObjectReference>,
    ) {
        if self.log_object(src) {
            self.semantics
                .object_reference_write_slow(src, slot, target);
        }
    }

    fn memory_region_copy_post(
        &mut self,
        src: <S::VM as VMBinding>::VMMemorySlice,
        dst: <S::VM as VMBinding>::VMMemorySlice,
    ) {
        self.semantics.memory_region_copy_slow(src, dst);
    }

    fn object_probable_write(&mut self, obj: ObjectReference) {
        if self.object_is_unlogged(obj) {
            self.semantics.object_probable_write_slow(obj);
        }
    }
}

pub struct PublicObjectMarkingBarrier<S: BarrierSemantics> {
    semantics: S,
}

impl<S: BarrierSemantics> PublicObjectMarkingBarrier<S> {
    pub fn new(semantics: S) -> Self {
        Self { semantics }
    }
}

impl<S: BarrierSemantics> Barrier<S::VM> for PublicObjectMarkingBarrier<S> {
    #[inline(always)]
    fn object_reference_write_pre(
        &mut self,
        src: ObjectReference,
        slot: <S::VM as VMBinding>::VMEdge,
        target: ObjectReference,
    ) {
        // only trace when store private to a public object
        if is_public::<S::VM>(src) {
            if !target.is_null() && !is_public::<S::VM>(target) {
                self.object_reference_write_slow(src, slot, target);
            }
        } else {
            #[cfg(all(feature = "debug_publish_object", debug_assertions))]
            {
                // use crate::vm::ActivePlan;
                if !target.is_null() && !is_public::<S::VM>(target) {
                    // both source and target are private
                    // they should have the same owner
                    let source_owner = self.semantics.get_object_owner(src);
                    let target_owner = self.semantics.get_object_owner(target);
                    let valid = source_owner == target_owner;
                    if !valid {
                        panic!(
                            "source: {} owner: {}, target: {} owner: {}",
                            src, source_owner, target, target_owner
                        );
                    }
                }
            }
        }
    }

    #[inline(always)]
    fn object_reference_write_slow(
        &mut self,
        src: ObjectReference,
        slot: <S::VM as VMBinding>::VMEdge,
        target: ObjectReference,
    ) {
        debug_assert!(is_public::<S::VM>(src), "source check is broken");
        debug_assert!(!target.is_null(), "target null check is broken");
        debug_assert!(!is_public::<S::VM>(target), "target check is broken");
        self.semantics
            .object_reference_write_slow(src, slot, target);
    }

    #[inline(always)]
    fn object_array_copy_pre(
        &mut self,
        src_base: ObjectReference,
        dst_base: ObjectReference,
        src: <S::VM as VMBinding>::VMMemorySlice,
        dst: <S::VM as VMBinding>::VMMemorySlice,
    ) {
        debug_assert!(!src_base.is_null(), "source array is null");
        debug_assert!(!dst_base.is_null(), "destination array is null");
        // Only do publication when the dst array is public and src array is private
        // a private array should not have public object as its elements
        if is_public::<S::VM>(dst_base) {
            if !is_public::<S::VM>(src_base) {
                self.semantics
                    .object_array_copy_slow(src_base, dst_base, src, dst);
            }
        } else {
            #[cfg(all(feature = "debug_publish_object", debug_assertions))]
            {
                let dst_owner = self.semantics.get_object_owner(dst_base);
                let src_owner = self.semantics.get_object_owner(src_base);
                if !is_public::<S::VM>(src_base) {
                    // both src_base and dst_base are private
                    assert!(
                        src_owner == dst_owner,
                        "src base: {} owner: {}, dst base: {} owner: {}",
                        src_base,
                        src_owner,
                        dst_base,
                        dst_owner
                    );
                    // Even if src base is private, it may still contain public objects
                    // so need to rule out public objects
                    for slot in src.iter_edges() {
                        let object = slot.load();
                        if !object.is_null() && !is_public::<S::VM>(object) {
                            let owner = self.semantics.get_object_owner(object);
                            assert!(
                                dst_owner == owner,
                                "dst base: {} owner: {}, src object: {} owner: {}",
                                dst_base,
                                dst_owner,
                                object,
                                owner
                            );
                        }
                    }
                }
            }
        }
    }

    // The following is not being used by openjdk
    #[inline(always)]
    fn object_array_copy_slow(
        &mut self,
        src_base: ObjectReference,
        dst_base: ObjectReference,
        src: <S::VM as VMBinding>::VMMemorySlice,
        dst: <S::VM as VMBinding>::VMMemorySlice,
    ) {
        debug_assert!(
            is_public::<S::VM>(dst_base),
            "arraycopy slow path: destination array: {:?} is private",
            dst_base
        );
        debug_assert!(
            !is_public::<S::VM>(src_base),
            "arraycopy slow path: source array: {:?} is public",
            src_base
        );
        self.semantics
            .object_array_copy_slow(src_base, dst_base, src, dst);
    }
}

pub struct PublicObjectMarkingBarrierSemantics<VM: VMBinding> {
    mmtk: &'static MMTK<VM>,
    #[cfg(feature = "debug_publish_object")]
    mutator_id: u32,
    #[cfg(feature = "debug_thread_local_gc_copying")]
    tls: VMMutatorThread,
}

impl<VM: VMBinding> PublicObjectMarkingBarrierSemantics<VM> {
    pub fn new(
        mmtk: &'static MMTK<VM>,
        #[cfg(feature = "debug_publish_object")] mutator_id: u32,
        #[cfg(feature = "debug_thread_local_gc_copying")] tls: VMMutatorThread,
    ) -> Self {
        Self {
            mmtk,
            #[cfg(feature = "debug_publish_object")]
            mutator_id,
            #[cfg(feature = "debug_thread_local_gc_copying")]
            tls,
        }
    }

    fn trace_public_object(&mut self, _src: ObjectReference, value: ObjectReference) {
        let mut closure = PublishObjectClosure::<VM>::new(
            self.mmtk,
            #[cfg(feature = "debug_publish_object")]
            self.mutator_id,
            #[cfg(feature = "debug_thread_local_gc_copying")]
            self.tls,
        );
        #[cfg(feature = "debug_publish_object")]
        set_public_bit::<VM>(value, Some(self.mutator_id));
        #[cfg(not(feature = "debug_publish_object"))]
        set_public_bit::<VM>(value);
        #[cfg(feature = "thread_local_gc")]
        self.mmtk.get_plan().publish_object(
            value,
            #[cfg(feature = "debug_thread_local_gc_copying")]
            self.tls,
        );
        VM::VMScanning::scan_object(VMWorkerThread(VMThread::UNINITIALIZED), value, &mut closure);
        closure.do_closure();

        #[cfg(feature = "debug_thread_local_gc_copying")]
        {
            use crate::vm::ActivePlan;

            if VM::VMActivePlan::is_mutator(self.tls.0) {
                let mutator = VM::VMActivePlan::mutator(self.tls);
                mutator.stats.bytes_published += VM::VMObjectModel::get_current_size(value);
            }

            let mut guard = GLOBAL_GC_STATISTICS.lock().unwrap();
            guard.bytes_published += VM::VMObjectModel::get_current_size(value);
            guard.live_public_bytes += VM::VMObjectModel::get_current_size(value);
            TOTAL_PU8LISHED_BYTES
                .fetch_add(VM::VMObjectModel::get_current_size(value), Ordering::SeqCst);
        }
    }
}

impl<VM: VMBinding> BarrierSemantics for PublicObjectMarkingBarrierSemantics<VM> {
    type VM = VM;

    fn object_reference_write_slow(
        &mut self,
        src: ObjectReference,
        _slot: VM::VMEdge,
        target: ObjectReference,
    ) {
        self.trace_public_object(src, target)
    }

    fn flush(&mut self) {}

    fn memory_region_copy_slow(&mut self, _src: VM::VMMemorySlice, _dst: VM::VMMemorySlice) {}

    fn object_array_copy_slow(
        &mut self,
        _src_base: ObjectReference,
        _dst_base: ObjectReference,
        src: <Self::VM as VMBinding>::VMMemorySlice,
        _dst: <Self::VM as VMBinding>::VMMemorySlice,
    ) {
        // publish all objects in the src slice
        for slot in src.iter_edges() {
            // info!("array_copy_slow:: slot: {:?}", slot);
            let object = slot.load();
            // although src array is private, it may contain
            // public objects, so need to rule out those public
            // objects
            if !object.is_null() && !is_public::<VM>(object) {
                self.trace_public_object(_dst_base, object)
            }
        }
    }

    #[cfg(all(feature = "debug_publish_object", debug_assertions))]
    fn get_object_owner(&self, _object: ObjectReference) -> u32 {
        self.mmtk.get_plan().get_object_owner(_object).unwrap()
    }
}<|MERGE_RESOLUTION|>--- conflicted
+++ resolved
@@ -1,11 +1,7 @@
 //! Read/Write barrier implementations.
 
-<<<<<<< HEAD
 use crate::util::metadata::public_bit::{is_public, set_public_bit};
-use crate::vm::edge_shape::{Edge, MemorySlice};
-=======
 use crate::vm::slot::{MemorySlice, Slot};
->>>>>>> eb919f23
 use crate::vm::ObjectModel;
 use crate::MMTK;
 use crate::{
@@ -90,7 +86,7 @@
     fn object_reference_write_slow(
         &mut self,
         _src: ObjectReference,
-        _slot: VM::VMSlot,
+        _slot: VM::VMEdge,
         _target: Option<ObjectReference>,
     ) {
     }
