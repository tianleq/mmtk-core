--- conflicted
+++ resolved
@@ -104,14 +104,11 @@
     // Currently only used when "vo_bit" is enabled.  Using #[cfg(...)] to eliminate dead code warning.
     #[cfg(feature = "vo_bit")]
     pub mixed_age: bool,
-<<<<<<< HEAD
 
     #[cfg(feature = "thread_local_gc_copying")]
     pub max_local_copy_reserve: u8,
-=======
     /// Disable copying for this Immix space.
     pub never_move_objects: bool,
->>>>>>> f5179fbf
 }
 
 unsafe impl<VM: VMBinding> Sync for ImmixSpace<VM> {}
@@ -369,7 +366,7 @@
         let scheduler = args.scheduler.clone();
         let common =
             CommonSpace::new(args.into_policy_args(true, false, Self::side_metadata_specs()));
-<<<<<<< HEAD
+        let space_index = common.descriptor.get_index();
         #[cfg(not(feature = "thread_local_gc"))]
         return ImmixSpace {
             pr: if common.vmrequest.is_discontiguous() {
@@ -388,7 +385,7 @@
                 )
             },
             common,
-            chunk_map: ChunkMap::new(),
+            chunk_map: ChunkMap::new(space_index),
             line_mark_state: AtomicU8::new(Line::RESET_MARK_STATE),
             line_unavail_state: AtomicU8::new(Line::RESET_MARK_STATE),
             lines_consumed: AtomicUsize::new(0),
@@ -399,10 +396,8 @@
             scheduler: scheduler.clone(),
             space_args,
         };
+
         #[cfg(feature = "thread_local_gc")]
-=======
-        let space_index = common.descriptor.get_index();
->>>>>>> f5179fbf
         ImmixSpace {
             pr: if common.vmrequest.is_discontiguous() {
                 BlockPageResource::new_discontiguous(
@@ -1671,7 +1666,18 @@
         }
     }
 
-<<<<<<< HEAD
+    pub(crate) fn prefer_copy_on_nursery_gc(&self) -> bool {
+        self.is_nursery_copy_enabled()
+    }
+
+    pub(crate) fn is_nursery_copy_enabled(&self) -> bool {
+        !self.space_args.never_move_objects && !cfg!(feature = "sticky_immix_non_moving_nursery")
+    }
+
+    pub(crate) fn is_defrag_enabled(&self) -> bool {
+        !self.space_args.never_move_objects
+    }
+
     #[cfg(feature = "thread_local_gc")]
     pub fn thread_local_post_copy(
         &self,
@@ -1903,18 +1909,6 @@
         return true;
         #[cfg(feature = "thread_local_gc_ibm_style")]
         return false;
-=======
-    pub(crate) fn prefer_copy_on_nursery_gc(&self) -> bool {
-        self.is_nursery_copy_enabled()
-    }
-
-    pub(crate) fn is_nursery_copy_enabled(&self) -> bool {
-        !self.space_args.never_move_objects && !cfg!(feature = "sticky_immix_non_moving_nursery")
-    }
-
-    pub(crate) fn is_defrag_enabled(&self) -> bool {
-        !self.space_args.never_move_objects
->>>>>>> f5179fbf
     }
 }
 
@@ -1961,7 +1955,7 @@
             let is_public = block.is_block_published();
             #[cfg(feature = "thread_local_gc")]
             // Check if this block needs to be defragmented.
-            let is_defrag_source = if !super::DEFRAG {
+            let is_defrag_source = if !self.space.is_defrag_enabled() {
                 false
             } else if super::DEFRAG_EVERY_BLOCK {
                 // Set every block as defrag source if so desired.
@@ -2005,12 +1999,7 @@
 
             #[cfg(not(feature = "thread_local_gc"))]
             // Check if this block needs to be defragmented.
-<<<<<<< HEAD
             let is_defrag_source = if !super::DEFRAG {
-=======
-            let is_defrag_source = if !self.space.is_defrag_enabled() {
-                // Do not set any block as defrag source if defrag is disabled.
->>>>>>> f5179fbf
                 false
             } else if super::DEFRAG_EVERY_BLOCK {
                 // Set every block as defrag source if so desired.
@@ -2046,7 +2035,6 @@
 
 impl<VM: VMBinding> GCWork<VM> for SweepChunk<VM> {
     fn do_work(&mut self, _worker: &mut GCWorker<VM>, mmtk: &'static MMTK<VM>) {
-<<<<<<< HEAD
         // This work packet is only generated during global gc
         #[cfg(feature = "debug_thread_local_gc_copying")]
         use crate::util::GCStatistics;
@@ -2054,10 +2042,7 @@
         #[cfg(feature = "debug_thread_local_gc_copying")]
         let mut gc_stats = GCStatistics::default();
 
-        assert_eq!(self.space.chunk_map.get(self.chunk), ChunkState::Allocated);
-=======
         assert!(self.space.chunk_map.get(self.chunk).unwrap().is_allocated());
->>>>>>> f5179fbf
 
         let mut histogram = self.space.defrag.new_histogram();
         let line_mark_state = if super::BLOCK_ONLY {
@@ -2110,6 +2095,22 @@
         if allocated_blocks == 0 {
             self.space.chunk_map.set_allocated(self.chunk, false)
         }
+
+        #[cfg(feature = "debug_thread_local_gc_copying")]
+        {
+            use crate::util::GLOBAL_GC_STATISTICS;
+
+            let mut guard = GLOBAL_GC_STATISTICS.lock().unwrap();
+            guard.number_of_blocks_freed += gc_stats.number_of_blocks_freed;
+            guard.number_of_live_blocks += gc_stats.number_of_live_blocks;
+            guard.number_of_live_public_blocks += gc_stats.number_of_live_public_blocks;
+            guard.number_of_global_reusable_blocks += gc_stats.number_of_global_reusable_blocks;
+            guard.number_of_local_reusable_blocks += gc_stats.number_of_local_reusable_blocks;
+            guard.number_of_free_lines_in_global_reusable_blocks +=
+                gc_stats.number_of_free_lines_in_global_reusable_blocks;
+            guard.number_of_free_lines_in_local_reusable_blocks +=
+                gc_stats.number_of_free_lines_in_local_reusable_blocks;
+        }
         #[cfg(feature = "debug_thread_local_gc_copying")]
         {
             use crate::util::GLOBAL_GC_STATISTICS;
