use crate::global_state::GlobalState;
use crate::plan::PlanConstraints;
use crate::scheduler::GCWorkScheduler;
use crate::util::conversions::*;
use crate::util::metadata::side_metadata::{
    SideMetadataContext, SideMetadataSanity, SideMetadataSpec,
};
use crate::util::Address;
use crate::util::ObjectReference;

use crate::util::heap::layout::vm_layout::{vm_layout, LOG_BYTES_IN_CHUNK};
use crate::util::heap::{PageResource, VMRequest};
use crate::util::options::Options;
use crate::vm::{ActivePlan, Collection};

use crate::util::constants::{LOG_BYTES_IN_MBYTE, LOG_BYTES_IN_PAGE};
use crate::util::conversions;
use crate::util::opaque_pointer::*;

use crate::mmtk::SFT_MAP;
#[cfg(debug_assertions)]
use crate::policy::sft::EMPTY_SFT_NAME;
use crate::policy::sft::SFT;
use crate::util::copy::*;
<<<<<<< HEAD
use crate::util::heap::gc_trigger::GCTrigger;
use crate::util::heap::layout::vm_layout::BYTES_IN_CHUNK;
=======
use crate::util::heap::gc_trigger::{GCKind, GCTrigger};
use crate::util::heap::layout::vm_layout_constants::BYTES_IN_CHUNK;
>>>>>>> e1c373c9
use crate::util::heap::layout::Mmapper;
use crate::util::heap::layout::VMMap;
use crate::util::heap::space_descriptor::SpaceDescriptor;
use crate::util::heap::HeapMeta;
use crate::util::memory;
use crate::vm::VMBinding;

use std::marker::PhantomData;
use std::sync::Arc;
use std::sync::Mutex;

use downcast_rs::Downcast;

pub trait Space<VM: VMBinding>: 'static + SFT + Sync + Downcast {
    fn as_space(&self) -> &dyn Space<VM>;
    fn as_sft(&self) -> &(dyn SFT + Sync + 'static);
    fn get_page_resource(&self) -> &dyn PageResource<VM>;

    /// Initialize entires in SFT map for the space. This is called when the Space object
    /// has a non-moving address, as we will use the address to set sft.
    /// Currently after we create a boxed plan, spaces in the plan have a non-moving address.
    fn initialize_sft(&self, sft_map: &mut dyn crate::policy::sft_map::SFTMap);

    /// A check for the obvious out-of-memory case: if the requested size is larger than
    /// the heap size, it is definitely an OOM. We would like to identify that, and
    /// allows the binding to deal with OOM. Without this check, we will attempt
    /// to allocate from the page resource. If the requested size is unrealistically large
    /// (such as `usize::MAX`), it breaks the assumptions of our implementation of
    /// page resource, vm map, etc. This check prevents that, and allows us to
    /// handle the OOM case.
    /// Each allocator that may request an arbitrary size should call this method before
    /// acquring memory from the space. For example, bump pointer allocator and large object
    /// allocator need to call this method. On the other hand, allocators that only allocate
    /// memory in fixed size blocks do not need to call this method.
    /// An allocator should call this method before doing any computation on the size to
    /// avoid arithmatic overflow. If we have to do computation in the allocation fastpath and
    /// overflow happens there, there is nothing we can do about it.
    /// Return a boolean to indicate if we will be out of memory, determined by the check.
    fn will_oom_on_acquire(&self, tls: VMThread, size: usize) -> bool {
        let max_pages = self.get_gc_trigger().policy.get_max_heap_size_in_pages();
        let requested_pages = size >> LOG_BYTES_IN_PAGE;
        if requested_pages > max_pages {
            VM::VMCollection::out_of_memory(
                tls,
                crate::util::alloc::AllocationError::HeapOutOfMemory,
            );
            return true;
        }
        false
    }

    fn acquire(&self, tls: VMThread, pages: usize) -> Address {
        trace!("Space.acquire, tls={:?}", tls);

        debug_assert!(
            !self.will_oom_on_acquire(tls, pages << LOG_BYTES_IN_PAGE),
            "The requested pages is larger than the max heap size. Is will_go_oom_on_acquire used before acquring memory?"
        );

        // Should we poll to attempt to GC?
        // - If tls is collector, we cannot attempt a GC.
        // - If gc is disabled, we cannot attempt a GC.
<<<<<<< HEAD
        let should_poll =
            VM::VMActivePlan::is_mutator(tls) && VM::VMCollection::is_collection_enabled();
=======
        let is_mutator = VM::VMActivePlan::is_mutator(tls);
        let should_poll =
            is_mutator && VM::VMActivePlan::global().should_trigger_gc_when_heap_is_full();
>>>>>>> e1c373c9
        // Is a GC allowed here? If we should poll but are not allowed to poll, we will panic.
        // initialize_collection() has to be called so we know GC is initialized.
        let allow_gc = should_poll && self.common().global_state.is_initialized();

        trace!("Reserving pages");
        let pr = self.get_page_resource();
        let pages_reserved = pr.reserve_pages(pages);
        trace!("Pages reserved");
        trace!("Polling ..");

        #[cfg(feature = "thread_local_gc_copying")]
        let should_poll = if should_poll {
            // tls is s mutator, if local gc is active, we cannot trigger a global gc
            VM::VMActivePlan::mutator(VMMutatorThread(tls)).thread_local_gc_status
                == crate::scheduler::thread_local_gc_work::THREAD_LOCAL_GC_INACTIVE
        } else {
            false
        };

        if should_poll {
            if let Some(kind) =
                self.get_gc_trigger()
                    .poll(false, Some(self.as_space()), VMMutatorThread(tls))
            {
                debug!("Collection required");
                assert!(allow_gc, "GC is not allowed here: collection is not initialized (did you call initialize_collection()?).");

                // Clear the request, and inform GC trigger about the pending allocation.
                pr.clear_request(pages_reserved);
                self.get_gc_trigger()
                    .policy
                    .on_pending_allocation(pages_reserved);
                if kind == GCKind::GLOBAL {
                    VM::VMCollection::block_for_gc(VMMutatorThread(tls)); // We have checked that this is mutator
                } else {
                    // Current thread is in VM (not safe so no global gc can happen), it can safely do a
                    // local gc
                    #[cfg(feature = "thread_local_gc")]
                    {
                        use crate::scheduler::thread_local_gc_work::{
                            ACTIVE_LOCAL_GC_COUNTER, LOCAL_GC_SYNC,
                        };
                        let mut active_local_gc_counter = ACTIVE_LOCAL_GC_COUNTER.lock().unwrap();
                        while *active_local_gc_counter > 0 {
                            active_local_gc_counter =
                                LOCAL_GC_SYNC.wait(active_local_gc_counter).unwrap();
                        }
                        VM::VMActivePlan::execute_thread_local_gc(VMMutatorThread(tls));
                    }

                    #[cfg(not(feature = "thread_local_gc"))]
                    panic!("thread local gc feature is not enabled");
                }

                return unsafe { Address::zero() };
            }
        }
        debug!("Collection not required");

        // We need this lock: Othrewise, it is possible that one thread acquires pages in a new chunk, but not yet
        // set SFT for it (in grow_space()), and another thread acquires pages in the same chunk, which is not
        // a new chunk so grow_space() won't be called on it. The second thread could return a result in the chunk before
        // its SFT is properly set.
        // We need to minimize the scope of this lock for performance when we have many threads (mutator threads, or GC threads with copying allocators).
        // See: https://github.com/mmtk/mmtk-core/issues/610
        let lock = self.common().acquire_lock.lock().unwrap();

        match pr.get_new_pages(self.common().descriptor, pages_reserved, pages, tls) {
            Ok(res) => {
                debug!(
                    "Got new pages {} ({} pages) for {} in chunk {}, new_chunk? {}",
                    res.start,
                    res.pages,
                    self.get_name(),
                    conversions::chunk_align_down(res.start),
                    res.new_chunk
                );
                let bytes = conversions::pages_to_bytes(res.pages);

                let map_sidemetadata = || {
                    // Mmap the pages and the side metadata, and handle error. In case of any error,
                    // we will either call back to the VM for OOM, or simply panic.
                    if let Err(mmap_error) = self
                        .common()
                        .mmapper
                        .ensure_mapped(res.start, res.pages)
                        .and(
                            self.common()
                                .metadata
                                .try_map_metadata_space(res.start, bytes),
                        )
                    {
                        memory::handle_mmap_error::<VM>(mmap_error, tls);
                    }
                };
                let grow_space = || {
                    self.grow_space(res.start, bytes, res.new_chunk);
                };

                // The scope of the lock is important in terms of performance when we have many allocator threads.
                if SFT_MAP.get_side_metadata().is_some() {
                    // If the SFT map uses side metadata, so we have to initialize side metadata first.
                    map_sidemetadata();
                    // then grow space, which will use the side metadata we mapped above
                    grow_space();
                    // then we can drop the lock after grow_space()
                    drop(lock);
                } else {
                    // In normal cases, we can drop lock immediately after grow_space()
                    grow_space();
                    drop(lock);
                    // and map side metadata without holding the lock
                    map_sidemetadata();
                }

                // TODO: Concurrent zeroing
                if self.common().zeroed {
                    memory::zero(res.start, bytes);
                }

                // Some assertions
                {
                    // --- Assert the start of the allocated region ---
                    // The start address SFT should be correct.
                    debug_assert_eq!(SFT_MAP.get_checked(res.start).name(), self.get_name());
                    // The start address is in our space.
                    debug_assert!(self.address_in_space(res.start));
                    // The descriptor should be correct.
                    debug_assert_eq!(
                        self.common().vm_map().get_descriptor_for_address(res.start),
                        self.common().descriptor
                    );

                    // --- Assert the last byte in the allocated region ---
                    let last_byte = res.start + bytes - 1;
                    // The SFT for the last byte in the allocated memory should be correct.
                    debug_assert_eq!(SFT_MAP.get_checked(last_byte).name(), self.get_name());
                    // The last byte in the allocated memory should be in this space.
                    debug_assert!(self.address_in_space(last_byte));
                    // The descriptor for the last byte should be correct.
                    debug_assert_eq!(
                        self.common().vm_map().get_descriptor_for_address(last_byte),
                        self.common().descriptor
                    );
                }

                debug!("Space.acquire(), returned = {}", res.start);
                res.start
            }
            Err(_) => {
                drop(lock); // drop the lock immediately

                // We thought we had memory to allocate, but somehow failed the allocation. Will force a GC.
                assert!(
                    allow_gc,
                    "Physical allocation failed when GC is not allowed!"
                );

                let gc_performed = self
                    .get_gc_trigger()
                    .poll(true, Some(self.as_space()), VMMutatorThread(tls))
                    .is_some();
                debug_assert!(gc_performed, "GC not performed when forced.");

                // Clear the request, and inform GC trigger about the pending allocation.
                pr.clear_request(pages_reserved);
                self.get_gc_trigger()
                    .policy
                    .on_pending_allocation(pages_reserved);

                VM::VMCollection::block_for_gc(VMMutatorThread(tls)); // We asserted that this is mutator.
                unsafe { Address::zero() }
            }
        }
    }

    fn address_in_space(&self, start: Address) -> bool {
        if !self.common().descriptor.is_contiguous() {
            self.common().vm_map().get_descriptor_for_address(start) == self.common().descriptor
        } else {
            start >= self.common().start && start < self.common().start + self.common().extent
        }
    }

    fn in_space(&self, object: ObjectReference) -> bool {
        self.address_in_space(object.to_address::<VM>())
    }

    /**
     * This is called after we get result from page resources.  The space may
     * tap into the hook to monitor heap growth.  The call is made from within the
     * page resources' critical region, immediately before yielding the lock.
     *
     * @param start The start of the newly allocated space
     * @param bytes The size of the newly allocated space
     * @param new_chunk {@code true} if the new space encroached upon or started a new chunk or chunks.
     */
    fn grow_space(&self, start: Address, bytes: usize, new_chunk: bool) {
        trace!(
            "Grow space from {} for {} bytes (new chunk = {})",
            start,
            bytes,
            new_chunk
        );

        // If this is not a new chunk, the SFT for [start, start + bytes) should alreayd be initialized.
        #[cfg(debug_assertions)]
        if !new_chunk {
            debug_assert!(
                SFT_MAP.get_checked(start).name() != EMPTY_SFT_NAME,
                "In grow_space(start = {}, bytes = {}, new_chunk = {}), we have empty SFT entries (chunk for {} = {})",
                start,
                bytes,
                new_chunk,
                start,
                SFT_MAP.get_checked(start).name()
            );
            debug_assert!(
                SFT_MAP.get_checked(start + bytes - 1).name() != EMPTY_SFT_NAME,
                "In grow_space(start = {}, bytes = {}, new_chunk = {}), we have empty SFT entries (chunk for {} = {})",
                start,
                bytes,
                new_chunk,
                start + bytes - 1,
                SFT_MAP.get_checked(start + bytes - 1).name()
            );
        }

        if new_chunk {
            unsafe { SFT_MAP.update(self.as_sft(), start, bytes) };
        }
    }

    /// Ensure this space is marked as mapped -- used when the space is already
    /// mapped (e.g. for a vm image which is externally mmapped.)
    fn ensure_mapped(&self) {
        if self
            .common()
            .metadata
            .try_map_metadata_space(self.common().start, self.common().extent)
            .is_err()
        {
            // TODO(Javad): handle meta space allocation failure
            panic!("failed to mmap meta memory");
        }

        self.common()
            .mmapper
            .mark_as_mapped(self.common().start, self.common().extent);
    }

    fn reserved_pages(&self) -> usize {
        let data_pages = self.get_page_resource().reserved_pages();
        let meta_pages = self.common().metadata.calculate_reserved_pages(data_pages);
        data_pages + meta_pages
    }

    /// Return the number of physical pages available.
    fn available_physical_pages(&self) -> usize {
        self.get_page_resource().get_available_physical_pages()
    }

    fn get_name(&self) -> &'static str {
        self.common().name
    }

    fn common(&self) -> &CommonSpace<VM>;
    fn get_gc_trigger(&self) -> &GCTrigger<VM> {
        self.common().gc_trigger.as_ref()
    }

    fn release_multiple_pages(&mut self, start: Address);

    /// What copy semantic we should use for this space if we copy objects from this space.
    /// This is only needed for plans that use SFTProcessEdges
    fn set_copy_for_sft_trace(&mut self, _semantics: Option<CopySemantics>) {
        panic!("A copying space should override this method")
    }

    /// Ensure that the current space's metadata context does not have any issues.
    /// Panics with a suitable message if any issue is detected.
    /// It also initialises the sanity maps which will then be used if the `extreme_assertions` feature is active.
    /// Internally this calls verify_metadata_context() from `util::metadata::sanity`
    ///
    /// This function is called once per space by its parent plan but may be called multiple times per policy.
    ///
    /// Arguments:
    /// * `side_metadata_sanity_checker`: The `SideMetadataSanity` object instantiated in the calling plan.
    fn verify_side_metadata_sanity(&self, side_metadata_sanity_checker: &mut SideMetadataSanity) {
        side_metadata_sanity_checker
            .verify_metadata_context(std::any::type_name::<Self>(), &self.common().metadata)
    }
}

/// Print the VM map for a space.
/// Space needs to be object-safe, so it cannot have methods that use extra generic type paramters. So this method is placed outside the Space trait.
/// This method can be invoked on a &dyn Space (space.as_space() will return &dyn Space).
#[allow(unused)]
pub(crate) fn print_vm_map<VM: VMBinding>(
    space: &dyn Space<VM>,
    out: &mut impl std::fmt::Write,
) -> Result<(), std::fmt::Error> {
    let common = space.common();
    write!(out, "{} ", common.name)?;
    if common.immortal {
        write!(out, "I")?;
    } else {
        write!(out, " ")?;
    }
    if common.movable {
        write!(out, " ")?;
    } else {
        write!(out, "N")?;
    }
    write!(out, " ")?;
    if common.contiguous {
        write!(
            out,
            "{}->{}",
            common.start,
            common.start + common.extent - 1
        )?;
        match common.vmrequest {
            VMRequest::Extent { extent, .. } => {
                write!(out, " E {}", extent)?;
            }
            VMRequest::Fraction { frac, .. } => {
                write!(out, " F {}", frac)?;
            }
            _ => {}
        }
    } else {
        let mut a = space
            .get_page_resource()
            .common()
            .get_head_discontiguous_region();
        while !a.is_zero() {
            write!(
                out,
                "{}->{}",
                a,
                a + space.common().vm_map().get_contiguous_region_size(a) - 1
            )?;
            a = space.common().vm_map().get_next_contiguous_region(a);
            if !a.is_zero() {
                write!(out, " ")?;
            }
        }
    }
    writeln!(out)?;

    Ok(())
}

impl_downcast!(Space<VM> where VM: VMBinding);

pub struct CommonSpace<VM: VMBinding> {
    pub name: &'static str,
    pub descriptor: SpaceDescriptor,
    pub vmrequest: VMRequest,

    /// For a copying space that allows sft_trace_object(), this should be set before each GC so we know
    // the copy semantics for the space.
    pub copy: Option<CopySemantics>,

    immortal: bool,
    movable: bool,
    pub contiguous: bool,
    pub zeroed: bool,

    pub start: Address,
    pub extent: usize,

    pub vm_map: &'static dyn VMMap,
    pub mmapper: &'static dyn Mmapper,

    pub(crate) metadata: SideMetadataContext,

    /// This field equals to needs_log_bit in the plan constraints.
    // TODO: This should be a constant for performance.
    pub needs_log_bit: bool,

    /// A lock used during acquire() to make sure only one thread can allocate.
    pub acquire_lock: Mutex<()>,

    pub gc_trigger: Arc<GCTrigger<VM>>,
    pub global_state: Arc<GlobalState>,

    p: PhantomData<VM>,
}

/// Arguments passed from a policy to create a space. This includes policy specific args.
pub struct PolicyCreateSpaceArgs<'a, VM: VMBinding> {
    pub plan_args: PlanCreateSpaceArgs<'a, VM>,
    pub movable: bool,
    pub immortal: bool,
    pub local_side_metadata_specs: Vec<SideMetadataSpec>,
}

/// Arguments passed from a plan to create a space.
pub struct PlanCreateSpaceArgs<'a, VM: VMBinding> {
    pub name: &'static str,
    pub zeroed: bool,
    pub vmrequest: VMRequest,
    pub global_side_metadata_specs: Vec<SideMetadataSpec>,
    pub vm_map: &'static dyn VMMap,
    pub mmapper: &'static dyn Mmapper,
    pub heap: &'a mut HeapMeta,
    pub constraints: &'a PlanConstraints,
    pub gc_trigger: Arc<GCTrigger<VM>>,
    pub scheduler: Arc<GCWorkScheduler<VM>>,
    pub options: &'a Options,
    pub global_state: Arc<GlobalState>,
}

impl<'a, VM: VMBinding> PlanCreateSpaceArgs<'a, VM> {
    /// Turning PlanCreateSpaceArgs into a PolicyCreateSpaceArgs
    pub fn into_policy_args(
        self,
        movable: bool,
        immortal: bool,
        policy_metadata_specs: Vec<SideMetadataSpec>,
    ) -> PolicyCreateSpaceArgs<'a, VM> {
        PolicyCreateSpaceArgs {
            movable,
            immortal,
            local_side_metadata_specs: policy_metadata_specs,
            plan_args: self,
        }
    }
}

impl<VM: VMBinding> CommonSpace<VM> {
    pub fn new(args: PolicyCreateSpaceArgs<VM>) -> Self {
        let mut rtn = CommonSpace {
            name: args.plan_args.name,
            descriptor: SpaceDescriptor::UNINITIALIZED,
            vmrequest: args.plan_args.vmrequest,
            copy: None,
            immortal: args.immortal,
            movable: args.movable,
            contiguous: true,
            zeroed: args.plan_args.zeroed,
            start: unsafe { Address::zero() },
            extent: 0,
            vm_map: args.plan_args.vm_map,
            mmapper: args.plan_args.mmapper,
            needs_log_bit: args.plan_args.constraints.needs_log_bit,
            gc_trigger: args.plan_args.gc_trigger,
            metadata: SideMetadataContext {
                global: args.plan_args.global_side_metadata_specs,
                local: args.local_side_metadata_specs,
            },
            acquire_lock: Mutex::new(()),
            global_state: args.plan_args.global_state,
            p: PhantomData,
        };

        let vmrequest = args.plan_args.vmrequest;
        if vmrequest.is_discontiguous() {
            rtn.contiguous = false;
            // FIXME
            rtn.descriptor = SpaceDescriptor::create_descriptor();
            // VM.memory.setHeapRange(index, HEAP_START, HEAP_END);
            return rtn;
        }

        let (extent, top) = match vmrequest {
            VMRequest::Fraction { frac, top: _top } => (get_frac_available(frac), _top),
            VMRequest::Extent {
                extent: _extent,
                top: _top,
            } => (_extent, _top),
            VMRequest::Fixed {
                extent: _extent, ..
            } => (_extent, false),
            _ => unreachable!(),
        };

        assert!(
            extent == raw_align_up(extent, BYTES_IN_CHUNK),
            "{} requested non-aligned extent: {} bytes",
            rtn.name,
            extent
        );

        let start = if let VMRequest::Fixed { start: _start, .. } = vmrequest {
            _start
        } else {
            // FIXME
            //if (HeapLayout.vmMap.isFinalized()) VM.assertions.fail("heap is narrowed after regionMap is finalized: " + name);
            args.plan_args.heap.reserve(extent, top)
        };
        assert!(
            start == chunk_align_up(start),
            "{} starting on non-aligned boundary: {}",
            rtn.name,
            start
        );

        rtn.contiguous = true;
        rtn.start = start;
        rtn.extent = extent;
        // FIXME
        rtn.descriptor = SpaceDescriptor::create_descriptor_from_heap_range(start, start + extent);
        // VM.memory.setHeapRange(index, start, start.plus(extent));

        // We only initialize our vm map if the range of the space is in our available heap range. For normally spaces,
        // they are definitely in our heap range. But for VM space, a runtime could give us an arbitrary range. We only
        // insert into our vm map if the range overlaps with our heap.
        {
            use crate::util::heap::layout;
            let overlap =
                Address::range_intersection(&(start..start + extent), &layout::available_range());
            if !overlap.is_empty() {
                args.plan_args.vm_map.insert(
                    overlap.start,
                    overlap.end - overlap.start,
                    rtn.descriptor,
                );
            }
        }

        // For contiguous space, we know its address range so we reserve metadata memory for its range.
        if rtn
            .metadata
            .try_map_metadata_address_range(rtn.start, rtn.extent)
            .is_err()
        {
            // TODO(Javad): handle meta space allocation failure
            panic!("failed to mmap meta memory");
        }

        debug!(
            "Created space {} [{}, {}) for {} bytes",
            rtn.name,
            start,
            start + extent,
            extent
        );

        rtn
    }

    pub fn initialize_sft(
        &self,
        sft: &(dyn SFT + Sync + 'static),
        sft_map: &mut dyn crate::policy::sft_map::SFTMap,
    ) {
        // We have to keep this for now: if a space is contiguous, our page resource will NOT consider newly allocated chunks
        // as new chunks (new_chunks = true). In that case, in grow_space(), we do not set SFT when new_chunks = false.
        // We can fix this by either of these:
        // * fix page resource, so it propelry returns new_chunk
        // * change grow_space() so it sets SFT no matter what the new_chunks value is.
        // FIXME: eagerly initializing SFT is not a good idea.
        if self.contiguous {
            unsafe { sft_map.eager_initialize(sft, self.start, self.extent) };
        }
    }

    pub fn vm_map(&self) -> &'static dyn VMMap {
        self.vm_map
    }
}

fn get_frac_available(frac: f32) -> usize {
    trace!("AVAILABLE_START={}", vm_layout().available_start());
    trace!("AVAILABLE_END={}", vm_layout().available_end());
    let bytes = (frac * vm_layout().available_bytes() as f32) as usize;
    trace!("bytes={}*{}={}", frac, vm_layout().available_bytes(), bytes);
    let mb = bytes >> LOG_BYTES_IN_MBYTE;
    let rtn = mb << LOG_BYTES_IN_MBYTE;
    trace!("rtn={}", rtn);
    let aligned_rtn = raw_align_up(rtn, BYTES_IN_CHUNK);
    trace!("aligned_rtn={}", aligned_rtn);
    aligned_rtn
}

pub fn required_chunks(pages: usize) -> usize {
    let extent = raw_align_up(pages_to_bytes(pages), BYTES_IN_CHUNK);
    extent >> LOG_BYTES_IN_CHUNK
}<|MERGE_RESOLUTION|>--- conflicted
+++ resolved
@@ -22,13 +22,8 @@
 use crate::policy::sft::EMPTY_SFT_NAME;
 use crate::policy::sft::SFT;
 use crate::util::copy::*;
-<<<<<<< HEAD
-use crate::util::heap::gc_trigger::GCTrigger;
+use crate::util::heap::gc_trigger::{GCKind, GCTrigger};
 use crate::util::heap::layout::vm_layout::BYTES_IN_CHUNK;
-=======
-use crate::util::heap::gc_trigger::{GCKind, GCTrigger};
-use crate::util::heap::layout::vm_layout_constants::BYTES_IN_CHUNK;
->>>>>>> e1c373c9
 use crate::util::heap::layout::Mmapper;
 use crate::util::heap::layout::VMMap;
 use crate::util::heap::space_descriptor::SpaceDescriptor;
@@ -91,14 +86,9 @@
         // Should we poll to attempt to GC?
         // - If tls is collector, we cannot attempt a GC.
         // - If gc is disabled, we cannot attempt a GC.
-<<<<<<< HEAD
-        let should_poll =
-            VM::VMActivePlan::is_mutator(tls) && VM::VMCollection::is_collection_enabled();
-=======
-        let is_mutator = VM::VMActivePlan::is_mutator(tls);
-        let should_poll =
-            is_mutator && VM::VMActivePlan::global().should_trigger_gc_when_heap_is_full();
->>>>>>> e1c373c9
+        let is_mutator =
+            VM::VMActivePlan::is_mutator(tls);
+        let should_poll = is_mutator && VM::VMCollection::is_collection_enabled();
         // Is a GC allowed here? If we should poll but are not allowed to poll, we will panic.
         // initialize_collection() has to be called so we know GC is initialized.
         let allow_gc = should_poll && self.common().global_state.is_initialized();
