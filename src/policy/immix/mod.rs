pub mod block;
pub mod defrag;
pub mod immixspace;
pub mod line;

pub use immixspace::*;

use crate::policy::immix::block::Block;
use crate::util::linear_scan::Region;

/// The max object size for immix: half of a block
pub const MAX_IMMIX_OBJECT_SIZE: usize = Block::BYTES >> 1;

/// Mark/sweep memory for block-level only
pub const BLOCK_ONLY: bool = false;

/// Do we allow Immix to do defragmentation?
pub const DEFRAG: bool = !cfg!(feature = "immix_non_moving"); // defrag if we are allowed to move.

<<<<<<< HEAD
// STRESS COPYING: Set the following options so that Immix will copy as many objects as possible.
// Useful for debugging copying GC if you cannot use SemiSpace.
//
// | constant                  | when    | value   | comment                                                              |
// |---------------------------|---------|---------|----------------------------------------------------------------------|
// | `STRESS_DEFRAG`           | default | `false` | By default, Immix only does defrag GC when necessary.                |
// | `STRESS_DEFRAG`           | stress  | `true`  | Set to `true` to force every GC to be defrag GC.                     |
// |                           |         |         |                                                                      |
// | `DEFRAG_EVERY_BLOCK`      | default | `false` | By default, Immix only defrags the most heavily fragmented blocks.   |
// | `DEFRAG_EVERY_BLOCK`      | stress  | `true`  | Set to `true` to make every block a defrag source.                   |
// |                           |         |         |                                                                      |
// | `DEFRAG_HEADROOM_PERCENT` | default | `2`     | Immix stops copying when space exhausted.                            |
// | `DEFRAG_HEADROOM_PERCENT` | stress  | `50`    | Reserve enough headroom to copy all objects.  50% is like SemiSpace. |

=======
#[cfg(not(feature = "thread_local_gc"))]
>>>>>>> e1c373c9
/// Make every GC a defragment GC. (for debugging)
pub const STRESS_DEFRAG: bool = false;

#[cfg(not(feature = "thread_local_gc"))]
/// Mark every allocated block as defragmentation source before GC. (for debugging)
pub const DEFRAG_EVERY_BLOCK: bool = false;

<<<<<<< HEAD
/// Percentage of heap size reserved for defragmentation.
/// According to [this paper](https://doi.org/10.1145/1375581.1375586), Immix works well with
/// headroom between 1% to 3% of the heap size.
pub const DEFRAG_HEADROOM_PERCENT: usize = 2;
=======
#[cfg(feature = "thread_local_gc")]
/// Make every GC a defragment GC to make sure
/// public objects are always strictly evacuated
/// in global gc
pub const STRESS_DEFRAG: bool = DEFRAG;

#[cfg(feature = "thread_local_gc")]
/// Mark every allocated block as defragmentation source before GC.
/// This and `STRESS_DEFRAG` are used to ensure public objects are
/// always strictly evacuated in global gc
pub const DEFRAG_EVERY_BLOCK: bool = false;
>>>>>>> e1c373c9

/// If Immix is used as a nursery space, do we prefer copy?
pub const PREFER_COPY_ON_NURSERY_GC: bool =
    !cfg!(feature = "immix_non_moving") && !cfg!(feature = "sticky_immix_non_moving_nursery"); // copy nursery objects if we are allowed to move.

/// In some cases/settings, Immix may never move objects.
/// Currently we only have two cases where we move objects: 1. defrag, 2. nursery copy.
/// If we do neither, we will not move objects.
/// If we have other reasons to move objects, we need to add them here.
pub const NEVER_MOVE_OBJECTS: bool = !DEFRAG && !PREFER_COPY_ON_NURSERY_GC;

/// Mark lines when scanning objects.
/// Otherwise, do it at mark time.
pub const MARK_LINE_AT_SCAN_TIME: bool = true;

macro_rules! validate {
    ($x: expr) => { assert!($x, stringify!($x)) };
    ($x: expr => $y: expr) => { if $x { assert!($y, stringify!($x implies $y)) } };
}

fn validate_features() {
    // Block-only immix cannot do defragmentation
    validate!(DEFRAG => !BLOCK_ONLY);
    // Number of lines in a block should not exceed BlockState::MARK_MARKED
    assert!(Block::LINES / 2 <= u8::MAX as usize - 2);
}

#[cfg(feature = "thread_local_gc_copying")]
pub(crate) static LOCAL_GC_COPY_RESERVE_PAGES: std::sync::atomic::AtomicUsize =
    std::sync::atomic::AtomicUsize::new(0);<|MERGE_RESOLUTION|>--- conflicted
+++ resolved
@@ -17,7 +17,6 @@
 /// Do we allow Immix to do defragmentation?
 pub const DEFRAG: bool = !cfg!(feature = "immix_non_moving"); // defrag if we are allowed to move.
 
-<<<<<<< HEAD
 // STRESS COPYING: Set the following options so that Immix will copy as many objects as possible.
 // Useful for debugging copying GC if you cannot use SemiSpace.
 //
@@ -32,9 +31,7 @@
 // | `DEFRAG_HEADROOM_PERCENT` | default | `2`     | Immix stops copying when space exhausted.                            |
 // | `DEFRAG_HEADROOM_PERCENT` | stress  | `50`    | Reserve enough headroom to copy all objects.  50% is like SemiSpace. |
 
-=======
 #[cfg(not(feature = "thread_local_gc"))]
->>>>>>> e1c373c9
 /// Make every GC a defragment GC. (for debugging)
 pub const STRESS_DEFRAG: bool = false;
 
@@ -42,12 +39,6 @@
 /// Mark every allocated block as defragmentation source before GC. (for debugging)
 pub const DEFRAG_EVERY_BLOCK: bool = false;
 
-<<<<<<< HEAD
-/// Percentage of heap size reserved for defragmentation.
-/// According to [this paper](https://doi.org/10.1145/1375581.1375586), Immix works well with
-/// headroom between 1% to 3% of the heap size.
-pub const DEFRAG_HEADROOM_PERCENT: usize = 2;
-=======
 #[cfg(feature = "thread_local_gc")]
 /// Make every GC a defragment GC to make sure
 /// public objects are always strictly evacuated
@@ -59,7 +50,11 @@
 /// This and `STRESS_DEFRAG` are used to ensure public objects are
 /// always strictly evacuated in global gc
 pub const DEFRAG_EVERY_BLOCK: bool = false;
->>>>>>> e1c373c9
+
+/// Percentage of heap size reserved for defragmentation.
+/// According to [this paper](https://doi.org/10.1145/1375581.1375586), Immix works well with
+/// headroom between 1% to 3% of the heap size.
+pub const DEFRAG_HEADROOM_PERCENT: usize = 2;
 
 /// If Immix is used as a nursery space, do we prefer copy?
 pub const PREFER_COPY_ON_NURSERY_GC: bool =
